--- conflicted
+++ resolved
@@ -2152,14 +2152,9 @@
                 .or(get_lighthouse_eth1_syncing.boxed())
                 .or(get_lighthouse_eth1_block_cache.boxed())
                 .or(get_lighthouse_eth1_deposit_cache.boxed())
-<<<<<<< HEAD
                 .or(get_lighthouse_beacon_states_ssz.boxed())
-                .or(get_events.boxed())
-                .boxed(),
-=======
-                .or(get_lighthouse_beacon_states_ssz.boxed()),
->>>>>>> 5ed4c1da
-        )
+                .or(get_events.boxed()),
+    )
         .or(warp::post().and(
             post_beacon_blocks
                 .boxed()
