--- conflicted
+++ resolved
@@ -54,11 +54,8 @@
     BlockProcessingError(BlockProcessingError),
     Eth1ChainError(Eth1ChainError),
     BeaconStateError(BeaconStateError),
-<<<<<<< HEAD
-=======
     /// The `BeaconChain` was explicitly configured _without_ a connection to eth1, therefore it
     /// cannot produce blocks.
->>>>>>> 0c1e27ec
     NoEth1ChainConnection,
 }
 
