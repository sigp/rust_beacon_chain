use crate::{errors::BeaconChainError, metrics, BeaconChain, BeaconChainTypes};
use parking_lot::RwLock;
use proto_array_fork_choice::ProtoArrayForkChoice;
use ssz_derive::{Decode, Encode};
<<<<<<< HEAD
use state_processing::common::get_attesting_indices;
use std::marker::PhantomData;
use store::Error as StoreError;
=======
use state_processing::{common::get_attesting_indices, per_slot_processing};
use std::sync::Arc;
use store::{BlockRootTree, Error as StoreError, Store};
>>>>>>> 03443c3e
use types::{
    Attestation, BeaconBlock, BeaconState, BeaconStateError, Checkpoint, Epoch, EthSpec, Hash256,
    Slot,
};

type Result<T> = std::result::Result<T, Error>;

#[derive(Debug, PartialEq)]
pub enum Error {
    MissingBlock(Hash256),
    MissingState(Hash256),
    BackendError(String),
    BeaconStateError(BeaconStateError),
    StoreError(StoreError),
    BeaconChainError(Box<BeaconChainError>),
}

#[derive(PartialEq, Clone, Encode, Decode)]
struct CheckpointBalances {
    epoch: Epoch,
    root: Hash256,
    balances: Vec<u64>,
}

impl Into<Checkpoint> for CheckpointBalances {
    fn into(self) -> Checkpoint {
        Checkpoint {
            epoch: self.epoch,
            root: self.root,
        }
    }
}

#[derive(PartialEq, Clone, Encode, Decode)]
struct JustificationManager {
    /// The fork choice rule's current view of the justified checkpoint.
    justified_checkpoint: CheckpointBalances,
    /// The best justified checkpoint we've seen, which may be ahead of `justified_checkpoint`.
    best_justified_checkpoint: CheckpointBalances,
    /// If `Some`, the justified checkpoint should be updated at this epoch (or later).
    update_justified_checkpoint_at: Option<Epoch>,
}

impl JustificationManager {
    pub fn new(genesis_checkpoint: CheckpointBalances) -> Self {
        Self {
            justified_checkpoint: genesis_checkpoint.clone(),
            best_justified_checkpoint: genesis_checkpoint.clone(),
            update_justified_checkpoint_at: None,
        }
    }

    pub fn update<T: BeaconChainTypes>(&mut self, chain: &BeaconChain<T>) -> Result<()> {
        if self.best_justified_checkpoint.epoch > self.justified_checkpoint.epoch {
            let current_slot = chain.slot()?;
            let current_epoch = current_slot.epoch(T::EthSpec::slots_per_epoch());

            match self.update_justified_checkpoint_at {
                None => {
                    if Self::compute_slots_since_epoch_start::<T>(current_slot)
                        < chain.spec.safe_slots_to_update_justified
                    {
                        self.justified_checkpoint = self.best_justified_checkpoint.clone();
                    } else {
                        self.update_justified_checkpoint_at = Some(current_epoch + 1)
                    }
                }
                Some(epoch) if epoch <= current_epoch => {
                    self.justified_checkpoint = self.best_justified_checkpoint.clone();
                    self.update_justified_checkpoint_at = None
                }
                _ => {}
            }
        }

        Ok(())
    }

    /// Checks the given `state` to see if it contains a `current_justified_checkpoint` that is
    /// better than `self.best_justified_checkpoint`. If so, the value is updated.
    ///
    /// Note: this does not update `self.justified_checkpoint`.
    pub fn process_state<T: BeaconChainTypes>(
        &mut self,
        state: &BeaconState<T::EthSpec>,
        chain: &BeaconChain<T>,
    ) -> Result<()> {
        let new_checkpoint = &state.current_justified_checkpoint;

        // Only proceeed if the new checkpoint is better than our best checkpoint.
        if new_checkpoint.epoch > self.best_justified_checkpoint.epoch {
            // From the given state, read the block root at first slot of
            // `self.justified_checkpoint.epoch`. If that root matches, then
            // `new_justified_checkpoint` is a descendant of `self.justified_checkpoint` and we may
            // proceed (see next `if` statement).
            let new_checkpoint_ancestor = Self::get_block_root_at_slot(
                state,
                chain,
                new_checkpoint.root,
                self.justified_checkpoint
                    .epoch
                    .start_slot(T::EthSpec::slots_per_epoch()),
            )?;

            if new_checkpoint_ancestor == Some(self.justified_checkpoint.root) {
                self.best_justified_checkpoint = CheckpointBalances {
                    epoch: state.current_justified_checkpoint.epoch,
                    root: state.current_justified_checkpoint.root,
                    balances: state.balances.clone().into(),
                };
            }
        }

        Ok(())
    }

    /// Attempts to get the block root for the given `slot`.
    ///
    /// First, the `state` is used to see if the slot is within the distance of its historical
    /// lists. Then, the `chain` is used which will anchor the search at the given
    /// `justified_root`.
    fn get_block_root_at_slot<T: BeaconChainTypes>(
        state: &BeaconState<T::EthSpec>,
        chain: &BeaconChain<T>,
        justified_root: Hash256,
        slot: Slot,
    ) -> Result<Option<Hash256>> {
        match state.get_block_root(slot) {
            Ok(root) => Ok(Some(*root)),
            Err(_) => chain
                .get_ancestor_block_root(justified_root, slot)
                .map_err(Into::into),
        }
    }

    /// Calculate how far `slot` lies from the start of its epoch.
    fn compute_slots_since_epoch_start<T: BeaconChainTypes>(slot: Slot) -> u64 {
        let slots_per_epoch = T::EthSpec::slots_per_epoch();
        (slot - slot.epoch(slots_per_epoch).start_slot(slots_per_epoch)).as_u64()
    }
}

pub struct ForkChoice<T: BeaconChainTypes> {
<<<<<<< HEAD
    backend: ProtoArrayForkChoice,
=======
    backend: T::LmdGhost,
>>>>>>> 03443c3e
    /// Used for resolving the `0x00..00` alias back to genesis.
    ///
    /// Does not necessarily need to be the _actual_ genesis, it suffices to be the finalized root
    /// whenever the struct was instantiated.
    genesis_block_root: Hash256,
    /// The fork choice rule's current view of the finalized checkpoint.
    finalized_checkpoint: RwLock<Checkpoint>,
    justification_manager: RwLock<JustificationManager>,
    _phantom: PhantomData<T>,
}

impl<T: BeaconChainTypes> PartialEq for ForkChoice<T> {
    fn eq(&self, other: &Self) -> bool {
        self.backend == other.backend
            && self.genesis_block_root == other.genesis_block_root
            && *self.justification_manager.read() == *other.justification_manager.read()
            && *self.finalized_checkpoint.read() == *other.finalized_checkpoint.read()
    }
}

impl<T: BeaconChainTypes> ForkChoice<T> {
    /// Instantiate a new fork chooser.
    ///
    /// "Genesis" does not necessarily need to be the absolute genesis, it can be some finalized
    /// block.
<<<<<<< HEAD
    pub fn new(
        backend: ProtoArrayForkChoice,
        genesis_block_root: Hash256,
        genesis_state: &BeaconState<T::EthSpec>,
    ) -> Self {
        let genesis_checkpoint = CheckpointBalances {
            epoch: genesis_state.current_epoch(),
=======
    pub fn new(backend: T::LmdGhost, genesis_block_root: Hash256, genesis_slot: Slot) -> Self {
        let justified_checkpoint = Checkpoint {
            epoch: genesis_slot.epoch(T::EthSpec::slots_per_epoch()),
>>>>>>> 03443c3e
            root: genesis_block_root,
            balances: genesis_state.balances.clone().into(),
        };

        Self {
            backend,
            genesis_block_root,
            justification_manager: RwLock::new(JustificationManager::new(
                genesis_checkpoint.clone(),
            )),
            finalized_checkpoint: RwLock::new(genesis_checkpoint.into()),
            _phantom: PhantomData,
        }
    }

    /// Run the fork choice rule to determine the head.
    pub fn find_head(&self, chain: &BeaconChain<T>) -> Result<Hash256> {
        let timer = metrics::start_timer(&metrics::FORK_CHOICE_FIND_HEAD_TIMES);

        self.justification_manager.write().update(chain)?;

<<<<<<< HEAD
        let justified_checkpoint = self
            .justification_manager
            .read()
            .justified_checkpoint
            .clone();
        let finalized_checkpoint = self.finalized_checkpoint.read();
=======
            let (block_root, block_justified_slot) = (
                current_justified_checkpoint.root,
                current_justified_checkpoint
                    .epoch
                    .start_slot(T::EthSpec::slots_per_epoch()),
            );

            let block = chain
                .store
                .get::<BeaconBlock<T::EthSpec>>(&block_root)?
                .ok_or_else(|| Error::MissingBlock(block_root))?;

            // Resolve the `0x00.. 00` alias back to genesis
            let block_root = if block_root == Hash256::zero() {
                self.genesis_block_root
            } else {
                block_root
            };

            let mut state: BeaconState<T::EthSpec> = chain
                .get_state_caching_only_with_committee_caches(&block.state_root, Some(block.slot))?
                .ok_or_else(|| Error::MissingState(block.state_root))?;

            // Fast-forward the state to the start slot of the epoch where it was justified.
            for _ in block.slot.as_u64()..block_justified_slot.as_u64() {
                per_slot_processing(&mut state, None, &chain.spec)
                    .map_err(BeaconChainError::SlotProcessingError)?
            }

            (state, block_root, block_justified_slot)
        };

        // A function that returns the weight for some validator index.
        let weight = |validator_index: usize| -> Option<u64> {
            start_state
                .validators
                .get(validator_index)
                .map(|v| v.effective_balance)
        };
>>>>>>> 03443c3e

        let result = self
            .backend
            .find_head(
                justified_checkpoint.epoch,
                justified_checkpoint.root,
                finalized_checkpoint.epoch,
                finalized_checkpoint.root,
                &justified_checkpoint.balances,
            )
            .map_err(Into::into);

        metrics::stop_timer(timer);

        result
    }

    /// Process all attestations in the given `block`.
    ///
    /// Assumes the block (and therefore its attestations) are valid. It is a logic error to
    /// provide an invalid block.
    pub fn process_block(
        &self,
        chain: &BeaconChain<T>,
        state: &BeaconState<T::EthSpec>,
        block: &BeaconBlock<T::EthSpec>,
        block_root: Hash256,
    ) -> Result<()> {
        let timer = metrics::start_timer(&metrics::FORK_CHOICE_PROCESS_BLOCK_TIMES);

        self.justification_manager
            .write()
            .process_state(state, chain)?;
        self.justification_manager.write().update(chain)?;

        // Note: we never count the block as a latest message, only attestations.
        for attestation in &block.body.attestations {
<<<<<<< HEAD
            // If the `data.beacon_block_root` block is not known to the fork choice, simply ignore
            // the vote.
=======
            // If the `data.beacon_block_root` block is not known to us, simply ignore the latest
            // vote.
            if let Some(block) = chain.get_block_caching(&attestation.data.beacon_block_root)? {
                self.process_attestation(state, attestation, &block)?;
            }
        }

        // Check if we should update our view of the justified checkpoint
        if state.current_justified_checkpoint.epoch > self.justified_checkpoint.read().epoch {
            *self.best_justified_checkpoint.write() = state.current_justified_checkpoint.clone();
>>>>>>> 03443c3e
            if self
                .backend
                .contains_block(&attestation.data.beacon_block_root)
            {
                self.process_attestation(state, attestation, block)?;
            }
        }

        // This does not apply a vote to the block, it just makes fork choice aware of the block so
        // it can still be identified as the head even if it doesn't have any votes.
        self.backend.process_block(
            block_root,
            block.parent_root,
            state.current_justified_checkpoint.epoch,
            state.finalized_checkpoint.epoch,
        )?;

        metrics::stop_timer(timer);

        Ok(())
    }

    /// Process an attestation which references `block` in `attestation.data.beacon_block_root`.
    ///
    /// Assumes the attestation is valid.
    pub fn process_attestation(
        &self,
        state: &BeaconState<T::EthSpec>,
        attestation: &Attestation<T::EthSpec>,
        block: &BeaconBlock<T::EthSpec>,
    ) -> Result<()> {
        let timer = metrics::start_timer(&metrics::FORK_CHOICE_PROCESS_ATTESTATION_TIMES);

        let block_hash = attestation.data.beacon_block_root;

        // Ignore any attestations to the zero hash.
        //
        // This is an edge case that results from the spec aliasing the zero hash to the genesis
        // block. Attesters may attest to the zero hash if they have never seen a block.
        //
        // We have two options here:
        //
        //  1. Apply all zero-hash attestations to the zero hash.
        //  2. Ignore all attestations to the zero hash.
        //
        // (1) becomes weird once we hit finality and fork choice drops the genesis block. (2) is
        // fine because votes to the genesis block are not useful; all validators implicitly attest
        // to genesis just by being present in the chain.
        //
        // Additionally, don't add any block hash to fork choice unless we have imported the block.
        if block_hash != Hash256::zero() {
            let validator_indices =
                get_attesting_indices(state, &attestation.data, &attestation.aggregation_bits)?;

            for validator_index in validator_indices {
                self.backend.process_attestation(
                    validator_index,
                    block_hash,
                    block.slot.epoch(T::EthSpec::slots_per_epoch()),
                )?;
            }
        }

        metrics::stop_timer(timer);

        Ok(())
    }

    /// Returns the latest message for a given validator, if any.
    ///
    /// Returns `(block_root, block_slot)`.
    pub fn latest_message(&self, validator_index: usize) -> Option<(Hash256, Epoch)> {
        self.backend.latest_message(validator_index)
    }

    /// Inform the fork choice that the given block (and corresponding root) have been finalized so
    /// it may prune it's storage.
    ///
    /// `finalized_block_root` must be the root of `finalized_block`.
    pub fn process_finalization(
        &self,
        finalized_block: &BeaconBlock<T::EthSpec>,
        finalized_block_root: Hash256,
    ) -> Result<()> {
        self.backend
            .update_finalized_root(
                finalized_block.slot.epoch(T::EthSpec::slots_per_epoch()),
                finalized_block_root,
            )
            .map_err(Into::into)
    }

    /// Returns a `SszForkChoice` which contains the current state of `Self`.
    pub fn as_ssz_container(&self) -> SszForkChoice {
        SszForkChoice {
            genesis_block_root: self.genesis_block_root.clone(),
            finalized_checkpoint: self.finalized_checkpoint.read().clone(),
            justification_manager: self.justification_manager.read().clone(),
            backend_bytes: self.backend.as_bytes(),
        }
    }

    /// Instantiates `Self` from a prior `SszForkChoice`.
    ///
    /// The created `Self` will have the same state as the `Self` that created the `SszForkChoice`.
<<<<<<< HEAD
    pub fn from_ssz_container(ssz_container: SszForkChoice) -> Result<Self> {
        let backend = ProtoArrayForkChoice::from_bytes(&ssz_container.backend_bytes)?;
=======
    pub fn from_ssz_container(
        ssz_container: SszForkChoice,
        store: Arc<T::Store>,
        block_root_tree: Arc<BlockRootTree>,
    ) -> Result<Self> {
        let backend = LmdGhost::from_bytes(&ssz_container.backend_bytes, store, block_root_tree)?;
>>>>>>> 03443c3e

        Ok(Self {
            backend,
            genesis_block_root: ssz_container.genesis_block_root,
            finalized_checkpoint: RwLock::new(ssz_container.finalized_checkpoint),
            justification_manager: RwLock::new(ssz_container.justification_manager),
            _phantom: PhantomData,
        })
    }
}

/// Helper struct that is used to encode/decode the state of the `ForkChoice` as SSZ bytes.
///
/// This is used when persisting the state of the `BeaconChain` to disk.
#[derive(Encode, Decode, Clone)]
pub struct SszForkChoice {
    genesis_block_root: Hash256,
    finalized_checkpoint: Checkpoint,
    justification_manager: JustificationManager,
    backend_bytes: Vec<u8>,
}

impl From<BeaconStateError> for Error {
    fn from(e: BeaconStateError) -> Error {
        Error::BeaconStateError(e)
    }
}

impl From<BeaconChainError> for Error {
    fn from(e: BeaconChainError) -> Error {
        Error::BeaconChainError(Box::new(e))
    }
}

impl From<StoreError> for Error {
    fn from(e: StoreError) -> Error {
        Error::StoreError(e)
    }
}

impl From<String> for Error {
    fn from(e: String) -> Error {
        Error::BackendError(e)
    }
}<|MERGE_RESOLUTION|>--- conflicted
+++ resolved
@@ -2,15 +2,9 @@
 use parking_lot::RwLock;
 use proto_array_fork_choice::ProtoArrayForkChoice;
 use ssz_derive::{Decode, Encode};
-<<<<<<< HEAD
 use state_processing::common::get_attesting_indices;
 use std::marker::PhantomData;
 use store::Error as StoreError;
-=======
-use state_processing::{common::get_attesting_indices, per_slot_processing};
-use std::sync::Arc;
-use store::{BlockRootTree, Error as StoreError, Store};
->>>>>>> 03443c3e
 use types::{
     Attestation, BeaconBlock, BeaconState, BeaconStateError, Checkpoint, Epoch, EthSpec, Hash256,
     Slot,
@@ -100,8 +94,16 @@
     ) -> Result<()> {
         let new_checkpoint = &state.current_justified_checkpoint;
 
-        // Only proceeed if the new checkpoint is better than our best checkpoint.
-        if new_checkpoint.epoch > self.best_justified_checkpoint.epoch {
+        // TODO: add check about block.slot <= justified epoch start slot.
+
+        // Only proceeed if the new checkpoint is better than our current checkpoint.
+        if new_checkpoint.epoch > self.justified_checkpoint.epoch {
+            let new_checkpoint_balances = CheckpointBalances {
+                epoch: state.current_justified_checkpoint.epoch,
+                root: state.current_justified_checkpoint.root,
+                balances: state.balances.clone().into(),
+            };
+
             // From the given state, read the block root at first slot of
             // `self.justified_checkpoint.epoch`. If that root matches, then
             // `new_justified_checkpoint` is a descendant of `self.justified_checkpoint` and we may
@@ -115,12 +117,15 @@
                     .start_slot(T::EthSpec::slots_per_epoch()),
             )?;
 
+            // If the new justified checkpoint is an ancestor of the current justified checkpoint,
+            // it is always safe to change it.
             if new_checkpoint_ancestor == Some(self.justified_checkpoint.root) {
-                self.best_justified_checkpoint = CheckpointBalances {
-                    epoch: state.current_justified_checkpoint.epoch,
-                    root: state.current_justified_checkpoint.root,
-                    balances: state.balances.clone().into(),
-                };
+                self.justified_checkpoint = new_checkpoint_balances.clone()
+            }
+
+            if new_checkpoint.epoch > self.best_justified_checkpoint.epoch {
+                // Always update the best checkpoint, if it's better.
+                self.best_justified_checkpoint = new_checkpoint_balances;
             }
         }
 
@@ -154,11 +159,7 @@
 }
 
 pub struct ForkChoice<T: BeaconChainTypes> {
-<<<<<<< HEAD
     backend: ProtoArrayForkChoice,
-=======
-    backend: T::LmdGhost,
->>>>>>> 03443c3e
     /// Used for resolving the `0x00..00` alias back to genesis.
     ///
     /// Does not necessarily need to be the _actual_ genesis, it suffices to be the finalized root
@@ -171,6 +172,7 @@
 }
 
 impl<T: BeaconChainTypes> PartialEq for ForkChoice<T> {
+    /// This implementation ignores the `store`.
     fn eq(&self, other: &Self) -> bool {
         self.backend == other.backend
             && self.genesis_block_root == other.genesis_block_root
@@ -184,7 +186,6 @@
     ///
     /// "Genesis" does not necessarily need to be the absolute genesis, it can be some finalized
     /// block.
-<<<<<<< HEAD
     pub fn new(
         backend: ProtoArrayForkChoice,
         genesis_block_root: Hash256,
@@ -192,11 +193,6 @@
     ) -> Self {
         let genesis_checkpoint = CheckpointBalances {
             epoch: genesis_state.current_epoch(),
-=======
-    pub fn new(backend: T::LmdGhost, genesis_block_root: Hash256, genesis_slot: Slot) -> Self {
-        let justified_checkpoint = Checkpoint {
-            epoch: genesis_slot.epoch(T::EthSpec::slots_per_epoch()),
->>>>>>> 03443c3e
             root: genesis_block_root,
             balances: genesis_state.balances.clone().into(),
         };
@@ -216,64 +212,30 @@
     pub fn find_head(&self, chain: &BeaconChain<T>) -> Result<Hash256> {
         let timer = metrics::start_timer(&metrics::FORK_CHOICE_FIND_HEAD_TIMES);
 
+        let remove_alias = |root| {
+            if root == Hash256::zero() {
+                self.genesis_block_root
+            } else {
+                root
+            }
+        };
+
         self.justification_manager.write().update(chain)?;
 
-<<<<<<< HEAD
         let justified_checkpoint = self
             .justification_manager
             .read()
             .justified_checkpoint
             .clone();
         let finalized_checkpoint = self.finalized_checkpoint.read();
-=======
-            let (block_root, block_justified_slot) = (
-                current_justified_checkpoint.root,
-                current_justified_checkpoint
-                    .epoch
-                    .start_slot(T::EthSpec::slots_per_epoch()),
-            );
-
-            let block = chain
-                .store
-                .get::<BeaconBlock<T::EthSpec>>(&block_root)?
-                .ok_or_else(|| Error::MissingBlock(block_root))?;
-
-            // Resolve the `0x00.. 00` alias back to genesis
-            let block_root = if block_root == Hash256::zero() {
-                self.genesis_block_root
-            } else {
-                block_root
-            };
-
-            let mut state: BeaconState<T::EthSpec> = chain
-                .get_state_caching_only_with_committee_caches(&block.state_root, Some(block.slot))?
-                .ok_or_else(|| Error::MissingState(block.state_root))?;
-
-            // Fast-forward the state to the start slot of the epoch where it was justified.
-            for _ in block.slot.as_u64()..block_justified_slot.as_u64() {
-                per_slot_processing(&mut state, None, &chain.spec)
-                    .map_err(BeaconChainError::SlotProcessingError)?
-            }
-
-            (state, block_root, block_justified_slot)
-        };
-
-        // A function that returns the weight for some validator index.
-        let weight = |validator_index: usize| -> Option<u64> {
-            start_state
-                .validators
-                .get(validator_index)
-                .map(|v| v.effective_balance)
-        };
->>>>>>> 03443c3e
 
         let result = self
             .backend
             .find_head(
                 justified_checkpoint.epoch,
-                justified_checkpoint.root,
+                remove_alias(justified_checkpoint.root),
                 finalized_checkpoint.epoch,
-                finalized_checkpoint.root,
+                remove_alias(finalized_checkpoint.root),
                 &justified_checkpoint.balances,
             )
             .map_err(Into::into);
@@ -301,23 +263,16 @@
             .process_state(state, chain)?;
         self.justification_manager.write().update(chain)?;
 
+        // TODO: be more stringent about changing the finalized checkpoint (i.e., check for
+        // reversion and stuff).
+        if state.finalized_checkpoint.epoch > self.finalized_checkpoint.read().epoch {
+            *self.finalized_checkpoint.write() = state.finalized_checkpoint.clone();
+        }
+
         // Note: we never count the block as a latest message, only attestations.
         for attestation in &block.body.attestations {
-<<<<<<< HEAD
             // If the `data.beacon_block_root` block is not known to the fork choice, simply ignore
             // the vote.
-=======
-            // If the `data.beacon_block_root` block is not known to us, simply ignore the latest
-            // vote.
-            if let Some(block) = chain.get_block_caching(&attestation.data.beacon_block_root)? {
-                self.process_attestation(state, attestation, &block)?;
-            }
-        }
-
-        // Check if we should update our view of the justified checkpoint
-        if state.current_justified_checkpoint.epoch > self.justified_checkpoint.read().epoch {
-            *self.best_justified_checkpoint.write() = state.current_justified_checkpoint.clone();
->>>>>>> 03443c3e
             if self
                 .backend
                 .contains_block(&attestation.data.beacon_block_root)
@@ -402,12 +357,19 @@
         finalized_block: &BeaconBlock<T::EthSpec>,
         finalized_block_root: Hash256,
     ) -> Result<()> {
-        self.backend
-            .update_finalized_root(
-                finalized_block.slot.epoch(T::EthSpec::slots_per_epoch()),
-                finalized_block_root,
-            )
-            .map_err(Into::into)
+        // Only prune if it won't remove our current justified epoch.
+        if self.justification_manager.read().justified_checkpoint.epoch
+            >= finalized_block.slot.epoch(T::EthSpec::slots_per_epoch())
+        {
+            self.backend
+                .update_finalized_root(
+                    finalized_block.slot.epoch(T::EthSpec::slots_per_epoch()),
+                    finalized_block_root,
+                )
+                .map_err(Into::into)
+        } else {
+            Ok(())
+        }
     }
 
     /// Returns a `SszForkChoice` which contains the current state of `Self`.
@@ -423,17 +385,8 @@
     /// Instantiates `Self` from a prior `SszForkChoice`.
     ///
     /// The created `Self` will have the same state as the `Self` that created the `SszForkChoice`.
-<<<<<<< HEAD
     pub fn from_ssz_container(ssz_container: SszForkChoice) -> Result<Self> {
         let backend = ProtoArrayForkChoice::from_bytes(&ssz_container.backend_bytes)?;
-=======
-    pub fn from_ssz_container(
-        ssz_container: SszForkChoice,
-        store: Arc<T::Store>,
-        block_root_tree: Arc<BlockRootTree>,
-    ) -> Result<Self> {
-        let backend = LmdGhost::from_bytes(&ssz_container.backend_bytes, store, block_root_tree)?;
->>>>>>> 03443c3e
 
         Ok(Self {
             backend,
