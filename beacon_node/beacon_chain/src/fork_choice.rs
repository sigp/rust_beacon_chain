--- conflicted
+++ resolved
@@ -130,15 +130,7 @@
         state: &BeaconState<T::EthSpec>,
         attestation: &Attestation<T::EthSpec>,
     ) -> Result<()> {
-<<<<<<< HEAD
-        // Note: `get_attesting_indices` requires that the beacon state caches be built.
-        let validator_indices =
-            get_attesting_indices(state, &attestation.data, &attestation.aggregation_bits)?;
-
-        let block_hash = attestation.data.target.root;
-=======
         let block_hash = attestation.data.beacon_block_root;
->>>>>>> 177df121
 
         // Ignore any attestations to the zero hash.
         //
@@ -153,14 +145,6 @@
         // (1) becomes weird once we hit finality and fork choice drops the genesis block. (2) is
         // fine because votes to the genesis block are not useful; all validators implicitly attest
         // to genesis just by being present in the chain.
-<<<<<<< HEAD
-        if block_hash != Hash256::zero() {
-            let block_slot = attestation
-                .data
-                .target
-                .epoch
-                .start_slot(T::EthSpec::slots_per_epoch());
-=======
         //
         // Additionally, don't add any block hash to fork choice unless we have imported the block.
         if block_hash != Hash256::zero()
@@ -176,7 +160,6 @@
             )?;
 
             let block_slot = state.get_attestation_slot(&attestation.data)?;
->>>>>>> 177df121
 
             for validator_index in validator_indices {
                 self.backend
