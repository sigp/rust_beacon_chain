--- conflicted
+++ resolved
@@ -455,7 +455,6 @@
             .map(|result| result.map_err(|e| e.into())))
     }
 
-<<<<<<< HEAD
     /// Iterate through the current chain to find the slot intersecting with the given beacon state.
     /// The maximum depth this will search is `SLOTS_PER_HISTORICAL_ROOT`, and if that depth is reached
     /// and no intersection is found, the finalized slot will be returned.
@@ -527,20 +526,6 @@
         })
     }
 
-    /// Traverse backwards from `block_root` to find the root of the ancestor block at `slot`.
-    pub fn get_ancestor_block_root(
-        &self,
-        block_root: Hash256,
-        slot: Slot,
-    ) -> Result<Option<Hash256>, Error> {
-        process_results(self.rev_iter_block_roots_from(block_root)?, |mut iter| {
-            iter.find(|(_, ancestor_slot)| *ancestor_slot == slot)
-                .map(|(ancestor_block_root, _)| ancestor_block_root)
-        })
-    }
-
-=======
->>>>>>> 90ea075c
     /// Iterates across all `(state_root, slot)` pairs from the head of the chain (inclusive) to
     /// the earliest reachable ancestor (may or may not be genesis).
     ///
