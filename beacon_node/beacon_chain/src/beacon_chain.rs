use crate::attestation_verification::{
    Error as AttestationError, SignatureVerifiedAttestation, VerifiedAggregatedAttestation,
    VerifiedUnaggregatedAttestation,
};
use crate::block_verification::{
    check_block_relevancy, get_block_root, signature_verify_chain_segment, BlockError,
    FullyVerifiedBlock, GossipVerifiedBlock, IntoFullyVerifiedBlock,
};
use crate::errors::{BeaconChainError as Error, BlockProductionError};
use crate::eth1_chain::{Eth1Chain, Eth1ChainBackend};
use crate::events::{EventHandler, EventKind};
use crate::head_tracker::HeadTracker;
use crate::metrics;
use crate::migrate::Migrate;
use crate::naive_aggregation_pool::{Error as NaiveAggregationError, NaiveAggregationPool};
use crate::observed_attestations::{Error as AttestationObservationError, ObservedAttestations};
use crate::observed_attesters::{ObservedAggregators, ObservedAttesters};
use crate::observed_block_producers::ObservedBlockProducers;
use crate::observed_operations::{ObservationOutcome, ObservedOperations};
use crate::persisted_beacon_chain::PersistedBeaconChain;
use crate::persisted_fork_choice::PersistedForkChoice;
use crate::shuffling_cache::ShufflingCache;
use crate::snapshot_cache::SnapshotCache;
use crate::timeout_rw_lock::TimeoutRwLock;
use crate::validator_pubkey_cache::ValidatorPubkeyCache;
use crate::BeaconForkChoiceStore;
use crate::BeaconSnapshot;
use fork_choice::ForkChoice;
use itertools::process_results;
use operation_pool::{OperationPool, PersistedOperationPool};
use parking_lot::RwLock;
use slog::{crit, debug, error, info, trace, warn, Logger};
use slot_clock::SlotClock;
use state_processing::{
    common::get_indexed_attestation, per_block_processing,
    per_block_processing::errors::AttestationValidationError, per_slot_processing,
    BlockSignatureStrategy, SigVerifiedOp,
};
use std::borrow::Cow;
use std::cmp::Ordering;
use std::collections::HashMap;
use std::collections::HashSet;
use std::io::prelude::*;
use std::sync::Arc;
use std::time::{Duration, Instant};
use store::iter::{BlockRootsIterator, ParentRootBlockIterator, StateRootsIterator};
use store::{Error as DBError, HotColdDB, StoreOp};
use types::*;

pub type ForkChoiceError = fork_choice::Error<crate::ForkChoiceStoreError>;

/// The time-out before failure during an operation to take a read/write RwLock on the canonical
/// head.
pub const HEAD_LOCK_TIMEOUT: Duration = Duration::from_secs(1);

/// The time-out before failure during an operation to take a read/write RwLock on the block
/// processing cache.
pub const BLOCK_PROCESSING_CACHE_LOCK_TIMEOUT: Duration = Duration::from_secs(1);
/// The time-out before failure during an operation to take a read/write RwLock on the
/// attestation cache.
pub const ATTESTATION_CACHE_LOCK_TIMEOUT: Duration = Duration::from_secs(1);

/// The time-out before failure during an operation to take a read/write RwLock on the
/// validator pubkey cache.
pub const VALIDATOR_PUBKEY_CACHE_LOCK_TIMEOUT: Duration = Duration::from_secs(1);

pub const BEACON_CHAIN_DB_KEY: [u8; 32] = [0; 32];
pub const OP_POOL_DB_KEY: [u8; 32] = [0; 32];
pub const ETH1_CACHE_DB_KEY: [u8; 32] = [0; 32];
pub const FORK_CHOICE_DB_KEY: [u8; 32] = [0; 32];

/// The result of a chain segment processing.
#[derive(Debug)]
pub enum ChainSegmentResult<T: EthSpec> {
    /// Processing this chain segment finished successfully.
    Successful { imported_blocks: usize },
    /// There was an error processing this chain segment. Before the error, some blocks could
    /// have been imported.
    Failed {
        imported_blocks: usize,
        error: BlockError<T>,
    },
}

/// The accepted clock drift for nodes gossiping blocks and attestations. See:
///
/// https://github.com/ethereum/eth2.0-specs/blob/v0.12.1/specs/phase0/p2p-interface.md#configuration
pub const MAXIMUM_GOSSIP_CLOCK_DISPARITY: Duration = Duration::from_millis(500);

#[derive(Debug, PartialEq)]
pub enum AttestationProcessingOutcome {
    Processed,
    EmptyAggregationBitfield,
    UnknownHeadBlock {
        beacon_block_root: Hash256,
    },
    /// The attestation is attesting to a state that is later than itself. (Viz., attesting to the
    /// future).
    AttestsToFutureBlock {
        block: Slot,
        attestation: Slot,
    },
    /// The slot is finalized, no need to import.
    FinalizedSlot {
        attestation: Slot,
        finalized: Slot,
    },
    FutureEpoch {
        attestation_epoch: Epoch,
        current_epoch: Epoch,
    },
    PastEpoch {
        attestation_epoch: Epoch,
        current_epoch: Epoch,
    },
    BadTargetEpoch,
    UnknownTargetRoot(Hash256),
    InvalidSignature,
    NoCommitteeForSlotAndIndex {
        slot: Slot,
        index: CommitteeIndex,
    },
    Invalid(AttestationValidationError),
}

/// Defines how a `BeaconState` should be "skipped" through skip-slots.
pub enum StateSkipConfig {
    /// Calculate the state root during each skip slot, producing a fully-valid `BeaconState`.
    WithStateRoots,
    /// Don't calculate the state root at each slot, instead just use the zero hash. This is orders
    /// of magnitude faster, however it produces a partially invalid state.
    ///
    /// This state is useful for operations that don't use the state roots; e.g., for calculating
    /// the shuffling.
    WithoutStateRoots,
}

#[derive(Debug, PartialEq)]
pub struct HeadInfo {
    pub slot: Slot,
    pub block_root: Hash256,
    pub state_root: Hash256,
    pub current_justified_checkpoint: types::Checkpoint,
    pub finalized_checkpoint: types::Checkpoint,
    pub fork: Fork,
    pub genesis_time: u64,
    pub genesis_validators_root: Hash256,
}

pub trait BeaconChainTypes: Send + Sync + 'static {
    type HotStore: store::ItemStore<Self::EthSpec>;
    type ColdStore: store::ItemStore<Self::EthSpec>;
    type StoreMigrator: Migrate<Self::EthSpec, Self::HotStore, Self::ColdStore>;
    type SlotClock: slot_clock::SlotClock;
    type Eth1Chain: Eth1ChainBackend<Self::EthSpec>;
    type EthSpec: types::EthSpec;
    type EventHandler: EventHandler<Self::EthSpec>;
}

/// Represents the "Beacon Chain" component of Ethereum 2.0. Allows import of blocks and block
/// operations and chooses a canonical head.
pub struct BeaconChain<T: BeaconChainTypes> {
    pub spec: ChainSpec,
    /// Persistent storage for blocks, states, etc. Typically an on-disk store, such as LevelDB.
    pub store: Arc<HotColdDB<T::EthSpec, T::HotStore, T::ColdStore>>,
    /// Database migrator for running background maintenance on the store.
    pub store_migrator: T::StoreMigrator,
    /// Reports the current slot, typically based upon the system clock.
    pub slot_clock: T::SlotClock,
    /// Stores all operations (e.g., `Attestation`, `Deposit`, etc) that are candidates for
    /// inclusion in a block.
    pub op_pool: OperationPool<T::EthSpec>,
    /// A pool of attestations dedicated to the "naive aggregation strategy" defined in the eth2
    /// specs.
    ///
    /// This pool accepts `Attestation` objects that only have one aggregation bit set and provides
    /// a method to get an aggregated `Attestation` for some `AttestationData`.
    pub naive_aggregation_pool: RwLock<NaiveAggregationPool<T::EthSpec>>,
    /// Contains a store of attestations which have been observed by the beacon chain.
    pub observed_attestations: ObservedAttestations<T::EthSpec>,
    /// Maintains a record of which validators have been seen to attest in recent epochs.
    pub observed_attesters: ObservedAttesters<T::EthSpec>,
    /// Maintains a record of which validators have been seen to create `SignedAggregateAndProofs`
    /// in recent epochs.
    pub observed_aggregators: ObservedAggregators<T::EthSpec>,
    /// Maintains a record of which validators have proposed blocks for each slot.
    pub observed_block_producers: ObservedBlockProducers<T::EthSpec>,
    /// Maintains a record of which validators have submitted voluntary exits.
    pub observed_voluntary_exits: ObservedOperations<SignedVoluntaryExit, T::EthSpec>,
    /// Maintains a record of which validators we've seen proposer slashings for.
    pub observed_proposer_slashings: ObservedOperations<ProposerSlashing, T::EthSpec>,
    /// Maintains a record of which validators we've seen attester slashings for.
    pub observed_attester_slashings: ObservedOperations<AttesterSlashing<T::EthSpec>, T::EthSpec>,
    /// Provides information from the Ethereum 1 (PoW) chain.
    pub eth1_chain: Option<Eth1Chain<T::Eth1Chain, T::EthSpec>>,
    /// Stores a "snapshot" of the chain at the time the head-of-the-chain block was received.
    pub(crate) canonical_head: TimeoutRwLock<BeaconSnapshot<T::EthSpec>>,
    /// The root of the genesis block.
    pub genesis_block_root: Hash256,
    /// The root of the list of genesis validators, used during syncing.
    pub genesis_validators_root: Hash256,

    #[allow(clippy::type_complexity)]
    /// A state-machine that is updated with information from the network and chooses a canonical
    /// head block.
    pub fork_choice: RwLock<
        ForkChoice<BeaconForkChoiceStore<T::EthSpec, T::HotStore, T::ColdStore>, T::EthSpec>,
    >,
    /// A handler for events generated by the beacon chain.
    pub event_handler: T::EventHandler,
    /// Used to track the heads of the beacon chain.
    pub(crate) head_tracker: Arc<HeadTracker>,
    /// A cache dedicated to block processing.
    pub(crate) snapshot_cache: TimeoutRwLock<SnapshotCache<T::EthSpec>>,
    /// Caches the shuffling for a given epoch and state root.
    pub(crate) shuffling_cache: TimeoutRwLock<ShufflingCache>,
    /// Caches a map of `validator_index -> validator_pubkey`.
    pub(crate) validator_pubkey_cache: TimeoutRwLock<ValidatorPubkeyCache>,
    /// A list of any hard-coded forks that have been disabled.
    pub disabled_forks: Vec<String>,
    /// Logging to CLI, etc.
    pub(crate) log: Logger,
    /// Arbitrary bytes included in the blocks.
    pub(crate) graffiti: Graffiti,
}

type BeaconBlockAndState<T> = (BeaconBlock<T>, BeaconState<T>);

impl<T: BeaconChainTypes> BeaconChain<T> {
    /// Persists the core `BeaconChain` components (including the head block) and the fork choice.
    ///
    /// ## Notes:
    ///
    /// In this function we first obtain the head, persist fork choice, then persist the head. We
    /// do it in this order to ensure that the persisted head is always from a time prior to fork
    /// choice.
    ///
    /// We want to ensure that the head never out dates the fork choice to avoid having references
    /// to blocks that do not exist in fork choice.
    pub fn persist_head_and_fork_choice(&self) -> Result<(), Error> {
        let canonical_head_block_root = self
            .canonical_head
            .try_read_for(HEAD_LOCK_TIMEOUT)
            .ok_or_else(|| Error::CanonicalHeadLockTimeout)?
            .beacon_block_root;

        let persisted_head = PersistedBeaconChain {
            canonical_head_block_root,
            genesis_block_root: self.genesis_block_root,
            ssz_head_tracker: self.head_tracker.to_ssz_container(),
        };

        let fork_choice_timer = metrics::start_timer(&metrics::PERSIST_FORK_CHOICE);

        let fork_choice = self.fork_choice.read();

        self.store.put_item(
            &Hash256::from_slice(&FORK_CHOICE_DB_KEY),
            &PersistedForkChoice {
                fork_choice: fork_choice.to_persisted(),
                fork_choice_store: fork_choice.fc_store().to_persisted(),
            },
        )?;

        drop(fork_choice);

        metrics::stop_timer(fork_choice_timer);
        let head_timer = metrics::start_timer(&metrics::PERSIST_HEAD);

        self.store
            .put_item(&Hash256::from_slice(&BEACON_CHAIN_DB_KEY), &persisted_head)?;

        metrics::stop_timer(head_timer);

        Ok(())
    }

    /// Persists `self.op_pool` to disk.
    ///
    /// ## Notes
    ///
    /// This operation is typically slow and causes a lot of allocations. It should be used
    /// sparingly.
    pub fn persist_op_pool(&self) -> Result<(), Error> {
        let _timer = metrics::start_timer(&metrics::PERSIST_OP_POOL);

        self.store.put_item(
            &Hash256::from_slice(&OP_POOL_DB_KEY),
            &PersistedOperationPool::from_operation_pool(&self.op_pool),
        )?;

        Ok(())
    }

    /// Persists `self.eth1_chain` and its caches to disk.
    pub fn persist_eth1_cache(&self) -> Result<(), Error> {
        let _timer = metrics::start_timer(&metrics::PERSIST_OP_POOL);

        if let Some(eth1_chain) = self.eth1_chain.as_ref() {
            self.store.put_item(
                &Hash256::from_slice(&ETH1_CACHE_DB_KEY),
                &eth1_chain.as_ssz_container(),
            )?;
        }

        Ok(())
    }

    /// Returns the slot _right now_ according to `self.slot_clock`. Returns `Err` if the slot is
    /// unavailable.
    ///
    /// The slot might be unavailable due to an error with the system clock, or if the present time
    /// is before genesis (i.e., a negative slot).
    pub fn slot(&self) -> Result<Slot, Error> {
        self.slot_clock.now().ok_or_else(|| Error::UnableToReadSlot)
    }

    /// Returns the epoch _right now_ according to `self.slot_clock`. Returns `Err` if the epoch is
    /// unavailable.
    ///
    /// The epoch might be unavailable due to an error with the system clock, or if the present time
    /// is before genesis (i.e., a negative epoch).
    pub fn epoch(&self) -> Result<Epoch, Error> {
        self.slot()
            .map(|slot| slot.epoch(T::EthSpec::slots_per_epoch()))
    }

    /// Iterates across all `(block_root, slot)` pairs from the head of the chain (inclusive) to
    /// the earliest reachable ancestor (may or may not be genesis).
    ///
    /// ## Notes
    ///
    /// `slot` always decreases by `1`.
    /// - Skipped slots contain the root of the closest prior
    ///     non-skipped slot (identical to the way they are stored in `state.block_roots`) .
    /// - Iterator returns `(Hash256, Slot)`.
    /// - As this iterator starts at the `head` of the chain (viz., the best block), the first slot
    ///     returned may be earlier than the wall-clock slot.
    pub fn rev_iter_block_roots(
        &self,
    ) -> Result<impl Iterator<Item = Result<(Hash256, Slot), Error>>, Error> {
        let head = self.head()?;
        let iter = BlockRootsIterator::owned(self.store.clone(), head.beacon_state);
        Ok(
            std::iter::once(Ok((head.beacon_block_root, head.beacon_block.slot())))
                .chain(iter)
                .map(|result| result.map_err(|e| e.into())),
        )
    }

    pub fn forwards_iter_block_roots(
        &self,
        start_slot: Slot,
    ) -> Result<impl Iterator<Item = Result<(Hash256, Slot), Error>>, Error> {
        let local_head = self.head()?;

        let iter = HotColdDB::forwards_block_roots_iterator(
            self.store.clone(),
            start_slot,
            local_head.beacon_state,
            local_head.beacon_block_root,
            &self.spec,
        )?;

        Ok(iter.map(|result| result.map_err(Into::into)))
    }

    /// Traverse backwards from `block_root` to find the block roots of its ancestors.
    ///
    /// ## Notes
    ///
    /// `slot` always decreases by `1`.
    /// - Skipped slots contain the root of the closest prior
    ///     non-skipped slot (identical to the way they are stored in `state.block_roots`) .
    /// - Iterator returns `(Hash256, Slot)`.
    /// - The provided `block_root` is included as the first item in the iterator.
    pub fn rev_iter_block_roots_from(
        &self,
        block_root: Hash256,
    ) -> Result<impl Iterator<Item = Result<(Hash256, Slot), Error>>, Error> {
        let block = self
            .get_block(&block_root)?
            .ok_or_else(|| Error::MissingBeaconBlock(block_root))?;
        let state = self
            .get_state(&block.state_root(), Some(block.slot()))?
            .ok_or_else(|| Error::MissingBeaconState(block.state_root()))?;
        let iter = BlockRootsIterator::owned(self.store.clone(), state);
        Ok(std::iter::once(Ok((block_root, block.slot())))
            .chain(iter)
            .map(|result| result.map_err(|e| e.into())))
    }

    /// Traverse backwards from `block_root` to find the root of the ancestor block at `slot`.
    pub fn get_ancestor_block_root(
        &self,
        block_root: Hash256,
        slot: Slot,
    ) -> Result<Option<Hash256>, Error> {
        process_results(self.rev_iter_block_roots_from(block_root)?, |mut iter| {
            iter.find(|(_, ancestor_slot)| *ancestor_slot == slot)
                .map(|(ancestor_block_root, _)| ancestor_block_root)
        })
    }

    /// Iterates across all `(state_root, slot)` pairs from the head of the chain (inclusive) to
    /// the earliest reachable ancestor (may or may not be genesis).
    ///
    /// ## Notes
    ///
    /// `slot` always decreases by `1`.
    /// - Iterator returns `(Hash256, Slot)`.
    /// - As this iterator starts at the `head` of the chain (viz., the best block), the first slot
    ///     returned may be earlier than the wall-clock slot.
    pub fn rev_iter_state_roots(
        &self,
    ) -> Result<impl Iterator<Item = Result<(Hash256, Slot), Error>>, Error> {
        let head = self.head()?;
        let slot = head.beacon_state.slot;
        let iter = StateRootsIterator::owned(self.store.clone(), head.beacon_state);
        let iter = std::iter::once(Ok((head.beacon_state_root, slot)))
            .chain(iter)
            .map(|result| result.map_err(Into::into));
        Ok(iter)
    }

    /// Returns the block at the given slot, if any. Only returns blocks in the canonical chain.
    ///
    /// ## Errors
    ///
    /// May return a database error.
    pub fn block_at_slot(
        &self,
        slot: Slot,
    ) -> Result<Option<SignedBeaconBlock<T::EthSpec>>, Error> {
        let root = process_results(self.rev_iter_block_roots()?, |mut iter| {
            iter.find(|(_, this_slot)| *this_slot == slot)
                .map(|(root, _)| root)
        })?;

        if let Some(block_root) = root {
            Ok(self.store.get_item(&block_root)?)
        } else {
            Ok(None)
        }
    }

    /// Returns the block at the given root, if any.
    ///
    /// ## Errors
    ///
    /// May return a database error.
    pub fn get_block(
        &self,
        block_root: &Hash256,
    ) -> Result<Option<SignedBeaconBlock<T::EthSpec>>, Error> {
        Ok(self.store.get_block(block_root)?)
    }

    /// Returns the state at the given root, if any.
    ///
    /// ## Errors
    ///
    /// May return a database error.
    pub fn get_state(
        &self,
        state_root: &Hash256,
        slot: Option<Slot>,
    ) -> Result<Option<BeaconState<T::EthSpec>>, Error> {
        Ok(self.store.get_state(state_root, slot)?)
    }

    /// Returns a `Checkpoint` representing the head block and state. Contains the "best block";
    /// the head of the canonical `BeaconChain`.
    ///
    /// It is important to note that the `beacon_state` returned may not match the present slot. It
    /// is the state as it was when the head block was received, which could be some slots prior to
    /// now.
    pub fn head(&self) -> Result<BeaconSnapshot<T::EthSpec>, Error> {
        self.canonical_head
            .try_read_for(HEAD_LOCK_TIMEOUT)
            .ok_or_else(|| Error::CanonicalHeadLockTimeout)
            .map(|v| v.clone_with_only_committee_caches())
    }

    /// Returns info representing the head block and state.
    ///
    /// A summarized version of `Self::head` that involves less cloning.
    pub fn head_info(&self) -> Result<HeadInfo, Error> {
        let head = self
            .canonical_head
            .try_read_for(HEAD_LOCK_TIMEOUT)
            .ok_or_else(|| Error::CanonicalHeadLockTimeout)?;

        Ok(HeadInfo {
            slot: head.beacon_block.slot(),
            block_root: head.beacon_block_root,
            state_root: head.beacon_state_root,
            current_justified_checkpoint: head.beacon_state.current_justified_checkpoint,
            finalized_checkpoint: head.beacon_state.finalized_checkpoint,
            fork: head.beacon_state.fork,
            genesis_time: head.beacon_state.genesis_time,
            genesis_validators_root: head.beacon_state.genesis_validators_root,
        })
    }

    /// Returns the current heads of the `BeaconChain`. For the canonical head, see `Self::head`.
    ///
    /// Returns `(block_root, block_slot)`.
    pub fn heads(&self) -> Vec<(Hash256, Slot)> {
        self.head_tracker.heads()
    }

    pub fn knows_head(&self, block_hash: &SignedBeaconBlockHash) -> bool {
        self.head_tracker.contains_head((*block_hash).into())
    }

    /// Returns the `BeaconState` at the given slot.
    ///
    /// Returns `None` when the state is not found in the database or there is an error skipping
    /// to a future state.
    pub fn state_at_slot(
        &self,
        slot: Slot,
        config: StateSkipConfig,
    ) -> Result<BeaconState<T::EthSpec>, Error> {
        let head_state = self.head()?.beacon_state;

        match slot.cmp(&head_state.slot) {
            Ordering::Equal => Ok(head_state),
            Ordering::Greater => {
                if slot > head_state.slot + T::EthSpec::slots_per_epoch() {
                    warn!(
                        self.log,
                        "Skipping more than an epoch";
                        "head_slot" => head_state.slot,
                        "request_slot" => slot
                    )
                }

                let start_slot = head_state.slot;
                let task_start = Instant::now();
                let max_task_runtime = Duration::from_millis(self.spec.milliseconds_per_slot);

                let head_state_slot = head_state.slot;
                let mut state = head_state;

                let skip_state_root = match config {
                    StateSkipConfig::WithStateRoots => None,
                    StateSkipConfig::WithoutStateRoots => Some(Hash256::zero()),
                };

                while state.slot < slot {
                    // Do not allow and forward state skip that takes longer than the maximum task duration.
                    //
                    // This is a protection against nodes doing too much work when they're not synced
                    // to a chain.
                    if task_start + max_task_runtime < Instant::now() {
                        return Err(Error::StateSkipTooLarge {
                            start_slot,
                            requested_slot: slot,
                            max_task_runtime,
                        });
                    }

                    // Note: supplying some `state_root` when it is known would be a cheap and easy
                    // optimization.
                    match per_slot_processing(&mut state, skip_state_root, &self.spec) {
                        Ok(_) => (),
                        Err(e) => {
                            warn!(
                                self.log,
                                "Unable to load state at slot";
                                "error" => format!("{:?}", e),
                                "head_slot" => head_state_slot,
                                "requested_slot" => slot
                            );
                            return Err(Error::NoStateForSlot(slot));
                        }
                    };
                }
                Ok(state)
            }
            Ordering::Less => {
                let state_root = process_results(self.rev_iter_state_roots()?, |iter| {
                    iter.take_while(|(_, current_slot)| *current_slot >= slot)
                        .find(|(_, current_slot)| *current_slot == slot)
                        .map(|(root, _slot)| root)
                })?
                .ok_or_else(|| Error::NoStateForSlot(slot))?;

                Ok(self
                    .get_state(&state_root, Some(slot))?
                    .ok_or_else(|| Error::NoStateForSlot(slot))?)
            }
        }
    }

    /// Returns the `BeaconState` the current slot (viz., `self.slot()`).
    ///
    ///  - A reference to the head state (note: this keeps a read lock on the head, try to use
    ///  sparingly).
    ///  - The head state, but with skipped slots (for states later than the head).
    ///
    ///  Returns `None` when there is an error skipping to a future state or the slot clock cannot
    ///  be read.
    pub fn wall_clock_state(&self) -> Result<BeaconState<T::EthSpec>, Error> {
        self.state_at_slot(self.slot()?, StateSkipConfig::WithStateRoots)
    }

    /// Returns the slot of the highest block in the canonical chain.
    pub fn best_slot(&self) -> Result<Slot, Error> {
        self.canonical_head
            .try_read_for(HEAD_LOCK_TIMEOUT)
            .map(|head| head.beacon_block.slot())
            .ok_or_else(|| Error::CanonicalHeadLockTimeout)
    }

    /// Returns the validator index (if any) for the given public key.
    ///
    /// ## Notes
    ///
    /// This query uses the `validator_pubkey_cache` which contains _all_ validators ever seen,
    /// even if those validators aren't included in the head state. It is important to remember
    /// that just because a validator exists here, it doesn't necessarily exist in all
    /// `BeaconStates`.
    ///
    /// ## Errors
    ///
    /// May return an error if acquiring a read-lock on the `validator_pubkey_cache` times out.
    pub fn validator_index(&self, pubkey: &PublicKeyBytes) -> Result<Option<usize>, Error> {
        let pubkey_cache = self
            .validator_pubkey_cache
            .try_read_for(VALIDATOR_PUBKEY_CACHE_LOCK_TIMEOUT)
            .ok_or_else(|| Error::ValidatorPubkeyCacheLockTimeout)?;

        Ok(pubkey_cache.get_index(pubkey))
    }

    /// Returns the validator pubkey (if any) for the given validator index.
    ///
    /// ## Notes
    ///
    /// This query uses the `validator_pubkey_cache` which contains _all_ validators ever seen,
    /// even if those validators aren't included in the head state. It is important to remember
    /// that just because a validator exists here, it doesn't necessarily exist in all
    /// `BeaconStates`.
    ///
    /// ## Errors
    ///
    /// May return an error if acquiring a read-lock on the `validator_pubkey_cache` times out.
    pub fn validator_pubkey(&self, validator_index: usize) -> Result<Option<PublicKey>, Error> {
        let pubkey_cache = self
            .validator_pubkey_cache
            .try_read_for(VALIDATOR_PUBKEY_CACHE_LOCK_TIMEOUT)
            .ok_or_else(|| Error::ValidatorPubkeyCacheLockTimeout)?;

        Ok(pubkey_cache.get(validator_index).cloned())
    }

    /// Returns the block canonical root of the current canonical chain at a given slot.
    ///
    /// Returns None if a block doesn't exist at the slot.
    pub fn root_at_slot(&self, target_slot: Slot) -> Result<Option<Hash256>, Error> {
        process_results(self.rev_iter_block_roots()?, |mut iter| {
            iter.find(|(_, slot)| *slot == target_slot)
                .map(|(root, _)| root)
        })
    }

    /// Returns the block proposer for a given slot.
    ///
    /// Information is read from the present `beacon_state` shuffling, only information from the
    /// present epoch is available.
    pub fn block_proposer(&self, slot: Slot) -> Result<usize, Error> {
        let epoch = |slot: Slot| slot.epoch(T::EthSpec::slots_per_epoch());
        let head_state = &self.head()?.beacon_state;

        let mut state = if epoch(slot) == epoch(head_state.slot) {
            self.head()?.beacon_state
        } else {
            // The block proposer shuffling is not affected by the state roots, so we don't need to
            // calculate them.
            self.state_at_slot(slot, StateSkipConfig::WithoutStateRoots)?
        };

        state.build_committee_cache(RelativeEpoch::Current, &self.spec)?;

        if epoch(state.slot) != epoch(slot) {
            return Err(Error::InvariantViolated(format!(
                "Epochs in consistent in proposer lookup: state: {}, requested: {}",
                epoch(state.slot),
                epoch(slot)
            )));
        }

        state
            .get_beacon_proposer_index(slot, &self.spec)
            .map_err(Into::into)
    }

    /// Returns the attestation slot and committee index for a given validator index.
    ///
    /// Information is read from the current state, so only information from the present and prior
    /// epoch is available.
    pub fn validator_attestation_slot_and_index(
        &self,
        validator_index: usize,
        epoch: Epoch,
    ) -> Result<Option<(Slot, u64)>, Error> {
        let as_epoch = |slot: Slot| slot.epoch(T::EthSpec::slots_per_epoch());
        let head_state = &self.head()?.beacon_state;

        let mut state = if epoch == as_epoch(head_state.slot) {
            self.head()?.beacon_state
        } else {
            // The block proposer shuffling is not affected by the state roots, so we don't need to
            // calculate them.
            self.state_at_slot(
                epoch.start_slot(T::EthSpec::slots_per_epoch()),
                StateSkipConfig::WithoutStateRoots,
            )?
        };

        state.build_committee_cache(RelativeEpoch::Current, &self.spec)?;

        if as_epoch(state.slot) != epoch {
            return Err(Error::InvariantViolated(format!(
                "Epochs in consistent in attestation duties lookup: state: {}, requested: {}",
                as_epoch(state.slot),
                epoch
            )));
        }

        if let Some(attestation_duty) =
            state.get_attestation_duties(validator_index, RelativeEpoch::Current)?
        {
            Ok(Some((attestation_duty.slot, attestation_duty.index)))
        } else {
            Ok(None)
        }
    }

    /// Returns an aggregated `Attestation`, if any, that has a matching `attestation.data`.
    ///
    /// The attestation will be obtained from `self.naive_aggregation_pool`.
    pub fn get_aggregated_attestation(
        &self,
        data: &AttestationData,
    ) -> Result<Option<Attestation<T::EthSpec>>, Error> {
        self.naive_aggregation_pool
            .read()
            .get(data)
            .map_err(Into::into)
    }

    /// Produce an unaggregated `Attestation` that is valid for the given `slot` and `index`.
    ///
    /// The produced `Attestation` will not be valid until it has been signed by exactly one
    /// validator that is in the committee for `slot` and `index` in the canonical chain.
    ///
    /// Always attests to the canonical chain.
    pub fn produce_unaggregated_attestation(
        &self,
        slot: Slot,
        index: CommitteeIndex,
    ) -> Result<Attestation<T::EthSpec>, Error> {
        // Note: we're taking a lock on the head. The work involved here should be trivial enough
        // that the lock should not be held for long.
        let head = self
            .canonical_head
            .try_read_for(HEAD_LOCK_TIMEOUT)
            .ok_or_else(|| Error::CanonicalHeadLockTimeout)?;

        if slot >= head.beacon_block.slot() {
            self.produce_unaggregated_attestation_for_block(
                slot,
                index,
                head.beacon_block_root,
                Cow::Borrowed(&head.beacon_state),
            )
        } else {
            // Note: this method will fail if `slot` is more than `state.block_roots.len()` slots
            // prior to the head.
            //
            // This seems reasonable, producing an attestation at a slot so far
            // in the past seems useless, definitely in mainnet spec. In minimal spec, when the
            // block roots only contain two epochs of history, it's possible that you will fail to
            // produce an attestation that would be valid to be included in a block. Given that
            // minimal is only for testing, I think this is fine.
            //
            // It is important to note that what's _not_ allowed here is attesting to a slot in the
            // past. You can still attest to a block an arbitrary distance in the past, just not as
            // if you are in a slot in the past.
            let beacon_block_root = *head.beacon_state.get_block_root(slot)?;
            let state_root = *head.beacon_state.get_state_root(slot)?;

            // Avoid holding a lock on the head whilst doing database reads. Good boi functions
            // don't hog locks.
            drop(head);

            let mut state = self
                .get_state(&state_root, Some(slot))?
                .ok_or_else(|| Error::MissingBeaconState(state_root))?;

            state.build_committee_cache(RelativeEpoch::Current, &self.spec)?;

            self.produce_unaggregated_attestation_for_block(
                slot,
                index,
                beacon_block_root,
                Cow::Owned(state),
            )
        }
    }

    /// Produces an "unaggregated" attestation for the given `slot` and `index` that attests to
    /// `beacon_block_root`. The provided `state` should match the `block.state_root` for the
    /// `block` identified by `beacon_block_root`.
    ///
    /// The attestation doesn't _really_ have anything about it that makes it unaggregated per say,
    /// however this function is only required in the context of forming an unaggregated
    /// attestation. It would be an (undetectable) violation of the protocol to create a
    /// `SignedAggregateAndProof` based upon the output of this function.
    pub fn produce_unaggregated_attestation_for_block(
        &self,
        slot: Slot,
        index: CommitteeIndex,
        beacon_block_root: Hash256,
        mut state: Cow<BeaconState<T::EthSpec>>,
    ) -> Result<Attestation<T::EthSpec>, Error> {
        let epoch = slot.epoch(T::EthSpec::slots_per_epoch());

        if state.slot > slot {
            return Err(Error::CannotAttestToFutureState);
        } else if state.current_epoch() + 1 < epoch {
            let mut_state = state.to_mut();
            while mut_state.current_epoch() + 1 < epoch {
                // Note: here we provide `Hash256::zero()` as the root of the current state. This
                // has the effect of setting the values of all historic state roots to the zero
                // hash. This is an optimization, we don't need the state roots so why calculate
                // them?
                per_slot_processing(mut_state, Some(Hash256::zero()), &self.spec)?;
            }
            mut_state.build_committee_cache(RelativeEpoch::Next, &self.spec)?;
        }

        let committee_len = state.get_beacon_committee(slot, index)?.committee.len();

        let target_slot = epoch.start_slot(T::EthSpec::slots_per_epoch());
        let target_root = if state.slot <= target_slot {
            beacon_block_root
        } else {
            *state.get_block_root(target_slot)?
        };

        Ok(Attestation {
            aggregation_bits: BitList::with_capacity(committee_len)?,
            data: AttestationData {
                slot,
                index,
                beacon_block_root,
                source: state.current_justified_checkpoint,
                target: Checkpoint {
                    epoch,
                    root: target_root,
                },
            },
            signature: AggregateSignature::empty(),
        })
    }

    /// Accepts some `Attestation` from the network and attempts to verify it, returning `Ok(_)` if
    /// it is valid to be (re)broadcast on the gossip network.
    ///
    /// The attestation must be "unaggregated", that is it must have exactly one
    /// aggregation bit set.
    pub fn verify_unaggregated_attestation_for_gossip(
        &self,
        attestation: Attestation<T::EthSpec>,
        subnet_id: SubnetId,
    ) -> Result<VerifiedUnaggregatedAttestation<T>, AttestationError> {
        metrics::inc_counter(&metrics::UNAGGREGATED_ATTESTATION_PROCESSING_REQUESTS);
        let _timer =
            metrics::start_timer(&metrics::UNAGGREGATED_ATTESTATION_GOSSIP_VERIFICATION_TIMES);

        VerifiedUnaggregatedAttestation::verify(attestation, subnet_id, self).map(|v| {
            metrics::inc_counter(&metrics::UNAGGREGATED_ATTESTATION_PROCESSING_SUCCESSES);
            v
        })
    }

    /// Accepts some `SignedAggregateAndProof` from the network and attempts to verify it,
    /// returning `Ok(_)` if it is valid to be (re)broadcast on the gossip network.
    pub fn verify_aggregated_attestation_for_gossip(
        &self,
        signed_aggregate: SignedAggregateAndProof<T::EthSpec>,
    ) -> Result<VerifiedAggregatedAttestation<T>, AttestationError> {
        metrics::inc_counter(&metrics::AGGREGATED_ATTESTATION_PROCESSING_REQUESTS);
        let _timer =
            metrics::start_timer(&metrics::AGGREGATED_ATTESTATION_GOSSIP_VERIFICATION_TIMES);

        VerifiedAggregatedAttestation::verify(signed_aggregate, self).map(|v| {
            metrics::inc_counter(&metrics::AGGREGATED_ATTESTATION_PROCESSING_SUCCESSES);
            v
        })
    }

    /// Accepts some attestation-type object and attempts to verify it in the context of fork
    /// choice. If it is valid it is applied to `self.fork_choice`.
    ///
    /// Common items that implement `SignatureVerifiedAttestation`:
    ///
    /// - `VerifiedUnaggregatedAttestation`
    /// - `VerifiedAggregatedAttestation`
    pub fn apply_attestation_to_fork_choice<'a>(
        &self,
        verified: &'a impl SignatureVerifiedAttestation<T>,
    ) -> Result<(), Error> {
        let _timer = metrics::start_timer(&metrics::FORK_CHOICE_PROCESS_ATTESTATION_TIMES);

        self.fork_choice
            .write()
            .on_attestation(self.slot()?, verified.indexed_attestation())
            .map_err(Into::into)
    }

    /// Accepts an `VerifiedUnaggregatedAttestation` and attempts to apply it to the "naive
    /// aggregation pool".
    ///
    /// The naive aggregation pool is used by local validators to produce
    /// `SignedAggregateAndProof`.
    ///
    /// If the attestation is too old (low slot) to be included in the pool it is simply dropped
    /// and no error is returned.
    pub fn add_to_naive_aggregation_pool(
        &self,
        unaggregated_attestation: VerifiedUnaggregatedAttestation<T>,
    ) -> Result<VerifiedUnaggregatedAttestation<T>, AttestationError> {
        let _timer = metrics::start_timer(&metrics::ATTESTATION_PROCESSING_APPLY_TO_AGG_POOL);

        let attestation = unaggregated_attestation.attestation();

        match self.naive_aggregation_pool.write().insert(attestation) {
            Ok(outcome) => trace!(
                self.log,
                "Stored unaggregated attestation";
                "outcome" => format!("{:?}", outcome),
                "index" => attestation.data.index,
                "slot" => attestation.data.slot.as_u64(),
            ),
            Err(NaiveAggregationError::SlotTooLow {
                slot,
                lowest_permissible_slot,
            }) => {
                trace!(
                    self.log,
                    "Refused to store unaggregated attestation";
                    "lowest_permissible_slot" => lowest_permissible_slot.as_u64(),
                    "slot" => slot.as_u64(),
                );
            }
            Err(e) => {
                error!(
                        self.log,
                        "Failed to store unaggregated attestation";
                        "error" => format!("{:?}", e),
                        "index" => attestation.data.index,
                        "slot" => attestation.data.slot.as_u64(),
                );
                return Err(Error::from(e).into());
            }
        };

        Ok(unaggregated_attestation)
    }

    /// Accepts a `VerifiedAggregatedAttestation` and attempts to apply it to `self.op_pool`.
    ///
    /// The op pool is used by local block producers to pack blocks with operations.
    pub fn add_to_block_inclusion_pool(
        &self,
        signed_aggregate: VerifiedAggregatedAttestation<T>,
    ) -> Result<VerifiedAggregatedAttestation<T>, AttestationError> {
        let _timer = metrics::start_timer(&metrics::ATTESTATION_PROCESSING_APPLY_TO_OP_POOL);

        // If there's no eth1 chain then it's impossible to produce blocks and therefore
        // useless to put things in the op pool.
        if self.eth1_chain.is_some() {
            let fork = self
                .canonical_head
                .try_read_for(HEAD_LOCK_TIMEOUT)
                .ok_or_else(|| Error::CanonicalHeadLockTimeout)?
                .beacon_state
                .fork;

            self.op_pool
                .insert_attestation(
                    // TODO: address this clone.
                    signed_aggregate.attestation().clone(),
                    &fork,
                    self.genesis_validators_root,
                    &self.spec,
                )
                .map_err(Error::from)?;
        }

        Ok(signed_aggregate)
    }

    /// Check that the shuffling at `block_root` is equal to one of the shufflings of `state`.
    ///
    /// The `target_epoch` argument determines which shuffling to check compatibility with, it
    /// should be equal to the current or previous epoch of `state`, or else `false` will be
    /// returned.
    ///
    /// The compatibility check is designed to be fast: we check that the block that
    /// determined the RANDAO mix for the `target_epoch` matches the ancestor of the block
    /// identified by `block_root` (at that slot).
    pub fn shuffling_is_compatible(
        &self,
        block_root: &Hash256,
        target_epoch: Epoch,
        state: &BeaconState<T::EthSpec>,
    ) -> bool {
        let slots_per_epoch = T::EthSpec::slots_per_epoch();
        let shuffling_lookahead = 1 + self.spec.min_seed_lookahead.as_u64();

        // Shuffling can't have changed if we're in the first few epochs
        if state.current_epoch() < shuffling_lookahead {
            return true;
        }

        // Otherwise the shuffling is determined by the block at the end of the target epoch
        // minus the shuffling lookahead (usually 2). We call this the "pivot".
        let pivot_slot =
            if target_epoch == state.previous_epoch() || target_epoch == state.current_epoch() {
                (target_epoch - shuffling_lookahead).end_slot(slots_per_epoch)
            } else {
                return false;
            };

        let state_pivot_block_root = match state.get_block_root(pivot_slot) {
            Ok(root) => *root,
            Err(e) => {
                warn!(
                    &self.log,
                    "Missing pivot block root for attestation";
                    "slot" => pivot_slot,
                    "error" => format!("{:?}", e),
                );
                return false;
            }
        };

        // Use fork choice's view of the block DAG to quickly evaluate whether the attestation's
        // pivot block is the same as the current state's pivot block. If it is, then the
        // attestation's shuffling is the same as the current state's.
        // To account for skipped slots, find the first block at *or before* the pivot slot.
        let fork_choice_lock = self.fork_choice.read();
        let pivot_block_root = fork_choice_lock
            .proto_array()
            .core_proto_array()
            .iter_block_roots(block_root)
            .find(|(_, slot)| *slot <= pivot_slot)
            .map(|(block_root, _)| block_root);
        drop(fork_choice_lock);

        match pivot_block_root {
            Some(root) => root == state_pivot_block_root,
            None => {
                debug!(
                    &self.log,
                    "Discarding attestation because of missing ancestor";
                    "pivot_slot" => pivot_slot.as_u64(),
                    "block_root" => format!("{:?}", block_root),
                );
                false
            }
        }
    }

    /// Verify a voluntary exit before allowing it to propagate on the gossip network.
    pub fn verify_voluntary_exit_for_gossip(
        &self,
        exit: SignedVoluntaryExit,
    ) -> Result<ObservationOutcome<SignedVoluntaryExit>, Error> {
        // NOTE: this could be more efficient if it avoided cloning the head state
        let wall_clock_state = self.wall_clock_state()?;
        Ok(self
            .observed_voluntary_exits
            .verify_and_observe(exit, &wall_clock_state, &self.spec)?)
    }

    /// Accept a pre-verified exit and queue it for inclusion in an appropriate block.
    pub fn import_voluntary_exit(&self, exit: SigVerifiedOp<SignedVoluntaryExit>) {
        if self.eth1_chain.is_some() {
            self.op_pool.insert_voluntary_exit(exit)
        }
    }

    /// Verify a proposer slashing before allowing it to propagate on the gossip network.
    pub fn verify_proposer_slashing_for_gossip(
        &self,
        proposer_slashing: ProposerSlashing,
    ) -> Result<ObservationOutcome<ProposerSlashing>, Error> {
        let wall_clock_state = self.wall_clock_state()?;
        Ok(self.observed_proposer_slashings.verify_and_observe(
            proposer_slashing,
            &wall_clock_state,
            &self.spec,
        )?)
    }

    /// Accept some proposer slashing and queue it for inclusion in an appropriate block.
    pub fn import_proposer_slashing(&self, proposer_slashing: SigVerifiedOp<ProposerSlashing>) {
        if self.eth1_chain.is_some() {
            self.op_pool.insert_proposer_slashing(proposer_slashing)
        }
    }

    /// Verify an attester slashing before allowing it to propagate on the gossip network.
    pub fn verify_attester_slashing_for_gossip(
        &self,
        attester_slashing: AttesterSlashing<T::EthSpec>,
    ) -> Result<ObservationOutcome<AttesterSlashing<T::EthSpec>>, Error> {
        let wall_clock_state = self.wall_clock_state()?;
        Ok(self.observed_attester_slashings.verify_and_observe(
            attester_slashing,
            &wall_clock_state,
            &self.spec,
        )?)
    }

    /// Accept some attester slashing and queue it for inclusion in an appropriate block.
    pub fn import_attester_slashing(
        &self,
        attester_slashing: SigVerifiedOp<AttesterSlashing<T::EthSpec>>,
    ) -> Result<(), Error> {
        if self.eth1_chain.is_some() {
            self.op_pool
                .insert_attester_slashing(attester_slashing, self.head_info()?.fork)
        }
        Ok(())
    }

    /// Attempt to verify and import a chain of blocks to `self`.
    ///
    /// The provided blocks _must_ each reference the previous block via `block.parent_root` (i.e.,
    /// be a chain). An error will be returned if this is not the case.
    ///
    /// This operation is not atomic; if one of the blocks in the chain is invalid then some prior
    /// blocks might be imported.
    ///
    /// This method is generally much more efficient than importing each block using
    /// `Self::process_block`.
    pub fn process_chain_segment(
        &self,
        chain_segment: Vec<SignedBeaconBlock<T::EthSpec>>,
    ) -> ChainSegmentResult<T::EthSpec> {
        let mut filtered_chain_segment = Vec::with_capacity(chain_segment.len());
        let mut imported_blocks = 0;

        // Produce a list of the parent root and slot of the child of each block.
        //
        // E.g., `children[0] == (chain_segment[1].parent_root(), chain_segment[1].slot())`
        let children = chain_segment
            .iter()
            .skip(1)
            .map(|block| (block.parent_root(), block.slot()))
            .collect::<Vec<_>>();

        for (i, block) in chain_segment.into_iter().enumerate() {
            let block_root = get_block_root(&block);

            if let Some((child_parent_root, child_slot)) = children.get(i) {
                // If this block has a child in this chain segment, ensure that its parent root matches
                // the root of this block.
                //
                // Without this check it would be possible to have a block verified using the
                // incorrect shuffling. That would be bad, mmkay.
                if block_root != *child_parent_root {
                    return ChainSegmentResult::Failed {
                        imported_blocks,
                        error: BlockError::NonLinearParentRoots,
                    };
                }

                // Ensure that the slots are strictly increasing throughout the chain segment.
                if *child_slot <= block.slot() {
                    return ChainSegmentResult::Failed {
                        imported_blocks,
                        error: BlockError::NonLinearSlots,
                    };
                }
            }

            match check_block_relevancy(&block, Some(block_root), self) {
                // If the block is relevant, add it to the filtered chain segment.
                Ok(_) => filtered_chain_segment.push((block_root, block)),
                // If the block is already known, simply ignore this block.
                Err(BlockError::BlockIsAlreadyKnown) => continue,
                // If the block is the genesis block, simply ignore this block.
                Err(BlockError::GenesisBlock) => continue,
                // If the block is is for a finalized slot, simply ignore this block.
                //
                // The block is either:
                //
                // 1. In the canonical finalized chain.
                // 2. In some non-canonical chain at a slot that has been finalized already.
                //
                // In the case of (1), there's no need to re-import and later blocks in this
                // segement might be useful.
                //
                // In the case of (2), skipping the block is valid since we should never import it.
                // However, we will potentially get a `ParentUnknown` on a later block. The sync
                // protocol will need to ensure this is handled gracefully.
                Err(BlockError::WouldRevertFinalizedSlot { .. }) => continue,
                // If there was an error whilst determining if the block was invalid, return that
                // error.
                Err(BlockError::BeaconChainError(e)) => {
                    return ChainSegmentResult::Failed {
                        imported_blocks,
                        error: BlockError::BeaconChainError(e),
                    }
                }
                // If the block was decided to be irrelevant for any other reason, don't include
                // this block or any of it's children in the filtered chain segment.
                _ => break,
            }
        }

        while let Some((_root, block)) = filtered_chain_segment.first() {
            // Determine the epoch of the first block in the remaining segment.
            let start_epoch = block.slot().epoch(T::EthSpec::slots_per_epoch());

            // The `last_index` indicates the position of the last block that is in the current
            // epoch of `start_epoch`.
            let last_index = filtered_chain_segment
                .iter()
                .position(|(_root, block)| {
                    block.slot().epoch(T::EthSpec::slots_per_epoch()) > start_epoch
                })
                .unwrap_or_else(|| filtered_chain_segment.len());

            // Split off the first section blocks that are all either within the current epoch of
            // the first block. These blocks can all be signature-verified with the same
            // `BeaconState`.
            let mut blocks = filtered_chain_segment.split_off(last_index);
            std::mem::swap(&mut blocks, &mut filtered_chain_segment);

            // Verify the signature of the blocks, returning early if the signature is invalid.
            let signature_verified_blocks = match signature_verify_chain_segment(blocks, self) {
                Ok(blocks) => blocks,
                Err(error) => {
                    return ChainSegmentResult::Failed {
                        imported_blocks,
                        error,
                    }
                }
            };

            // Import the blocks into the chain.
            for signature_verified_block in signature_verified_blocks {
                match self.process_block(signature_verified_block) {
                    Ok(_) => imported_blocks += 1,
                    Err(error) => {
                        return ChainSegmentResult::Failed {
                            imported_blocks,
                            error,
                        }
                    }
                }
            }
        }

        ChainSegmentResult::Successful { imported_blocks }
    }

    /// Returns `Ok(GossipVerifiedBlock)` if the supplied `block` should be forwarded onto the
    /// gossip network. The block is not imported into the chain, it is just partially verified.
    ///
    /// The returned `GossipVerifiedBlock` should be provided to `Self::process_block` immediately
    /// after it is returned, unless some other circumstance decides it should not be imported at
    /// all.
    ///
    /// ## Errors
    ///
    /// Returns an `Err` if the given block was invalid, or an error was encountered during
    pub fn verify_block_for_gossip(
        &self,
        block: SignedBeaconBlock<T::EthSpec>,
    ) -> Result<GossipVerifiedBlock<T>, BlockError<T::EthSpec>> {
        let slot = block.message.slot;
        let graffiti_string = String::from_utf8(block.message.body.graffiti[..].to_vec())
            .unwrap_or_else(|_| format!("{:?}", &block.message.body.graffiti[..]));

        match GossipVerifiedBlock::new(block, self) {
            Ok(verified) => {
                debug!(
                    self.log,
                    "Successfully processed gossip block";
                    "graffiti" => graffiti_string,
                    "slot" => slot,
                    "root" => format!("{:?}", verified.block_root()),
                );

                Ok(verified)
            }
            Err(e) => {
                debug!(
                    self.log,
                    "Rejected gossip block";
                    "error" => format!("{:?}", e),
                    "graffiti" => graffiti_string,
                    "slot" => slot,
                );

                Err(e)
            }
        }
    }

    /// Returns `Ok(block_root)` if the given `unverified_block` was successfully verified and
    /// imported into the chain.
    ///
    /// Items that implement `IntoFullyVerifiedBlock` include:
    ///
    /// - `SignedBeaconBlock`
    /// - `GossipVerifiedBlock`
    ///
    /// ## Errors
    ///
    /// Returns an `Err` if the given block was invalid, or an error was encountered during
    /// verification.
    pub fn process_block<B: IntoFullyVerifiedBlock<T>>(
        &self,
        unverified_block: B,
    ) -> Result<Hash256, BlockError<T::EthSpec>> {
        // Start the Prometheus timer.
        let _full_timer = metrics::start_timer(&metrics::BLOCK_PROCESSING_TIMES);

        // Increment the Prometheus counter for block processing requests.
        metrics::inc_counter(&metrics::BLOCK_PROCESSING_REQUESTS);

        // Clone the block so we can provide it to the event handler.
        let block = unverified_block.block().clone();

        // A small closure to group the verification and import errors.
        let import_block = |unverified_block: B| -> Result<Hash256, BlockError<T::EthSpec>> {
            let fully_verified = unverified_block.into_fully_verified_block(self)?;
            self.import_block(fully_verified)
        };

        // Verify and import the block.
        match import_block(unverified_block) {
            // The block was successfully verified and imported. Yay.
            Ok(block_root) => {
                trace!(
                    self.log,
                    "Beacon block imported";
                    "block_root" => format!("{:?}", block_root),
                    "block_slot" => format!("{:?}", block.slot().as_u64()),
                );

                // Increment the Prometheus counter for block processing successes.
                metrics::inc_counter(&metrics::BLOCK_PROCESSING_SUCCESSES);

                let _ = self.event_handler.register(EventKind::BeaconBlockImported {
                    block_root,
                    block: Box::new(block),
                });

                Ok(block_root)
            }
            // There was an error whilst attempting to verify and import the block. The block might
            // be partially verified or partially imported.
            Err(BlockError::BeaconChainError(e)) => {
                crit!(
                    self.log,
                    "Beacon block processing error";
                    "error" => format!("{:?}", e),
                );

                let _ = self.event_handler.register(EventKind::BeaconBlockRejected {
                    reason: format!("Internal error: {:?}", e),
                    block: Box::new(block),
                });

                Err(BlockError::BeaconChainError(e))
            }
            // The block failed verification.
            Err(other) => {
                trace!(
                    self.log,
                    "Beacon block rejected";
                    "reason" => format!("{:?}", other),
                );

                let _ = self.event_handler.register(EventKind::BeaconBlockRejected {
                    reason: format!("Invalid block: {:?}", other),
                    block: Box::new(block),
                });

                Err(other)
            }
        }
    }

    /// Accepts a fully-verified block and imports it into the chain without performing any
    /// additional verification.
    ///
    /// An error is returned if the block was unable to be imported. It may be partially imported
    /// (i.e., this function is not atomic).
    fn import_block(
        &self,
        fully_verified_block: FullyVerifiedBlock<T>,
    ) -> Result<Hash256, BlockError<T::EthSpec>> {
        let signed_block = fully_verified_block.block;
        let block = &signed_block.message;
        let block_root = fully_verified_block.block_root;
        let state = fully_verified_block.state;
        let parent_block = fully_verified_block.parent_block;
        let current_slot = self.slot()?;
        let mut ops = fully_verified_block.intermediate_states;

        let attestation_observation_timer =
            metrics::start_timer(&metrics::BLOCK_PROCESSING_ATTESTATION_OBSERVATION);

        // Iterate through the attestations in the block and register them as an "observed
        // attestation". This will stop us from propagating them on the gossip network.
        for a in &block.body.attestations {
            match self.observed_attestations.observe_attestation(a, None) {
                // If the observation was successful or if the slot for the attestation was too
                // low, continue.
                //
                // We ignore `SlotTooLow` since this will be very common whilst syncing.
                Ok(_) | Err(AttestationObservationError::SlotTooLow { .. }) => {}
                Err(e) => return Err(BlockError::BeaconChainError(e.into())),
            }
        }

        metrics::stop_timer(attestation_observation_timer);

        // If there are new validators in this block, update our pubkey cache.
        //
        // We perform this _before_ adding the block to fork choice because the pubkey cache is
        // used by attestation processing which will only process an attestation if the block is
        // known to fork choice. This ordering ensure that the pubkey cache is always up-to-date.
        self.validator_pubkey_cache
            .try_write_for(VALIDATOR_PUBKEY_CACHE_LOCK_TIMEOUT)
            .ok_or_else(|| Error::ValidatorPubkeyCacheLockTimeout)?
            .import_new_pubkeys(&state)?;

        // If the imported block is in the previous or current epochs (according to the
        // wall-clock), check to see if this is the first block of the epoch. If so, add the
        // committee to the shuffling cache.
        if state.current_epoch() + 1 >= self.epoch()?
            && parent_block.slot().epoch(T::EthSpec::slots_per_epoch()) != state.current_epoch()
        {
            let mut shuffling_cache = self
                .shuffling_cache
                .try_write_for(ATTESTATION_CACHE_LOCK_TIMEOUT)
                .ok_or_else(|| Error::AttestationCacheLockTimeout)?;

            let committee_cache = state.committee_cache(RelativeEpoch::Current)?;

            let epoch_start_slot = state
                .current_epoch()
                .start_slot(T::EthSpec::slots_per_epoch());
            let target_root = if state.slot == epoch_start_slot {
                block_root
            } else {
                *state.get_block_root(epoch_start_slot)?
            };

            shuffling_cache.insert(state.current_epoch(), target_root, committee_cache);
        }

        let mut fork_choice = self.fork_choice.write();

        // Register the new block with the fork choice service.
        {
            let _fork_choice_block_timer =
                metrics::start_timer(&metrics::FORK_CHOICE_PROCESS_BLOCK_TIMES);
            fork_choice
                .on_block(current_slot, block, block_root, &state)
                .map_err(|e| BlockError::BeaconChainError(e.into()))?;
        }

        // Register each attestation in the block with the fork choice service.
        for attestation in &block.body.attestations[..] {
            let _fork_choice_attestation_timer =
                metrics::start_timer(&metrics::FORK_CHOICE_PROCESS_ATTESTATION_TIMES);

            let committee =
                state.get_beacon_committee(attestation.data.slot, attestation.data.index)?;
            let indexed_attestation = get_indexed_attestation(committee.committee, attestation)
                .map_err(|e| BlockError::BeaconChainError(e.into()))?;

            match fork_choice.on_attestation(current_slot, &indexed_attestation) {
                Ok(()) => Ok(()),
                // Ignore invalid attestations whilst importing attestations from a block. The
                // block might be very old and therefore the attestations useless to fork choice.
                Err(ForkChoiceError::InvalidAttestation(_)) => Ok(()),
                Err(e) => Err(BlockError::BeaconChainError(e.into())),
            }?;
        }

        metrics::observe(
            &metrics::OPERATIONS_PER_BLOCK_ATTESTATION,
            block.body.attestations.len() as f64,
        );

        let db_write_timer = metrics::start_timer(&metrics::BLOCK_PROCESSING_DB_WRITE);

        // Store all the states between the parent block state and this block's slot, the block and state.
        ops.push(StoreOp::PutBlock(block_root.into(), signed_block.clone()));
        ops.push(StoreOp::PutState(
            block.state_root.into(),
            Cow::Borrowed(&state),
        ));
        self.store.do_atomically(ops)?;

        // The fork choice write-lock is dropped *after* the on-disk database has been updated.
        // This prevents inconsistency between the two at the expense of concurrency.
        drop(fork_choice);

        let parent_root = block.parent_root;
        let slot = block.slot;

        self.snapshot_cache
            .try_write_for(BLOCK_PROCESSING_CACHE_LOCK_TIMEOUT)
            .map(|mut snapshot_cache| {
                snapshot_cache.insert(BeaconSnapshot {
                    beacon_state: state,
                    beacon_state_root: signed_block.state_root(),
                    beacon_block: signed_block,
                    beacon_block_root: block_root,
                });
            })
            .unwrap_or_else(|| {
                error!(
                    self.log,
                    "Failed to obtain cache write lock";
                    "lock" => "snapshot_cache",
                    "task" => "process block"
                );
            });

        self.head_tracker
            .register_block(block_root, parent_root, slot);

        metrics::stop_timer(db_write_timer);

        metrics::inc_counter(&metrics::BLOCK_PROCESSING_SUCCESSES);

        Ok(block_root)
    }

    /// Produce a new block at the given `slot`.
    ///
    /// The produced block will not be inherently valid, it must be signed by a block producer.
    /// Block signing is out of the scope of this function and should be done by a separate program.
    pub fn produce_block(
        &self,
        randao_reveal: Signature,
        slot: Slot,
        validator_graffiti: Option<Graffiti>,
    ) -> Result<BeaconBlockAndState<T::EthSpec>, BlockProductionError> {
        let state = self
            .state_at_slot(slot - 1, StateSkipConfig::WithStateRoots)
            .map_err(|_| BlockProductionError::UnableToProduceAtSlot(slot))?;

        self.produce_block_on_state(state, slot, randao_reveal, validator_graffiti)
    }

    /// Produce a block for some `slot` upon the given `state`.
    ///
    /// Typically the `self.produce_block()` function should be used, instead of calling this
    /// function directly. This function is useful for purposefully creating forks or blocks at
    /// non-current slots.
    ///
    /// The given state will be advanced to the given `produce_at_slot`, then a block will be
    /// produced at that slot height.
    pub fn produce_block_on_state(
        &self,
        mut state: BeaconState<T::EthSpec>,
        produce_at_slot: Slot,
        randao_reveal: Signature,
        validator_graffiti: Option<Graffiti>,
    ) -> Result<BeaconBlockAndState<T::EthSpec>, BlockProductionError> {
        metrics::inc_counter(&metrics::BLOCK_PRODUCTION_REQUESTS);
        let timer = metrics::start_timer(&metrics::BLOCK_PRODUCTION_TIMES);

        let eth1_chain = self
            .eth1_chain
            .as_ref()
            .ok_or_else(|| BlockProductionError::NoEth1ChainConnection)?;

        // If required, transition the new state to the present slot.
        //
        // Note: supplying some `state_root` when it it is known would be a cheap and easy
        // optimization.
        while state.slot < produce_at_slot {
            per_slot_processing(&mut state, None, &self.spec)?;
        }

        state.build_committee_cache(RelativeEpoch::Current, &self.spec)?;

        let parent_root = if state.slot > 0 {
            *state
                .get_block_root(state.slot - 1)
                .map_err(|_| BlockProductionError::UnableToGetBlockRootFromState)?
        } else {
            state.latest_block_header.canonical_root()
        };

        let (proposer_slashings, attester_slashings) = self.op_pool.get_slashings(&state);

        let eth1_data = eth1_chain.eth1_data_for_block_production(&state, &self.spec)?;
        let deposits = eth1_chain
            .deposits_for_block_inclusion(&state, &eth1_data, &self.spec)?
            .into();

        // Map from attestation head block root to shuffling compatibility.
        // Used to memoize the `attestation_shuffling_is_compatible` function.
        let mut shuffling_filter_cache = HashMap::new();
        let attestation_filter = |att: &&Attestation<T::EthSpec>| -> bool {
            *shuffling_filter_cache
                .entry((att.data.beacon_block_root, att.data.target.epoch))
                .or_insert_with(|| {
                    self.shuffling_is_compatible(
                        &att.data.beacon_block_root,
                        att.data.target.epoch,
                        &state,
                    )
                })
        };

<<<<<<< HEAD
        // Override the beacon node's graffiti with graffiti from the validator, if present.
        let graffiti = match validator_graffiti {
            Some(graffiti) => graffiti,
            None => self.graffiti,
        };
=======
        // Iterate through the naive aggregation pool and ensure all the attestations from there
        // are included in the operation pool.
        for attestation in self.naive_aggregation_pool.read().iter() {
            if let Err(e) = self.op_pool.insert_attestation(
                attestation.clone(),
                &state.fork,
                state.genesis_validators_root,
                &self.spec,
            ) {
                // Don't stop block production if there's an error, just create a log.
                error!(
                    self.log,
                    "Attestation did not transfer to op pool";
                    "reason" => format!("{:?}", e)
                );
            }
        }
>>>>>>> 134676fd

        let mut block = SignedBeaconBlock {
            message: BeaconBlock {
                slot: state.slot,
                proposer_index: state.get_beacon_proposer_index(state.slot, &self.spec)? as u64,
                parent_root,
                state_root: Hash256::zero(),
                body: BeaconBlockBody {
                    randao_reveal,
                    eth1_data,
                    graffiti,
                    proposer_slashings: proposer_slashings.into(),
                    attester_slashings: attester_slashings.into(),
                    attestations: self
                        .op_pool
                        .get_attestations(&state, attestation_filter, &self.spec)
                        .map_err(BlockProductionError::OpPoolError)?
                        .into(),
                    deposits,
                    voluntary_exits: self.op_pool.get_voluntary_exits(&state, &self.spec).into(),
                },
            },
            // The block is not signed here, that is the task of a validator client.
            signature: Signature::empty(),
        };

        per_block_processing(
            &mut state,
            &block,
            None,
            BlockSignatureStrategy::NoVerification,
            &self.spec,
        )?;

        let state_root = state.update_tree_hash_cache()?;

        block.message.state_root = state_root;

        metrics::inc_counter(&metrics::BLOCK_PRODUCTION_SUCCESSES);
        metrics::stop_timer(timer);

        trace!(
            self.log,
            "Produced beacon block";
            "parent" => format!("{}", block.message.parent_root),
            "attestations" => block.message.body.attestations.len(),
            "slot" => block.message.slot
        );

        Ok((block.message, state))
    }

    /// Execute the fork choice algorithm and enthrone the result as the canonical head.
    pub fn fork_choice(&self) -> Result<(), Error> {
        metrics::inc_counter(&metrics::FORK_CHOICE_REQUESTS);
        let _timer = metrics::start_timer(&metrics::FORK_CHOICE_TIMES);

        let result = self.fork_choice_internal();

        if result.is_err() {
            metrics::inc_counter(&metrics::FORK_CHOICE_ERRORS);
        }

        result
    }

    fn fork_choice_internal(&self) -> Result<(), Error> {
        // Determine the root of the block that is the head of the chain.
        let beacon_block_root = self.fork_choice.write().get_head(self.slot()?)?;

        let current_head = self.head_info()?;
        let old_finalized_root = current_head.finalized_checkpoint.root;

        if beacon_block_root == current_head.block_root {
            return Ok(());
        }

        // At this point we know that the new head block is not the same as the previous one
        metrics::inc_counter(&metrics::FORK_CHOICE_CHANGED_HEAD);

        // Try and obtain the snapshot for `beacon_block_root` from the snapshot cache, falling
        // back to a database read if that fails.
        let new_head = self
            .snapshot_cache
            .try_read_for(BLOCK_PROCESSING_CACHE_LOCK_TIMEOUT)
            .and_then(|snapshot_cache| snapshot_cache.get_cloned(beacon_block_root))
            .map::<Result<_, Error>, _>(Ok)
            .unwrap_or_else(|| {
                let beacon_block = self
                    .get_block(&beacon_block_root)?
                    .ok_or_else(|| Error::MissingBeaconBlock(beacon_block_root))?;

                let beacon_state_root = beacon_block.state_root();
                let beacon_state: BeaconState<T::EthSpec> = self
                    .get_state(&beacon_state_root, Some(beacon_block.slot()))?
                    .ok_or_else(|| Error::MissingBeaconState(beacon_state_root))?;

                Ok(BeaconSnapshot {
                    beacon_block,
                    beacon_block_root,
                    beacon_state,
                    beacon_state_root,
                })
            })
            .and_then(|mut snapshot| {
                // Regardless of where we got the state from, attempt to build the committee
                // caches.
                snapshot
                    .beacon_state
                    .build_all_committee_caches(&self.spec)
                    .map_err(Into::into)
                    .map(|()| snapshot)
            })?;

        // Attempt to detect if the new head is not on the same chain as the previous block
        // (i.e., a re-org).
        //
        // Note: this will declare a re-org if we skip `SLOTS_PER_HISTORICAL_ROOT` blocks
        // between calls to fork choice without swapping between chains. This seems like an
        // extreme-enough scenario that a warning is fine.
        let is_reorg = current_head.block_root
            != new_head
                .beacon_state
                .get_block_root(current_head.slot)
                .map(|root| *root)
                .unwrap_or_else(|_| Hash256::random());

        if is_reorg {
            metrics::inc_counter(&metrics::FORK_CHOICE_REORG_COUNT);
            warn!(
                self.log,
                "Beacon chain re-org";
                "previous_head" => format!("{}", current_head.block_root),
                "previous_slot" => current_head.slot,
                "new_head_parent" => format!("{}", new_head.beacon_block.parent_root()),
                "new_head" => format!("{}", beacon_block_root),
                "new_slot" => new_head.beacon_block.slot()
            );
        } else {
            debug!(
                self.log,
                "Head beacon block";
                "justified_root" => format!("{}", new_head.beacon_state.current_justified_checkpoint.root),
                "justified_epoch" => new_head.beacon_state.current_justified_checkpoint.epoch,
                "finalized_root" => format!("{}", new_head.beacon_state.finalized_checkpoint.root),
                "finalized_epoch" => new_head.beacon_state.finalized_checkpoint.epoch,
                "root" => format!("{}", beacon_block_root),
                "slot" => new_head.beacon_block.slot(),
            );
        };

        let old_finalized_epoch = current_head.finalized_checkpoint.epoch;
        let new_finalized_epoch = new_head.beacon_state.finalized_checkpoint.epoch;
        let finalized_root = new_head.beacon_state.finalized_checkpoint.root;

        // It is an error to try to update to a head with a lesser finalized epoch.
        if new_finalized_epoch < old_finalized_epoch {
            return Err(Error::RevertedFinalizedEpoch {
                previous_epoch: old_finalized_epoch,
                new_epoch: new_finalized_epoch,
            });
        }

        if current_head.slot.epoch(T::EthSpec::slots_per_epoch())
            < new_head
                .beacon_state
                .slot
                .epoch(T::EthSpec::slots_per_epoch())
            || is_reorg
        {
            self.persist_head_and_fork_choice()?;
        }

        let update_head_timer = metrics::start_timer(&metrics::UPDATE_HEAD_TIMES);

        // Update the snapshot that stores the head of the chain at the time it received the
        // block.
        *self
            .canonical_head
            .try_write_for(HEAD_LOCK_TIMEOUT)
            .ok_or_else(|| Error::CanonicalHeadLockTimeout)? = new_head;

        metrics::stop_timer(update_head_timer);

        self.snapshot_cache
            .try_write_for(BLOCK_PROCESSING_CACHE_LOCK_TIMEOUT)
            .map(|mut snapshot_cache| {
                snapshot_cache.update_head(beacon_block_root);
            })
            .unwrap_or_else(|| {
                error!(
                    self.log,
                    "Failed to obtain cache write lock";
                    "lock" => "snapshot_cache",
                    "task" => "update head"
                );
            });

        if new_finalized_epoch != old_finalized_epoch {
            self.after_finalization(
                old_finalized_epoch,
                finalized_root,
                old_finalized_root.into(),
            )?;
        }

        let _ = self.event_handler.register(EventKind::BeaconHeadChanged {
            reorg: is_reorg,
            previous_head_beacon_block_root: current_head.block_root,
            current_head_beacon_block_root: beacon_block_root,
        });

        Ok(())
    }

    /// Called by the timer on every slot.
    ///
    /// Performs slot-based pruning.
    pub fn per_slot_task(&self) {
        trace!(self.log, "Running beacon chain per slot tasks");
        if let Some(slot) = self.slot_clock.now() {
            self.naive_aggregation_pool.write().prune(slot);
        }
    }

    /// Called after `self` has had a new block finalized.
    ///
    /// Performs pruning and finality-based optimizations.
    fn after_finalization(
        &self,
        old_finalized_epoch: Epoch,
        finalized_block_root: Hash256,
        old_finalized_root: SignedBeaconBlockHash,
    ) -> Result<(), Error> {
        let finalized_block = self
            .store
            .get_block(&finalized_block_root)?
            .ok_or_else(|| Error::MissingBeaconBlock(finalized_block_root))?
            .message;

        let new_finalized_epoch = finalized_block.slot.epoch(T::EthSpec::slots_per_epoch());

        if new_finalized_epoch < old_finalized_epoch {
            Err(Error::RevertedFinalizedEpoch {
                previous_epoch: old_finalized_epoch,
                new_epoch: new_finalized_epoch,
            })
        } else {
            self.fork_choice.write().prune()?;

            self.observed_block_producers
                .prune(new_finalized_epoch.start_slot(T::EthSpec::slots_per_epoch()));

            self.snapshot_cache
                .try_write_for(BLOCK_PROCESSING_CACHE_LOCK_TIMEOUT)
                .map(|mut snapshot_cache| {
                    snapshot_cache.prune(new_finalized_epoch);
                })
                .unwrap_or_else(|| {
                    error!(
                        self.log,
                        "Failed to obtain cache write lock";
                        "lock" => "snapshot_cache",
                        "task" => "prune"
                    );
                });

            let finalized_state = self
                .get_state(&finalized_block.state_root, Some(finalized_block.slot))?
                .ok_or_else(|| Error::MissingBeaconState(finalized_block.state_root))?;

            self.op_pool
                .prune_all(&finalized_state, self.head_info()?.fork);

            // TODO: configurable max finality distance
            let max_finality_distance = 0;
            self.store_migrator.process_finalization(
                finalized_block.state_root,
                finalized_state,
                max_finality_distance,
                Arc::clone(&self.head_tracker),
                old_finalized_root,
                finalized_block_root.into(),
            );

            let _ = self.event_handler.register(EventKind::BeaconFinalization {
                epoch: new_finalized_epoch,
                root: finalized_block_root,
            });

            Ok(())
        }
    }

    /// Returns `true` if the given block root has not been processed.
    pub fn is_new_block_root(&self, beacon_block_root: &Hash256) -> Result<bool, Error> {
        Ok(!self
            .store
            .item_exists::<SignedBeaconBlock<T::EthSpec>>(beacon_block_root)?)
    }

    /// Dumps the entire canonical chain, from the head to genesis to a vector for analysis.
    ///
    /// This could be a very expensive operation and should only be done in testing/analysis
    /// activities.
    pub fn chain_dump(&self) -> Result<Vec<BeaconSnapshot<T::EthSpec>>, Error> {
        let mut dump = vec![];

        let mut last_slot = BeaconSnapshot {
            beacon_block: self.head()?.beacon_block,
            beacon_block_root: self.head()?.beacon_block_root,
            beacon_state: self.head()?.beacon_state,
            beacon_state_root: self.head()?.beacon_state_root,
        };

        dump.push(last_slot.clone());

        loop {
            let beacon_block_root = last_slot.beacon_block.parent_root();

            if beacon_block_root == Hash256::zero() {
                break; // Genesis has been reached.
            }

            let beacon_block = self.store.get_block(&beacon_block_root)?.ok_or_else(|| {
                Error::DBInconsistent(format!("Missing block {}", beacon_block_root))
            })?;
            let beacon_state_root = beacon_block.state_root();
            let beacon_state = self
                .store
                .get_state(&beacon_state_root, Some(beacon_block.slot()))?
                .ok_or_else(|| {
                    Error::DBInconsistent(format!("Missing state {:?}", beacon_state_root))
                })?;

            let slot = BeaconSnapshot {
                beacon_block,
                beacon_block_root,
                beacon_state,
                beacon_state_root,
            };

            dump.push(slot.clone());
            last_slot = slot;
        }

        dump.reverse();

        Ok(dump)
    }

    /// Gets the current `EnrForkId`.
    pub fn enr_fork_id(&self) -> EnrForkId {
        // If we are unable to read the slot clock we assume that it is prior to genesis and
        // therefore use the genesis slot.
        let slot = self.slot().unwrap_or_else(|_| self.spec.genesis_slot);

        self.spec.enr_fork_id(slot, self.genesis_validators_root)
    }

    /// Calculates the `Duration` to the next fork, if one exists.
    pub fn duration_to_next_fork(&self) -> Option<Duration> {
        let epoch = self.spec.next_fork_epoch()?;
        self.slot_clock
            .duration_to_slot(epoch.start_slot(T::EthSpec::slots_per_epoch()))
    }

    pub fn dump_as_dot<W: Write>(&self, output: &mut W) {
        let canonical_head_hash = self
            .canonical_head
            .try_read_for(HEAD_LOCK_TIMEOUT)
            .ok_or_else(|| Error::CanonicalHeadLockTimeout)
            .unwrap()
            .beacon_block_root;
        let mut visited: HashSet<Hash256> = HashSet::new();
        let mut finalized_blocks: HashSet<Hash256> = HashSet::new();

        let genesis_block_hash = Hash256::zero();
        writeln!(output, "digraph beacon {{").unwrap();
        writeln!(output, "\t_{:?}[label=\"genesis\"];", genesis_block_hash).unwrap();

        // Canonical head needs to be processed first as otherwise finalized blocks aren't detected
        // properly.
        let heads = {
            let mut heads = self.heads();
            let canonical_head_index = heads
                .iter()
                .position(|(block_hash, _)| *block_hash == canonical_head_hash)
                .unwrap();
            let (canonical_head_hash, canonical_head_slot) =
                heads.swap_remove(canonical_head_index);
            heads.insert(0, (canonical_head_hash, canonical_head_slot));
            heads
        };

        for (head_hash, _head_slot) in heads {
            for maybe_pair in ParentRootBlockIterator::new(&*self.store, head_hash) {
                let (block_hash, signed_beacon_block) = maybe_pair.unwrap();
                if visited.contains(&block_hash) {
                    break;
                }
                visited.insert(block_hash);

                if signed_beacon_block.slot() % T::EthSpec::slots_per_epoch() == 0 {
                    let block = self.get_block(&block_hash).unwrap().unwrap();
                    let state = self
                        .get_state(&block.state_root(), Some(block.slot()))
                        .unwrap()
                        .unwrap();
                    finalized_blocks.insert(state.finalized_checkpoint.root);
                }

                if block_hash == canonical_head_hash {
                    writeln!(
                        output,
                        "\t_{:?}[label=\"{} ({})\" shape=box3d];",
                        block_hash,
                        block_hash,
                        signed_beacon_block.slot()
                    )
                    .unwrap();
                } else if finalized_blocks.contains(&block_hash) {
                    writeln!(
                        output,
                        "\t_{:?}[label=\"{} ({})\" shape=Msquare];",
                        block_hash,
                        block_hash,
                        signed_beacon_block.slot()
                    )
                    .unwrap();
                } else {
                    writeln!(
                        output,
                        "\t_{:?}[label=\"{} ({})\" shape=box];",
                        block_hash,
                        block_hash,
                        signed_beacon_block.slot()
                    )
                    .unwrap();
                }
                writeln!(
                    output,
                    "\t_{:?} -> _{:?};",
                    block_hash,
                    signed_beacon_block.parent_root()
                )
                .unwrap();
            }
        }

        writeln!(output, "}}").unwrap();
    }

    // Used for debugging
    #[allow(dead_code)]
    pub fn dump_dot_file(&self, file_name: &str) {
        let mut file = std::fs::File::create(file_name).unwrap();
        self.dump_as_dot(&mut file);
    }
}

impl<T: BeaconChainTypes> Drop for BeaconChain<T> {
    fn drop(&mut self) {
        let drop = || -> Result<(), Error> {
            self.persist_head_and_fork_choice()?;
            self.persist_op_pool()?;
            self.persist_eth1_cache()
        };

        if let Err(e) = drop() {
            error!(
                self.log,
                "Failed to persist on BeaconChain drop";
                "error" => format!("{:?}", e)
            )
        } else {
            info!(
                self.log,
                "Saved beacon chain to disk";
            )
        }
    }
}

impl From<DBError> for Error {
    fn from(e: DBError) -> Error {
        Error::DBError(e)
    }
}

impl From<ForkChoiceError> for Error {
    fn from(e: ForkChoiceError) -> Error {
        Error::ForkChoiceError(e)
    }
}

impl From<BeaconStateError> for Error {
    fn from(e: BeaconStateError) -> Error {
        Error::BeaconStateError(e)
    }
}

impl<T: EthSpec> ChainSegmentResult<T> {
    pub fn into_block_error(self) -> Result<(), BlockError<T>> {
        match self {
            ChainSegmentResult::Failed { error, .. } => Err(error),
            ChainSegmentResult::Successful { .. } => Ok(()),
        }
    }
}<|MERGE_RESOLUTION|>--- conflicted
+++ resolved
@@ -1637,13 +1637,6 @@
                 })
         };
 
-<<<<<<< HEAD
-        // Override the beacon node's graffiti with graffiti from the validator, if present.
-        let graffiti = match validator_graffiti {
-            Some(graffiti) => graffiti,
-            None => self.graffiti,
-        };
-=======
         // Iterate through the naive aggregation pool and ensure all the attestations from there
         // are included in the operation pool.
         for attestation in self.naive_aggregation_pool.read().iter() {
@@ -1661,7 +1654,12 @@
                 );
             }
         }
->>>>>>> 134676fd
+
+        // Override the beacon node's graffiti with graffiti from the validator, if present.
+        let graffiti = match validator_graffiti {
+            Some(graffiti) => graffiti,
+            None => self.graffiti,
+        };
 
         let mut block = SignedBeaconBlock {
             message: BeaconBlock {
