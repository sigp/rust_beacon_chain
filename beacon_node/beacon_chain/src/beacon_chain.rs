--- conflicted
+++ resolved
@@ -2,11 +2,7 @@
     check_block_relevancy, get_block_root, signature_verify_chain_segment, BlockError,
     FullyVerifiedBlock, GossipVerifiedBlock, IntoFullyVerifiedBlock,
 };
-<<<<<<< HEAD
 use crate::errors::{AttestationDropReason, BeaconChainError as Error, BlockProductionError};
-=======
-use crate::errors::{BeaconChainError as Error, BlockProductionError};
->>>>>>> 8b322631
 use crate::eth1_chain::{Eth1Chain, Eth1ChainBackend};
 use crate::events::{EventHandler, EventKind};
 use crate::fork_choice::{Error as ForkChoiceError, ForkChoice};
@@ -19,10 +15,7 @@
 use crate::timeout_rw_lock::TimeoutRwLock;
 use crate::validator_pubkey_cache::ValidatorPubkeyCache;
 use crate::BeaconSnapshot;
-<<<<<<< HEAD
 use ::fork::{next_fork_epoch, next_fork_version};
-=======
->>>>>>> 8b322631
 use operation_pool::{OperationPool, PersistedOperationPool};
 use slog::{crit, debug, error, info, trace, warn, Logger};
 use slot_clock::SlotClock;
@@ -70,7 +63,6 @@
 pub const ETH1_CACHE_DB_KEY: [u8; 32] = [0; 32];
 pub const FORK_CHOICE_DB_KEY: [u8; 32] = [0; 32];
 
-<<<<<<< HEAD
 #[derive(Debug, PartialEq)]
 pub enum AttestationType {
     /// An attestation with a single-signature that has been published in accordance with the naive
@@ -87,12 +79,11 @@
     /// These attestations must have come from the `beacon_aggregate_and_proof` gossip subnet.
     Aggregated,
 }
-=======
+
 /// The accepted clock drift for nodes gossiping blocks and attestations (spec v0.11.0). See:
 ///
 /// https://github.com/ethereum/eth2.0-specs/blob/v0.11.0/specs/phase0/p2p-interface.md#configuration
 pub const MAXIMUM_GOSSIP_CLOCK_DISPARITY: Duration = Duration::from_millis(500);
->>>>>>> 8b322631
 
 #[derive(Debug, PartialEq)]
 pub enum AttestationProcessingOutcome {
@@ -1378,17 +1369,10 @@
     ///
     /// The provided blocks _must_ each reference the previous block via `block.parent_root` (i.e.,
     /// be a chain). An error will be returned if this is not the case.
-<<<<<<< HEAD
     ///
     /// This operation is not atomic; if one of the blocks in the chain is invalid then some prior
     /// blocks might be imported.
     ///
-=======
-    ///
-    /// This operation is not atomic; if one of the blocks in the chain is invalid then some prior
-    /// blocks might be imported.
-    ///
->>>>>>> 8b322631
     /// This method is generally much more efficient than importing each block using
     /// `Self::process_block`.
     pub fn process_chain_segment(
@@ -1884,7 +1868,6 @@
                     .map_err(Into::into)
                     .map(|()| snapshot)
             })?;
-<<<<<<< HEAD
 
         // Attempt to detect if the new head is not on the same chain as the previous block
         // (i.e., a re-org).
@@ -1956,79 +1939,6 @@
 
         metrics::stop_timer(update_head_timer);
 
-=======
-
-        // Attempt to detect if the new head is not on the same chain as the previous block
-        // (i.e., a re-org).
-        //
-        // Note: this will declare a re-org if we skip `SLOTS_PER_HISTORICAL_ROOT` blocks
-        // between calls to fork choice without swapping between chains. This seems like an
-        // extreme-enough scenario that a warning is fine.
-        let is_reorg = current_head.block_root
-            != new_head
-                .beacon_state
-                .get_block_root(current_head.slot)
-                .map(|root| *root)
-                .unwrap_or_else(|_| Hash256::random());
-
-        if is_reorg {
-            metrics::inc_counter(&metrics::FORK_CHOICE_REORG_COUNT);
-            warn!(
-                self.log,
-                "Beacon chain re-org";
-                "previous_head" => format!("{}", current_head.block_root),
-                "previous_slot" => current_head.slot,
-                "new_head_parent" => format!("{}", new_head.beacon_block.parent_root()),
-                "new_head" => format!("{}", beacon_block_root),
-                "new_slot" => new_head.beacon_block.slot()
-            );
-        } else {
-            debug!(
-                self.log,
-                "Head beacon block";
-                "justified_root" => format!("{}", new_head.beacon_state.current_justified_checkpoint.root),
-                "justified_epoch" => new_head.beacon_state.current_justified_checkpoint.epoch,
-                "finalized_root" => format!("{}", new_head.beacon_state.finalized_checkpoint.root),
-                "finalized_epoch" => new_head.beacon_state.finalized_checkpoint.epoch,
-                "root" => format!("{}", beacon_block_root),
-                "slot" => new_head.beacon_block.slot(),
-            );
-        };
-
-        let old_finalized_epoch = current_head.finalized_checkpoint.epoch;
-        let new_finalized_epoch = new_head.beacon_state.finalized_checkpoint.epoch;
-        let finalized_root = new_head.beacon_state.finalized_checkpoint.root;
-
-        // It is an error to try to update to a head with a lesser finalized epoch.
-        if new_finalized_epoch < old_finalized_epoch {
-            return Err(Error::RevertedFinalizedEpoch {
-                previous_epoch: old_finalized_epoch,
-                new_epoch: new_finalized_epoch,
-            });
-        }
-
-        if current_head.slot.epoch(T::EthSpec::slots_per_epoch())
-            < new_head
-                .beacon_state
-                .slot
-                .epoch(T::EthSpec::slots_per_epoch())
-            || is_reorg
-        {
-            self.persist_head_and_fork_choice()?;
-        }
-
-        let update_head_timer = metrics::start_timer(&metrics::UPDATE_HEAD_TIMES);
-
-        // Update the snapshot that stores the head of the chain at the time it received the
-        // block.
-        *self
-            .canonical_head
-            .try_write_for(HEAD_LOCK_TIMEOUT)
-            .ok_or_else(|| Error::CanonicalHeadLockTimeout)? = new_head;
-
-        metrics::stop_timer(update_head_timer);
-
->>>>>>> 8b322631
         self.snapshot_cache
             .try_write_for(BLOCK_PROCESSING_CACHE_LOCK_TIMEOUT)
             .map(|mut snapshot_cache| {
@@ -2054,7 +1964,6 @@
         });
 
         Ok(())
-<<<<<<< HEAD
     }
 
     /// Called by the timer on every slot.
@@ -2065,8 +1974,6 @@
         if let Some(slot) = self.slot_clock.now() {
             self.naive_aggregation_pool.prune(slot);
         }
-=======
->>>>>>> 8b322631
     }
 
     /// Called after `self` has had a new block finalized.
