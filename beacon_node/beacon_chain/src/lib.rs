#![recursion_limit = "128"] // For lazy-static
#[macro_use]
extern crate lazy_static;

mod beacon_chain;
mod beacon_snapshot;
<<<<<<< HEAD
=======
mod block_verification;
>>>>>>> 36cdba34
pub mod builder;
mod errors;
pub mod eth1_chain;
pub mod events;
mod fork_choice;
mod head_tracker;
mod metrics;
mod persisted_beacon_chain;
mod shuffling_cache;
mod snapshot_cache;
pub mod test_utils;
mod timeout_rw_lock;
mod validator_pubkey_cache;

pub use self::beacon_chain::{
    AttestationProcessingOutcome, BeaconChain, BeaconChainTypes, StateSkipConfig,
};
pub use self::beacon_snapshot::BeaconSnapshot;
pub use self::errors::{BeaconChainError, BlockProductionError};
pub use block_verification::{BlockError, BlockProcessingOutcome};
pub use eth1_chain::{Eth1Chain, Eth1ChainBackend};
pub use events::EventHandler;
pub use fork_choice::ForkChoice;
pub use metrics::scrape_for_metrics;
pub use parking_lot;
pub use slot_clock;
pub use state_processing::per_block_processing::errors::{
    AttestationValidationError, AttesterSlashingValidationError, DepositValidationError,
    ExitValidationError, ProposerSlashingValidationError,
};
pub use store;
pub use types;<|MERGE_RESOLUTION|>--- conflicted
+++ resolved
@@ -4,10 +4,7 @@
 
 mod beacon_chain;
 mod beacon_snapshot;
-<<<<<<< HEAD
-=======
 mod block_verification;
->>>>>>> 36cdba34
 pub mod builder;
 mod errors;
 pub mod eth1_chain;
