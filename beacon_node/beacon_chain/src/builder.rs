--- conflicted
+++ resolved
@@ -663,12 +663,7 @@
     use std::time::Duration;
     use store::config::StoreConfig;
     use store::{HotColdDB, MemoryStore};
-<<<<<<< HEAD
-    use tempfile::tempdir;
     use types::{init_fork_schedule, EthSpec, ForkSchedule, MinimalEthSpec, Slot};
-=======
-    use types::{EthSpec, MinimalEthSpec, Slot};
->>>>>>> 3b901dc5
 
     type TestEthSpec = MinimalEthSpec;
 
