use crate::beacon_chain::{
    BEACON_CHAIN_DB_KEY, ETH1_CACHE_DB_KEY, FORK_CHOICE_DB_KEY, OP_POOL_DB_KEY,
};
use crate::eth1_chain::{CachingEth1Backend, SszEth1};
use crate::events::NullEventHandler;
use crate::fork_choice::PersistedForkChoice;
use crate::head_tracker::HeadTracker;
use crate::migrate::Migrate;
use crate::persisted_beacon_chain::PersistedBeaconChain;
use crate::shuffling_cache::ShufflingCache;
use crate::snapshot_cache::{SnapshotCache, DEFAULT_SNAPSHOT_CACHE_SIZE};
use crate::timeout_rw_lock::TimeoutRwLock;
use crate::validator_pubkey_cache::ValidatorPubkeyCache;
use crate::{
    BeaconChain, BeaconChainTypes, BeaconSnapshot, Eth1Chain, Eth1ChainBackend, EventHandler,
    ForkChoice,
};
use eth1::Config as Eth1Config;
use operation_pool::{OperationPool, PersistedOperationPool};
use slog::{info, Logger};
use slot_clock::{SlotClock, TestingSlotClock};
use std::marker::PhantomData;
use std::path::PathBuf;
use std::sync::Arc;
use std::time::Duration;
use store::Store;
use types::{
    BeaconBlock, BeaconState, ChainSpec, EthSpec, Hash256, Signature, SignedBeaconBlock, Slot,
};

pub const PUBKEY_CACHE_FILENAME: &str = "pubkey_cache.ssz";

/// An empty struct used to "witness" all the `BeaconChainTypes` traits. It has no user-facing
/// functionality and only exists to satisfy the type system.
pub struct Witness<TStore, TStoreMigrator, TSlotClock, TEth1Backend, TEthSpec, TEventHandler>(
    PhantomData<(
        TStore,
        TStoreMigrator,
        TSlotClock,
        TEth1Backend,
        TEthSpec,
        TEventHandler,
    )>,
);

impl<TStore, TStoreMigrator, TSlotClock, TEth1Backend, TEthSpec, TEventHandler> BeaconChainTypes
    for Witness<TStore, TStoreMigrator, TSlotClock, TEth1Backend, TEthSpec, TEventHandler>
where
    TStore: Store<TEthSpec> + 'static,
    TStoreMigrator: Migrate<TEthSpec> + 'static,
    TSlotClock: SlotClock + 'static,
    TEth1Backend: Eth1ChainBackend<TEthSpec, TStore> + 'static,
    TEthSpec: EthSpec + 'static,
    TEventHandler: EventHandler<TEthSpec> + 'static,
{
    type Store = TStore;
    type StoreMigrator = TStoreMigrator;
    type SlotClock = TSlotClock;
    type Eth1Chain = TEth1Backend;
    type EthSpec = TEthSpec;
    type EventHandler = TEventHandler;
}

/// Builds a `BeaconChain` by either creating anew from genesis, or, resuming from an existing chain
/// persisted to `store`.
///
/// Types may be elided and the compiler will infer them if all necessary builder methods have been
/// called. If type inference errors are being raised, it is likely that not all required methods
/// have been called.
///
/// See the tests for an example of a complete working example.
pub struct BeaconChainBuilder<T: BeaconChainTypes> {
    store: Option<Arc<T::Store>>,
    store_migrator: Option<T::StoreMigrator>,
    canonical_head: Option<BeaconSnapshot<T::EthSpec>>,
    /// The finalized checkpoint to anchor the chain. May be genesis or a higher
    /// checkpoint.
    pub finalized_snapshot: Option<BeaconSnapshot<T::EthSpec>>,
    genesis_block_root: Option<Hash256>,
    op_pool: Option<OperationPool<T::EthSpec>>,
    eth1_chain: Option<Eth1Chain<T::Eth1Chain, T::EthSpec, T::Store>>,
    event_handler: Option<T::EventHandler>,
    slot_clock: Option<T::SlotClock>,
    head_tracker: Option<HeadTracker>,
    data_dir: Option<PathBuf>,
    pubkey_cache_path: Option<PathBuf>,
    validator_pubkey_cache: Option<ValidatorPubkeyCache>,
    spec: ChainSpec,
    disabled_forks: Vec<String>,
    log: Option<Logger>,
}

impl<TStore, TStoreMigrator, TSlotClock, TEth1Backend, TEthSpec, TEventHandler>
    BeaconChainBuilder<
        Witness<TStore, TStoreMigrator, TSlotClock, TEth1Backend, TEthSpec, TEventHandler>,
    >
where
    TStore: Store<TEthSpec> + 'static,
    TStoreMigrator: Migrate<TEthSpec> + 'static,
    TSlotClock: SlotClock + 'static,
    TEth1Backend: Eth1ChainBackend<TEthSpec, TStore> + 'static,
    TEthSpec: EthSpec + 'static,
    TEventHandler: EventHandler<TEthSpec> + 'static,
{
    /// Returns a new builder.
    ///
    /// The `_eth_spec_instance` parameter is only supplied to make concrete the `TEthSpec` trait.
    /// This should generally be either the `MinimalEthSpec` or `MainnetEthSpec` types.
    pub fn new(_eth_spec_instance: TEthSpec) -> Self {
        Self {
            store: None,
            store_migrator: None,
            canonical_head: None,
            finalized_snapshot: None,
            genesis_block_root: None,
            op_pool: None,
            eth1_chain: None,
            event_handler: None,
            slot_clock: None,
            head_tracker: None,
            pubkey_cache_path: None,
            data_dir: None,
            disabled_forks: Vec::new(),
            validator_pubkey_cache: None,
            spec: TEthSpec::default_spec(),
            log: None,
        }
    }

    /// Override the default spec (as defined by `TEthSpec`).
    ///
    /// This method should generally be called immediately after `Self::new` to ensure components
    /// are started with a consistent spec.
    pub fn custom_spec(mut self, spec: ChainSpec) -> Self {
        self.spec = spec;
        self
    }

    /// Sets the store (database).
    ///
    /// Should generally be called early in the build chain.
    pub fn store(mut self, store: Arc<TStore>) -> Self {
        self.store = Some(store);
        self
    }

    /// Sets the store migrator.
    pub fn store_migrator(mut self, store_migrator: TStoreMigrator) -> Self {
        self.store_migrator = Some(store_migrator);
        self
    }

    /// Sets the logger.
    ///
    /// Should generally be called early in the build chain.
    pub fn logger(mut self, logger: Logger) -> Self {
        self.log = Some(logger);
        self
    }

    /// Sets the location to the pubkey cache file.
    ///
    /// Should generally be called early in the build chain.
    pub fn data_dir(mut self, path: PathBuf) -> Self {
        self.pubkey_cache_path = Some(path.join(PUBKEY_CACHE_FILENAME));
        self.data_dir = Some(path);
        self
    }

    /// Sets a list of hard-coded forks that will not be activated.
    pub fn disabled_forks(mut self, disabled_forks: Vec<String>) -> Self {
        self.disabled_forks = disabled_forks;
        self
    }

    /// Attempt to load an existing eth1 cache from the builder's `Store`.
    pub fn get_persisted_eth1_backend(&self) -> Result<Option<SszEth1>, String> {
        let store = self
            .store
            .clone()
            .ok_or_else(|| "get_persisted_eth1_backend requires a store.".to_string())?;

        store
            .get_item::<SszEth1>(&Hash256::from_slice(&ETH1_CACHE_DB_KEY))
            .map_err(|e| format!("DB error whilst reading eth1 cache: {:?}", e))
    }

    /// Returns true if `self.store` contains a persisted beacon chain.
    pub fn store_contains_beacon_chain(&self) -> Result<bool, String> {
        let store = self
            .store
            .clone()
            .ok_or_else(|| "store_contains_beacon_chain requires a store.".to_string())?;

        Ok(store
            .get_item::<PersistedBeaconChain>(&Hash256::from_slice(&BEACON_CHAIN_DB_KEY))
            .map_err(|e| format!("DB error when reading persisted beacon chain: {:?}", e))?
            .is_some())
    }

    /// Attempt to load an existing chain from the builder's `Store`.
    ///
    /// May initialize several components; including the op_pool and finalized checkpoints.
    pub fn resume_from_db(mut self) -> Result<Self, String> {
        let log = self
            .log
            .as_ref()
            .ok_or_else(|| "resume_from_db requires a log".to_string())?;

        let pubkey_cache_path = self
            .pubkey_cache_path
            .as_ref()
            .ok_or_else(|| "resume_from_db requires a data_dir".to_string())?;

        info!(
            log,
            "Starting beacon chain";
            "method" => "resume"
        );

        let store = self
            .store
            .clone()
            .ok_or_else(|| "resume_from_db requires a store.".to_string())?;

        let chain = store
            .get_item::<PersistedBeaconChain>(&Hash256::from_slice(&BEACON_CHAIN_DB_KEY))
            .map_err(|e| format!("DB error when reading persisted beacon chain: {:?}", e))?
            .ok_or_else(|| {
                "No persisted beacon chain found in store. Try purging the beacon chain database."
                    .to_string()
            })?;

        self.genesis_block_root = Some(chain.genesis_block_root);
        self.head_tracker = Some(
            HeadTracker::from_ssz_container(&chain.ssz_head_tracker)
                .map_err(|e| format!("Failed to decode head tracker for database: {:?}", e))?,
        );

        let head_block_root = chain.canonical_head_block_root;
        let head_block = store
            .get_item::<SignedBeaconBlock<TEthSpec>>(&head_block_root)
            .map_err(|e| format!("DB error when reading head block: {:?}", e))?
            .ok_or_else(|| "Head block not found in store".to_string())?;
        let head_state_root = head_block.state_root();
        let head_state = store
            .get_state(&head_state_root, Some(head_block.slot()))
            .map_err(|e| format!("DB error when reading head state: {:?}", e))?
            .ok_or_else(|| "Head state not found in store".to_string())?;

        self.op_pool = Some(
            store
                .get_item::<PersistedOperationPool<TEthSpec>>(&Hash256::from_slice(&OP_POOL_DB_KEY))
                .map_err(|e| format!("DB error whilst reading persisted op pool: {:?}", e))?
                .map(|persisted| persisted.into_operation_pool(&head_state, &self.spec))
                .unwrap_or_else(|| OperationPool::new()),
        );

        let finalized_block_root = head_state.finalized_checkpoint.root;
        let finalized_block = store
            .get_item::<SignedBeaconBlock<TEthSpec>>(&finalized_block_root)
            .map_err(|e| format!("DB error when reading finalized block: {:?}", e))?
            .ok_or_else(|| "Finalized block not found in store".to_string())?;
        let finalized_state_root = finalized_block.state_root();
        let finalized_state = store
            .get_state(&finalized_state_root, Some(finalized_block.slot()))
            .map_err(|e| format!("DB error when reading finalized state: {:?}", e))?
            .ok_or_else(|| "Finalized state not found in store".to_string())?;

        self.finalized_snapshot = Some(BeaconSnapshot {
            beacon_block_root: finalized_block_root,
            beacon_block: finalized_block,
            beacon_state_root: finalized_state_root,
            beacon_state: finalized_state,
        });

        self.canonical_head = Some(BeaconSnapshot {
            beacon_block_root: head_block_root,
            beacon_block: head_block,
            beacon_state_root: head_state_root,
            beacon_state: head_state,
        });

        let pubkey_cache = ValidatorPubkeyCache::load_from_file(pubkey_cache_path)
            .map_err(|e| format!("Unable to open persisted pubkey cache: {:?}", e))?;

        self.validator_pubkey_cache = Some(pubkey_cache);

        Ok(self)
    }

    /// Starts a new chain from a genesis state.
    pub fn genesis_state(
        mut self,
        mut beacon_state: BeaconState<TEthSpec>,
    ) -> Result<Self, String> {
        let store = self
            .store
            .clone()
            .ok_or_else(|| "genesis_state requires a store")?;

        let beacon_block = genesis_block(&mut beacon_state, &self.spec)?;

        beacon_state
            .build_all_caches(&self.spec)
            .map_err(|e| format!("Failed to build genesis state caches: {:?}", e))?;

        let beacon_state_root = beacon_block.message.state_root;
        let beacon_block_root = beacon_block.canonical_root();

        self.genesis_block_root = Some(beacon_block_root);

        store
            .put_state(&beacon_state_root, &beacon_state)
            .map_err(|e| format!("Failed to store genesis state: {:?}", e))?;
        store
            .put_item(&beacon_block_root, &beacon_block)
            .map_err(|e| format!("Failed to store genesis block: {:?}", e))?;

        // Store the genesis block under the `ZERO_HASH` key.
        store
            .put_item(&Hash256::zero(), &beacon_block)
            .map_err(|e| {
                format!(
                    "Failed to store genesis block under 0x00..00 alias: {:?}",
                    e
                )
            })?;

        self.finalized_snapshot = Some(BeaconSnapshot {
            beacon_block_root,
            beacon_block,
            beacon_state_root,
            beacon_state,
        });

        Ok(self.empty_op_pool())
    }

    /// Sets the `BeaconChain` eth1 backend.
    pub fn eth1_backend(mut self, backend: Option<TEth1Backend>) -> Self {
        self.eth1_chain = backend.map(Eth1Chain::new);
        self
    }

    /// Sets the `BeaconChain` event handler backend.
    ///
    /// For example, provide `WebSocketSender` as a `handler`.
    pub fn event_handler(mut self, handler: TEventHandler) -> Self {
        self.event_handler = Some(handler);
        self
    }

    /// Sets the `BeaconChain` slot clock.
    ///
    /// For example, provide `SystemTimeSlotClock` as a `clock`.
    pub fn slot_clock(mut self, clock: TSlotClock) -> Self {
        self.slot_clock = Some(clock);
        self
    }

    /// Creates a new, empty operation pool.
    fn empty_op_pool(mut self) -> Self {
        self.op_pool = Some(OperationPool::new());
        self
    }

    /// Consumes `self`, returning a `BeaconChain` if all required parameters have been supplied.
    ///
    /// An error will be returned at runtime if all required parameters have not been configured.
    ///
    /// Will also raise ambiguous type errors at compile time if some parameters have not been
    /// configured.
    #[allow(clippy::type_complexity)] // I think there's nothing to be gained here from a type alias.
    pub fn build(
        self,
    ) -> Result<
        BeaconChain<
            Witness<TStore, TStoreMigrator, TSlotClock, TEth1Backend, TEthSpec, TEventHandler>,
        >,
        String,
    > {
        let log = self
            .log
            .ok_or_else(|| "Cannot build without a logger".to_string())?;
        let slot_clock = self
            .slot_clock
            .ok_or_else(|| "Cannot build without a slot_clock.".to_string())?;
        let store = self
            .store
            .clone()
            .ok_or_else(|| "Cannot build without a store.".to_string())?;

        // If this beacon chain is being loaded from disk, use the stored head. Otherwise, just use
        // the finalized checkpoint (which is probably genesis).
        let mut canonical_head = if let Some(head) = self.canonical_head {
            head
        } else {
            self.finalized_snapshot
                .ok_or_else(|| "Cannot build without a state".to_string())?
        };

        canonical_head
            .beacon_state
            .build_all_caches(&self.spec)
            .map_err(|e| format!("Failed to build state caches: {:?}", e))?;

        if canonical_head.beacon_block.state_root() != canonical_head.beacon_state_root {
            return Err("beacon_block.state_root != beacon_state".to_string());
        }

        let pubkey_cache_path = self
            .pubkey_cache_path
            .ok_or_else(|| "Cannot build without a pubkey cache path".to_string())?;

        let validator_pubkey_cache = self
            .validator_pubkey_cache
            .map(|cache| Ok(cache))
            .unwrap_or_else(|| {
                ValidatorPubkeyCache::new(&canonical_head.beacon_state, pubkey_cache_path)
                    .map_err(|e| format!("Unable to init validator pubkey cache: {:?}", e))
            })?;

        let persisted_fork_choice = store
            .get::<PersistedForkChoice>(&Hash256::from_slice(&FORK_CHOICE_DB_KEY))
            .map_err(|e| format!("DB error when reading persisted fork choice: {:?}", e))?;

        let fork_choice = if let Some(persisted) = persisted_fork_choice {
            ForkChoice::from_persisted(&persisted, store.clone(), slot_clock.clone())
                .map_err(|e| format!("Unable to parse persisted fork choice from disk: {:?}", e))?
        } else {
            let genesis_snapshot = &canonical_head;

            ForkChoice::from_genesis(
                store.clone(),
                slot_clock.clone(),
                genesis_snapshot,
                &self.spec,
            )
            .map_err(|e| format!("Unable to build initialize fork choice: {:?}", e))?
        };

        let beacon_chain = BeaconChain {
            spec: self.spec,
            store,
            store_migrator: self
                .store_migrator
                .ok_or_else(|| "Cannot build without store migrator".to_string())?,
            slot_clock,
            op_pool: self
                .op_pool
                .ok_or_else(|| "Cannot build without op pool".to_string())?,
            // TODO: allow for persisting and loading the pool from disk.
            naive_aggregation_pool: <_>::default(),
            // TODO: allow for persisting and loading the pool from disk.
            observed_attestations: <_>::default(),
            // TODO: allow for persisting and loading the pool from disk.
            observed_attesters: <_>::default(),
            // TODO: allow for persisting and loading the pool from disk.
            observed_aggregators: <_>::default(),
            // TODO: allow for persisting and loading the pool from disk.
            observed_block_producers: <_>::default(),
            eth1_chain: self.eth1_chain,
            genesis_validators_root: canonical_head.beacon_state.genesis_validators_root,
            canonical_head: TimeoutRwLock::new(canonical_head.clone()),
            genesis_block_root: self
                .genesis_block_root
                .ok_or_else(|| "Cannot build without a genesis block root".to_string())?,
            fork_choice,
            event_handler: self
                .event_handler
                .ok_or_else(|| "Cannot build without an event handler".to_string())?,
            head_tracker: Arc::new(self.head_tracker.unwrap_or_default()),
            snapshot_cache: TimeoutRwLock::new(SnapshotCache::new(
                DEFAULT_SNAPSHOT_CACHE_SIZE,
                canonical_head,
            )),
            shuffling_cache: TimeoutRwLock::new(ShufflingCache::new()),
            validator_pubkey_cache: TimeoutRwLock::new(validator_pubkey_cache),
            disabled_forks: self.disabled_forks,
            log: log.clone(),
        };

        let head = beacon_chain
            .head()
            .map_err(|e| format!("Failed to get head: {:?}", e))?;

        info!(
            log,
            "Beacon chain initialized";
            "head_state" => format!("{}", head.beacon_state_root),
            "head_block" => format!("{}", head.beacon_block_root),
            "head_slot" => format!("{}", head.beacon_block.slot()),
        );

        Ok(beacon_chain)
    }
}

<<<<<<< HEAD
=======
impl<TStore, TStoreMigrator, TSlotClock, TEth1Backend, TEthSpec, TEventHandler>
    BeaconChainBuilder<
        Witness<TStore, TStoreMigrator, TSlotClock, TEth1Backend, TEthSpec, TEventHandler>,
    >
where
    TStore: Store<TEthSpec> + 'static,
    TStoreMigrator: Migrate<TEthSpec> + 'static,
    TSlotClock: SlotClock + 'static,
    TEth1Backend: Eth1ChainBackend<TEthSpec, TStore> + 'static,
    TEthSpec: EthSpec + 'static,
    TEventHandler: EventHandler<TEthSpec> + 'static,
{
    /// Initializes a fork choice with the `ThreadSafeReducedTree` backend.
    ///
    /// If this builder is being "resumed" from disk, then rebuild the last fork choice stored to
    /// the database. Otherwise, create a new, empty fork choice.
    pub fn reduced_tree_fork_choice(mut self) -> Result<Self, String> {
        let store = self
            .store
            .clone()
            .ok_or_else(|| "reduced_tree_fork_choice requires a store.".to_string())?;

        let persisted_fork_choice = store
            .get_item::<SszForkChoice>(&Hash256::from_slice(&FORK_CHOICE_DB_KEY))
            .map_err(|e| format!("DB error when reading persisted fork choice: {:?}", e))?;

        let fork_choice = if let Some(persisted) = persisted_fork_choice {
            ForkChoice::from_ssz_container(persisted)
                .map_err(|e| format!("Unable to read persisted fork choice from disk: {:?}", e))?
        } else {
            let finalized_snapshot = &self
                .finalized_snapshot
                .as_ref()
                .ok_or_else(|| "reduced_tree_fork_choice requires a finalized_snapshot")?;
            let genesis_block_root = self
                .genesis_block_root
                .ok_or_else(|| "reduced_tree_fork_choice requires a genesis_block_root")?;

            let backend = ProtoArrayForkChoice::new(
                finalized_snapshot.beacon_block.message.slot,
                finalized_snapshot.beacon_block.message.state_root,
                // Note: here we set the `justified_epoch` to be the same as the epoch of the
                // finalized checkpoint. Whilst this finalized checkpoint may actually point to
                // a _later_ justified checkpoint, that checkpoint won't yet exist in the fork
                // choice.
                finalized_snapshot.beacon_state.current_epoch(),
                finalized_snapshot.beacon_state.current_epoch(),
                finalized_snapshot.beacon_block_root,
            )?;

            ForkChoice::new(
                backend,
                genesis_block_root,
                &finalized_snapshot.beacon_state,
            )
        };

        self.fork_choice = Some(fork_choice);

        Ok(self)
    }
}

>>>>>>> a214032e
impl<TStore, TStoreMigrator, TSlotClock, TEthSpec, TEventHandler>
    BeaconChainBuilder<
        Witness<
            TStore,
            TStoreMigrator,
            TSlotClock,
            CachingEth1Backend<TEthSpec, TStore>,
            TEthSpec,
            TEventHandler,
        >,
    >
where
    TStore: Store<TEthSpec> + 'static,
    TStoreMigrator: Migrate<TEthSpec> + 'static,
    TSlotClock: SlotClock + 'static,
    TEthSpec: EthSpec + 'static,
    TEventHandler: EventHandler<TEthSpec> + 'static,
{
    /// Do not use any eth1 backend. The client will not be able to produce beacon blocks.
    pub fn no_eth1_backend(self) -> Self {
        self.eth1_backend(None)
    }

    /// Sets the `BeaconChain` eth1 back-end to produce predictably junk data when producing blocks.
    pub fn dummy_eth1_backend(mut self) -> Result<Self, String> {
        let log = self
            .log
            .as_ref()
            .ok_or_else(|| "dummy_eth1_backend requires a log".to_string())?;
        let store = self
            .store
            .clone()
            .ok_or_else(|| "dummy_eth1_backend requires a store.".to_string())?;

        let backend = CachingEth1Backend::new(Eth1Config::default(), log.clone(), store);

        let mut eth1_chain = Eth1Chain::new(backend);
        eth1_chain.use_dummy_backend = true;

        self.eth1_chain = Some(eth1_chain);

        Ok(self)
    }
}

impl<TStore, TStoreMigrator, TEth1Backend, TEthSpec, TEventHandler>
    BeaconChainBuilder<
        Witness<TStore, TStoreMigrator, TestingSlotClock, TEth1Backend, TEthSpec, TEventHandler>,
    >
where
    TStore: Store<TEthSpec> + 'static,
    TStoreMigrator: Migrate<TEthSpec> + 'static,
    TEth1Backend: Eth1ChainBackend<TEthSpec, TStore> + 'static,
    TEthSpec: EthSpec + 'static,
    TEventHandler: EventHandler<TEthSpec> + 'static,
{
    /// Sets the `BeaconChain` slot clock to `TestingSlotClock`.
    ///
    /// Requires the state to be initialized.
    pub fn testing_slot_clock(self, slot_duration: Duration) -> Result<Self, String> {
        let genesis_time = self
            .finalized_snapshot
            .as_ref()
            .ok_or_else(|| "testing_slot_clock requires an initialized state")?
            .beacon_state
            .genesis_time;

        let slot_clock = TestingSlotClock::new(
            Slot::new(0),
            Duration::from_secs(genesis_time),
            slot_duration,
        );

        Ok(self.slot_clock(slot_clock))
    }
}

impl<TStore, TStoreMigrator, TSlotClock, TEth1Backend, TEthSpec>
    BeaconChainBuilder<
        Witness<
            TStore,
            TStoreMigrator,
            TSlotClock,
            TEth1Backend,
            TEthSpec,
            NullEventHandler<TEthSpec>,
        >,
    >
where
    TStore: Store<TEthSpec> + 'static,
    TStoreMigrator: Migrate<TEthSpec> + 'static,
    TSlotClock: SlotClock + 'static,
    TEth1Backend: Eth1ChainBackend<TEthSpec, TStore> + 'static,
    TEthSpec: EthSpec + 'static,
{
    /// Sets the `BeaconChain` event handler to `NullEventHandler`.
    pub fn null_event_handler(self) -> Self {
        let handler = NullEventHandler::default();
        self.event_handler(handler)
    }
}

fn genesis_block<T: EthSpec>(
    genesis_state: &mut BeaconState<T>,
    spec: &ChainSpec,
) -> Result<SignedBeaconBlock<T>, String> {
    let mut genesis_block = SignedBeaconBlock {
        message: BeaconBlock::empty(&spec),
        // Empty signature, which should NEVER be read. This isn't to-spec, but makes the genesis
        // block consistent with every other block.
        signature: Signature::empty_signature(),
    };
    genesis_block.message.state_root = genesis_state
        .update_tree_hash_cache()
        .map_err(|e| format!("Error hashing genesis state: {:?}", e))?;
    Ok(genesis_block)
}

#[cfg(not(debug_assertions))]
#[cfg(test)]
mod test {
    use super::*;
    use crate::migrate::{MemoryStore, NullMigrator};
    use eth2_hashing::hash;
    use genesis::{generate_deterministic_keypairs, interop_genesis_state};
    use sloggers::{null::NullLoggerBuilder, Build};
    use ssz::Encode;
    use std::time::Duration;
    use tempfile::tempdir;
    use types::{EthSpec, MinimalEthSpec, Slot};

    type TestEthSpec = MinimalEthSpec;

    fn get_logger() -> Logger {
        let builder = NullLoggerBuilder;
        builder.build().expect("should build logger")
    }

    #[test]
    fn recent_genesis() {
        let validator_count = 1;
        let genesis_time = 13_371_337;

        let log = get_logger();
        let store = Arc::new(MemoryStore::open());
        let spec = MinimalEthSpec::default_spec();
        let data_dir = tempdir().expect("should create temporary data_dir");

        let genesis_state = interop_genesis_state(
            &generate_deterministic_keypairs(validator_count),
            genesis_time,
            &spec,
        )
        .expect("should create interop genesis state");

        let chain = BeaconChainBuilder::new(MinimalEthSpec)
            .logger(log.clone())
            .store(store)
            .store_migrator(NullMigrator)
            .data_dir(data_dir.path().to_path_buf())
            .genesis_state(genesis_state)
            .expect("should build state using recent genesis")
            .dummy_eth1_backend()
            .expect("should build the dummy eth1 backend")
            .null_event_handler()
            .testing_slot_clock(Duration::from_secs(1))
            .expect("should configure testing slot clock")
            .build()
            .expect("should build");

        let head = chain.head().expect("should get head");

        let state = head.beacon_state;
        let block = head.beacon_block;

        assert_eq!(state.slot, Slot::new(0), "should start from genesis");
        assert_eq!(
            state.genesis_time, 13_371_337,
            "should have the correct genesis time"
        );
        assert_eq!(
            block.state_root(),
            state.canonical_root(),
            "block should have correct state root"
        );
        assert_eq!(
            chain
                .store
                .get_block(&Hash256::zero())
                .expect("should read db")
                .expect("should find genesis block"),
            block,
            "should store genesis block under zero hash alias"
        );
        assert_eq!(
            state.validators.len(),
            validator_count,
            "should have correct validator count"
        );
        assert_eq!(
            chain.genesis_block_root,
            block.canonical_root(),
            "should have correct genesis block root"
        );
    }

    #[test]
    fn interop_state() {
        let validator_count = 16;
        let genesis_time = 42;
        let spec = &TestEthSpec::default_spec();

        let keypairs = generate_deterministic_keypairs(validator_count);

        let state = interop_genesis_state::<TestEthSpec>(&keypairs, genesis_time, spec)
            .expect("should build state");

        assert_eq!(
            state.eth1_data.block_hash,
            Hash256::from_slice(&[0x42; 32]),
            "eth1 block hash should be co-ordinated junk"
        );

        assert_eq!(
            state.genesis_time, genesis_time,
            "genesis time should be as specified"
        );

        for b in &state.balances {
            assert_eq!(
                *b, spec.max_effective_balance,
                "validator balances should be max effective balance"
            );
        }

        for v in &state.validators {
            let creds = v.withdrawal_credentials.as_bytes();
            assert_eq!(
                creds[0], spec.bls_withdrawal_prefix_byte,
                "first byte of withdrawal creds should be bls prefix"
            );
            assert_eq!(
                &creds[1..],
                &hash(&v.pubkey.as_ssz_bytes())[1..],
                "rest of withdrawal creds should be pubkey hash"
            )
        }

        assert_eq!(
            state.balances.len(),
            validator_count,
            "validator balances len should be correct"
        );

        assert_eq!(
            state.validators.len(),
            validator_count,
            "validator count should be correct"
        );
    }
}<|MERGE_RESOLUTION|>--- conflicted
+++ resolved
@@ -497,72 +497,6 @@
     }
 }
 
-<<<<<<< HEAD
-=======
-impl<TStore, TStoreMigrator, TSlotClock, TEth1Backend, TEthSpec, TEventHandler>
-    BeaconChainBuilder<
-        Witness<TStore, TStoreMigrator, TSlotClock, TEth1Backend, TEthSpec, TEventHandler>,
-    >
-where
-    TStore: Store<TEthSpec> + 'static,
-    TStoreMigrator: Migrate<TEthSpec> + 'static,
-    TSlotClock: SlotClock + 'static,
-    TEth1Backend: Eth1ChainBackend<TEthSpec, TStore> + 'static,
-    TEthSpec: EthSpec + 'static,
-    TEventHandler: EventHandler<TEthSpec> + 'static,
-{
-    /// Initializes a fork choice with the `ThreadSafeReducedTree` backend.
-    ///
-    /// If this builder is being "resumed" from disk, then rebuild the last fork choice stored to
-    /// the database. Otherwise, create a new, empty fork choice.
-    pub fn reduced_tree_fork_choice(mut self) -> Result<Self, String> {
-        let store = self
-            .store
-            .clone()
-            .ok_or_else(|| "reduced_tree_fork_choice requires a store.".to_string())?;
-
-        let persisted_fork_choice = store
-            .get_item::<SszForkChoice>(&Hash256::from_slice(&FORK_CHOICE_DB_KEY))
-            .map_err(|e| format!("DB error when reading persisted fork choice: {:?}", e))?;
-
-        let fork_choice = if let Some(persisted) = persisted_fork_choice {
-            ForkChoice::from_ssz_container(persisted)
-                .map_err(|e| format!("Unable to read persisted fork choice from disk: {:?}", e))?
-        } else {
-            let finalized_snapshot = &self
-                .finalized_snapshot
-                .as_ref()
-                .ok_or_else(|| "reduced_tree_fork_choice requires a finalized_snapshot")?;
-            let genesis_block_root = self
-                .genesis_block_root
-                .ok_or_else(|| "reduced_tree_fork_choice requires a genesis_block_root")?;
-
-            let backend = ProtoArrayForkChoice::new(
-                finalized_snapshot.beacon_block.message.slot,
-                finalized_snapshot.beacon_block.message.state_root,
-                // Note: here we set the `justified_epoch` to be the same as the epoch of the
-                // finalized checkpoint. Whilst this finalized checkpoint may actually point to
-                // a _later_ justified checkpoint, that checkpoint won't yet exist in the fork
-                // choice.
-                finalized_snapshot.beacon_state.current_epoch(),
-                finalized_snapshot.beacon_state.current_epoch(),
-                finalized_snapshot.beacon_block_root,
-            )?;
-
-            ForkChoice::new(
-                backend,
-                genesis_block_root,
-                &finalized_snapshot.beacon_state,
-            )
-        };
-
-        self.fork_choice = Some(fork_choice);
-
-        Ok(self)
-    }
-}
-
->>>>>>> a214032e
 impl<TStore, TStoreMigrator, TSlotClock, TEthSpec, TEventHandler>
     BeaconChainBuilder<
         Witness<
