use crate::checkpoint_cache::CheckPointCache;
use crate::eth1_chain::CachingEth1Backend;
use crate::events::NullEventHandler;
use crate::head_tracker::HeadTracker;
use crate::persisted_beacon_chain::{PersistedBeaconChain, BEACON_CHAIN_DB_KEY};
use crate::timeout_rw_lock::TimeoutRwLock;
use crate::{
    BeaconChain, BeaconChainTypes, CheckPoint, Eth1Chain, Eth1ChainBackend, EventHandler,
    ForkChoice,
};
use eth1::Config as Eth1Config;
use operation_pool::OperationPool;
use proto_array_fork_choice::ProtoArrayForkChoice;
use slog::{info, Logger};
use slot_clock::{SlotClock, TestingSlotClock};
use std::marker::PhantomData;
use std::sync::Arc;
use std::time::Duration;
<<<<<<< HEAD
use store::{BlockRootTree, Store};
use types::{
    BeaconBlock, BeaconState, ChainSpec, EthSpec, Hash256, Signature, SignedBeaconBlock, Slot,
};
=======
use store::Store;
use types::{BeaconBlock, BeaconState, ChainSpec, EthSpec, Hash256, Slot};
>>>>>>> f267bf2a

/// An empty struct used to "witness" all the `BeaconChainTypes` traits. It has no user-facing
/// functionality and only exists to satisfy the type system.
pub struct Witness<TStore, TStoreMigrator, TSlotClock, TEth1Backend, TEthSpec, TEventHandler>(
    PhantomData<(
        TStore,
        TStoreMigrator,
        TSlotClock,
        TEth1Backend,
        TEthSpec,
        TEventHandler,
    )>,
);

impl<TStore, TStoreMigrator, TSlotClock, TEth1Backend, TEthSpec, TEventHandler> BeaconChainTypes
    for Witness<TStore, TStoreMigrator, TSlotClock, TEth1Backend, TEthSpec, TEventHandler>
where
    TStore: Store<TEthSpec> + 'static,
    TStoreMigrator: store::Migrate<TStore, TEthSpec> + 'static,
    TSlotClock: SlotClock + 'static,
    TEth1Backend: Eth1ChainBackend<TEthSpec, TStore> + 'static,
    TEthSpec: EthSpec + 'static,
    TEventHandler: EventHandler<TEthSpec> + 'static,
{
    type Store = TStore;
    type StoreMigrator = TStoreMigrator;
    type SlotClock = TSlotClock;
    type Eth1Chain = TEth1Backend;
    type EthSpec = TEthSpec;
    type EventHandler = TEventHandler;
}

/// Builds a `BeaconChain` by either creating anew from genesis, or, resuming from an existing chain
/// persisted to `store`.
///
/// Types may be elided and the compiler will infer them if all necessary builder methods have been
/// called. If type inference errors are being raised, it is likely that not all required methods
/// have been called.
///
/// See the tests for an example of a complete working example.
pub struct BeaconChainBuilder<T: BeaconChainTypes> {
    store: Option<Arc<T::Store>>,
    store_migrator: Option<T::StoreMigrator>,
    /// The finalized checkpoint to anchor the chain. May be genesis or a higher
    /// checkpoint.
    pub finalized_checkpoint: Option<CheckPoint<T::EthSpec>>,
    genesis_block_root: Option<Hash256>,
    op_pool: Option<OperationPool<T::EthSpec>>,
    fork_choice: Option<ForkChoice<T>>,
    eth1_chain: Option<Eth1Chain<T::Eth1Chain, T::EthSpec, T::Store>>,
    event_handler: Option<T::EventHandler>,
    slot_clock: Option<T::SlotClock>,
    persisted_beacon_chain: Option<PersistedBeaconChain<T>>,
    head_tracker: Option<HeadTracker>,
    spec: ChainSpec,
    log: Option<Logger>,
}

impl<TStore, TStoreMigrator, TSlotClock, TEth1Backend, TEthSpec, TEventHandler>
    BeaconChainBuilder<
        Witness<TStore, TStoreMigrator, TSlotClock, TEth1Backend, TEthSpec, TEventHandler>,
    >
where
    TStore: Store<TEthSpec> + 'static,
    TStoreMigrator: store::Migrate<TStore, TEthSpec> + 'static,
    TSlotClock: SlotClock + 'static,
    TEth1Backend: Eth1ChainBackend<TEthSpec, TStore> + 'static,
    TEthSpec: EthSpec + 'static,
    TEventHandler: EventHandler<TEthSpec> + 'static,
{
    /// Returns a new builder.
    ///
    /// The `_eth_spec_instance` parameter is only supplied to make concrete the `TEthSpec` trait.
    /// This should generally be either the `MinimalEthSpec` or `MainnetEthSpec` types.
    pub fn new(_eth_spec_instance: TEthSpec) -> Self {
        Self {
            store: None,
            store_migrator: None,
            finalized_checkpoint: None,
            genesis_block_root: None,
            op_pool: None,
            fork_choice: None,
            eth1_chain: None,
            event_handler: None,
            slot_clock: None,
            persisted_beacon_chain: None,
            head_tracker: None,
            spec: TEthSpec::default_spec(),
            log: None,
        }
    }

    /// Override the default spec (as defined by `TEthSpec`).
    ///
    /// This method should generally be called immediately after `Self::new` to ensure components
    /// are started with a consistent spec.
    pub fn custom_spec(mut self, spec: ChainSpec) -> Self {
        self.spec = spec;
        self
    }

    /// Sets the store (database).
    ///
    /// Should generally be called early in the build chain.
    pub fn store(mut self, store: Arc<TStore>) -> Self {
        self.store = Some(store);
        self
    }

    /// Sets the store migrator.
    pub fn store_migrator(mut self, store_migrator: TStoreMigrator) -> Self {
        self.store_migrator = Some(store_migrator);
        self
    }

    /// Sets the logger.
    ///
    /// Should generally be called early in the build chain.
    pub fn logger(mut self, logger: Logger) -> Self {
        self.log = Some(logger);
        self
    }

    /// Attempt to load an existing chain from the builder's `Store`.
    ///
    /// May initialize several components; including the op_pool and finalized checkpoints.
    pub fn resume_from_db(mut self, config: Eth1Config) -> Result<Self, String> {
        let log = self
            .log
            .as_ref()
            .ok_or_else(|| "resume_from_db requires a log".to_string())?;

        info!(
            log,
            "Starting beacon chain";
            "method" => "resume"
        );

        let store = self
            .store
            .clone()
            .ok_or_else(|| "load_from_store requires a store.".to_string())?;

        let key = Hash256::from_slice(&BEACON_CHAIN_DB_KEY.as_bytes());
        let p: PersistedBeaconChain<
            Witness<TStore, TStoreMigrator, TSlotClock, TEth1Backend, TEthSpec, TEventHandler>,
        > = match store.get(&key) {
            Err(e) => {
                return Err(format!(
                    "DB error when reading persisted beacon chain: {:?}",
                    e
                ))
            }
            Ok(None) => return Err("No persisted beacon chain found in store".into()),
            Ok(Some(p)) => p,
        };

        self.op_pool = Some(
            p.op_pool
                .clone()
                .into_operation_pool(&p.canonical_head.beacon_state, &self.spec),
        );

        self.finalized_checkpoint = Some(p.finalized_checkpoint.clone());
        self.genesis_block_root = Some(p.genesis_block_root);
        self.head_tracker = Some(
            HeadTracker::from_ssz_container(&p.ssz_head_tracker)
                .map_err(|e| format!("Failed to decode head tracker for database: {:?}", e))?,
        );
        self.eth1_chain = match &p.eth1_cache {
            Some(cache) => Some(Eth1Chain::from_ssz_container(cache, config, store, log)?),
            None => None,
        };
        self.persisted_beacon_chain = Some(p);

        Ok(self)
    }

    /// Starts a new chain from a genesis state.
    pub fn genesis_state(
        mut self,
        mut beacon_state: BeaconState<TEthSpec>,
    ) -> Result<Self, String> {
        let store = self
            .store
            .clone()
            .ok_or_else(|| "genesis_state requires a store")?;

        let beacon_block = genesis_block(&mut beacon_state, &self.spec)?;

        beacon_state
            .build_all_caches(&self.spec)
            .map_err(|e| format!("Failed to build genesis state caches: {:?}", e))?;

        let beacon_state_root = beacon_block.message.state_root;
        let beacon_block_root = beacon_block.canonical_root();

        self.genesis_block_root = Some(beacon_block_root);

        store
            .put_state(&beacon_state_root, &beacon_state)
            .map_err(|e| format!("Failed to store genesis state: {:?}", e))?;
        store
            .put(&beacon_block_root, &beacon_block)
            .map_err(|e| format!("Failed to store genesis block: {:?}", e))?;

        // Store the genesis block under the `ZERO_HASH` key.
        store.put(&Hash256::zero(), &beacon_block).map_err(|e| {
            format!(
                "Failed to store genesis block under 0x00..00 alias: {:?}",
                e
            )
        })?;

<<<<<<< HEAD
        self.block_root_tree = Some(Arc::new(BlockRootTree::new(
            beacon_block_root,
            beacon_block.slot(),
        )));

=======
>>>>>>> f267bf2a
        self.finalized_checkpoint = Some(CheckPoint {
            beacon_block_root,
            beacon_block,
            beacon_state_root,
            beacon_state,
        });

        Ok(self.empty_op_pool())
    }

    /// Sets the `BeaconChain` eth1 backend.
    pub fn eth1_backend(mut self, backend: Option<TEth1Backend>) -> Self {
        self.eth1_chain = backend.map(Eth1Chain::new);
        self
    }

    /// Sets the `BeaconChain` event handler backend.
    ///
    /// For example, provide `WebSocketSender` as a `handler`.
    pub fn event_handler(mut self, handler: TEventHandler) -> Self {
        self.event_handler = Some(handler);
        self
    }

    /// Sets the `BeaconChain` slot clock.
    ///
    /// For example, provide `SystemTimeSlotClock` as a `clock`.
    pub fn slot_clock(mut self, clock: TSlotClock) -> Self {
        self.slot_clock = Some(clock);
        self
    }

    /// Creates a new, empty operation pool.
    fn empty_op_pool(mut self) -> Self {
        self.op_pool = Some(OperationPool::new());
        self
    }

    /// Consumes `self`, returning a `BeaconChain` if all required parameters have been supplied.
    ///
    /// An error will be returned at runtime if all required parameters have not been configured.
    ///
    /// Will also raise ambiguous type errors at compile time if some parameters have not been
    /// configured.
    #[allow(clippy::type_complexity)] // I think there's nothing to be gained here from a type alias.
    pub fn build(
        self,
    ) -> Result<
        BeaconChain<
            Witness<TStore, TStoreMigrator, TSlotClock, TEth1Backend, TEthSpec, TEventHandler>,
        >,
        String,
    > {
        let log = self
            .log
            .ok_or_else(|| "Cannot build without a logger".to_string())?;

        // If this beacon chain is being loaded from disk, use the stored head. Otherwise, just use
        // the finalized checkpoint (which is probably genesis).
        let mut canonical_head = if let Some(persisted_beacon_chain) = self.persisted_beacon_chain {
            persisted_beacon_chain.canonical_head
        } else {
            self.finalized_checkpoint
                .ok_or_else(|| "Cannot build without a state".to_string())?
        };

        canonical_head
            .beacon_state
            .build_all_caches(&self.spec)
            .map_err(|e| format!("Failed to build state caches: {:?}", e))?;

        if canonical_head.beacon_block.state_root() != canonical_head.beacon_state_root {
            return Err("beacon_block.state_root != beacon_state".to_string());
        }

        let beacon_chain = BeaconChain {
            spec: self.spec,
            store: self
                .store
                .ok_or_else(|| "Cannot build without store".to_string())?,
            store_migrator: self
                .store_migrator
                .ok_or_else(|| "Cannot build without store migrator".to_string())?,
            slot_clock: self
                .slot_clock
                .ok_or_else(|| "Cannot build without slot clock".to_string())?,
            op_pool: self
                .op_pool
                .ok_or_else(|| "Cannot build without op pool".to_string())?,
            eth1_chain: self.eth1_chain,
            canonical_head: TimeoutRwLock::new(canonical_head),
            genesis_block_root: self
                .genesis_block_root
                .ok_or_else(|| "Cannot build without a genesis block root".to_string())?,
            fork_choice: self
                .fork_choice
                .ok_or_else(|| "Cannot build without a fork choice".to_string())?,
            event_handler: self
                .event_handler
                .ok_or_else(|| "Cannot build without an event handler".to_string())?,
            head_tracker: self.head_tracker.unwrap_or_default(),
            checkpoint_cache: CheckPointCache::default(),
            log: log.clone(),
        };

        let head = beacon_chain
            .head()
            .map_err(|e| format!("Failed to get head: {:?}", e))?;

        info!(
            log,
            "Beacon chain initialized";
            "head_state" => format!("{}", head.beacon_state_root),
            "head_block" => format!("{}", head.beacon_block_root),
            "head_slot" => format!("{}", head.beacon_block.slot()),
        );

        Ok(beacon_chain)
    }
}

impl<TStore, TStoreMigrator, TSlotClock, TEth1Backend, TEthSpec, TEventHandler>
    BeaconChainBuilder<
        Witness<TStore, TStoreMigrator, TSlotClock, TEth1Backend, TEthSpec, TEventHandler>,
    >
where
    TStore: Store<TEthSpec> + 'static,
    TStoreMigrator: store::Migrate<TStore, TEthSpec> + 'static,
    TSlotClock: SlotClock + 'static,
    TEth1Backend: Eth1ChainBackend<TEthSpec, TStore> + 'static,
    TEthSpec: EthSpec + 'static,
    TEventHandler: EventHandler<TEthSpec> + 'static,
{
    /// Initializes a fork choice with the `ThreadSafeReducedTree` backend.
    ///
    /// If this builder is being "resumed" from disk, then rebuild the last fork choice stored to
    /// the database. Otherwise, create a new, empty fork choice.
    pub fn reduced_tree_fork_choice(mut self) -> Result<Self, String> {
        let fork_choice = if let Some(persisted_beacon_chain) = &self.persisted_beacon_chain {
            ForkChoice::from_ssz_container(persisted_beacon_chain.fork_choice.clone())
                .map_err(|e| format!("Unable to decode fork choice from db: {:?}", e))?
        } else {
            let finalized_checkpoint = &self
                .finalized_checkpoint
                .as_ref()
                .ok_or_else(|| "fork_choice_backend requires a finalized_checkpoint")?;
            let genesis_block_root = self
                .genesis_block_root
                .ok_or_else(|| "fork_choice_backend requires a genesis_block_root")?;

<<<<<<< HEAD
            let backend = ThreadSafeReducedTree::new(
                store.clone(),
                block_root_tree,
                &finalized_checkpoint.beacon_block.message,
=======
            let backend = ProtoArrayForkChoice::new(
                finalized_checkpoint.beacon_block.slot,
                // Note: here we set the `justified_epoch` to be the same as the epoch of the
                // finalized checkpoint. Whilst this finalized checkpoint may actually point to
                // a _later_ justified checkpoint, that checkpoint won't yet exist in the fork
                // choice.
                finalized_checkpoint.beacon_state.current_epoch(),
                finalized_checkpoint.beacon_state.current_epoch(),
>>>>>>> f267bf2a
                finalized_checkpoint.beacon_block_root,
            )?;

            ForkChoice::new(
                backend,
                genesis_block_root,
                &finalized_checkpoint.beacon_state,
            )
        };

        self.fork_choice = Some(fork_choice);

        Ok(self)
    }
}

impl<TStore, TStoreMigrator, TSlotClock, TEthSpec, TEventHandler>
    BeaconChainBuilder<
        Witness<
            TStore,
            TStoreMigrator,
            TSlotClock,
            CachingEth1Backend<TEthSpec, TStore>,
            TEthSpec,
            TEventHandler,
        >,
    >
where
    TStore: Store<TEthSpec> + 'static,
    TStoreMigrator: store::Migrate<TStore, TEthSpec> + 'static,
    TSlotClock: SlotClock + 'static,
    TEthSpec: EthSpec + 'static,
    TEventHandler: EventHandler<TEthSpec> + 'static,
{
    /// Sets the `BeaconChain` eth1 back-end to `CachingEth1Backend`.
    pub fn caching_eth1_backend(self, backend: CachingEth1Backend<TEthSpec, TStore>) -> Self {
        self.eth1_backend(Some(backend))
    }

    /// Do not use any eth1 backend. The client will not be able to produce beacon blocks.
    pub fn no_eth1_backend(self) -> Self {
        self.eth1_backend(None)
    }

    /// Sets the `BeaconChain` eth1 back-end to produce predictably junk data when producing blocks.
    pub fn dummy_eth1_backend(mut self) -> Result<Self, String> {
        let log = self
            .log
            .as_ref()
            .ok_or_else(|| "dummy_eth1_backend requires a log".to_string())?;
        let store = self
            .store
            .clone()
            .ok_or_else(|| "dummy_eth1_backend requires a store.".to_string())?;

        let backend = CachingEth1Backend::new(Eth1Config::default(), log.clone(), store);

        let mut eth1_chain = Eth1Chain::new(backend);
        eth1_chain.use_dummy_backend = true;

        self.eth1_chain = Some(eth1_chain);

        Ok(self)
    }
}

impl<TStore, TStoreMigrator, TEth1Backend, TEthSpec, TEventHandler>
    BeaconChainBuilder<
        Witness<TStore, TStoreMigrator, TestingSlotClock, TEth1Backend, TEthSpec, TEventHandler>,
    >
where
    TStore: Store<TEthSpec> + 'static,
    TStoreMigrator: store::Migrate<TStore, TEthSpec> + 'static,
    TEth1Backend: Eth1ChainBackend<TEthSpec, TStore> + 'static,
    TEthSpec: EthSpec + 'static,
    TEventHandler: EventHandler<TEthSpec> + 'static,
{
    /// Sets the `BeaconChain` slot clock to `TestingSlotClock`.
    ///
    /// Requires the state to be initialized.
    pub fn testing_slot_clock(self, slot_duration: Duration) -> Result<Self, String> {
        let genesis_time = self
            .finalized_checkpoint
            .as_ref()
            .ok_or_else(|| "testing_slot_clock requires an initialized state")?
            .beacon_state
            .genesis_time;

        let slot_clock = TestingSlotClock::new(
            Slot::new(0),
            Duration::from_secs(genesis_time),
            slot_duration,
        );

        Ok(self.slot_clock(slot_clock))
    }
}

impl<TStore, TStoreMigrator, TSlotClock, TEth1Backend, TEthSpec>
    BeaconChainBuilder<
        Witness<
            TStore,
            TStoreMigrator,
            TSlotClock,
            TEth1Backend,
            TEthSpec,
            NullEventHandler<TEthSpec>,
        >,
    >
where
    TStore: Store<TEthSpec> + 'static,
    TStoreMigrator: store::Migrate<TStore, TEthSpec> + 'static,
    TSlotClock: SlotClock + 'static,
    TEth1Backend: Eth1ChainBackend<TEthSpec, TStore> + 'static,
    TEthSpec: EthSpec + 'static,
{
    /// Sets the `BeaconChain` event handler to `NullEventHandler`.
    pub fn null_event_handler(self) -> Self {
        let handler = NullEventHandler::default();
        self.event_handler(handler)
    }
}

fn genesis_block<T: EthSpec>(
    genesis_state: &mut BeaconState<T>,
    spec: &ChainSpec,
) -> Result<SignedBeaconBlock<T>, String> {
    let mut genesis_block = SignedBeaconBlock {
        message: BeaconBlock::empty(&spec),
        // Empty signature, which should NEVER be read. This isn't to-spec, but makes the genesis
        // block consistent with every other block.
        signature: Signature::empty_signature(),
    };
    genesis_block.message.state_root = genesis_state
        .update_tree_hash_cache()
        .map_err(|e| format!("Error hashing genesis state: {:?}", e))?;
    Ok(genesis_block)
}

#[cfg(test)]
mod test {
    use super::*;
    use eth2_hashing::hash;
    use genesis::{generate_deterministic_keypairs, interop_genesis_state};
    use sloggers::{null::NullLoggerBuilder, Build};
    use ssz::Encode;
    use std::time::Duration;
    use store::{migrate::NullMigrator, MemoryStore};
    use types::{EthSpec, MinimalEthSpec, Slot};

    type TestEthSpec = MinimalEthSpec;

    fn get_logger() -> Logger {
        let builder = NullLoggerBuilder;
        builder.build().expect("should build logger")
    }

    #[test]
    fn recent_genesis() {
        let validator_count = 8;
        let genesis_time = 13_371_337;

        let log = get_logger();
        let store = Arc::new(MemoryStore::open());
        let spec = MinimalEthSpec::default_spec();

        let genesis_state = interop_genesis_state(
            &generate_deterministic_keypairs(validator_count),
            genesis_time,
            &spec,
        )
        .expect("should create interop genesis state");

        let chain = BeaconChainBuilder::new(MinimalEthSpec)
            .logger(log.clone())
            .store(store)
            .store_migrator(NullMigrator)
            .genesis_state(genesis_state)
            .expect("should build state using recent genesis")
            .dummy_eth1_backend()
            .expect("should build the dummy eth1 backend")
            .null_event_handler()
            .testing_slot_clock(Duration::from_secs(1))
            .expect("should configure testing slot clock")
            .reduced_tree_fork_choice()
            .expect("should add fork choice to builder")
            .build()
            .expect("should build");

        let head = chain.head().expect("should get head");

        let state = head.beacon_state;
        let block = head.beacon_block;

        assert_eq!(state.slot, Slot::new(0), "should start from genesis");
        assert_eq!(
            state.genesis_time, 13_371_337,
            "should have the correct genesis time"
        );
        assert_eq!(
            block.state_root(),
            state.canonical_root(),
            "block should have correct state root"
        );
        assert_eq!(
            chain
                .store
                .get_block(&Hash256::zero())
                .expect("should read db")
                .expect("should find genesis block"),
            block,
            "should store genesis block under zero hash alias"
        );
        assert_eq!(
            state.validators.len(),
            validator_count,
            "should have correct validator count"
        );
        assert_eq!(
            chain.genesis_block_root,
            block.canonical_root(),
            "should have correct genesis block root"
        );
    }

    #[test]
    fn interop_state() {
        let validator_count = 16;
        let genesis_time = 42;
        let spec = &TestEthSpec::default_spec();

        let keypairs = generate_deterministic_keypairs(validator_count);

        let state = interop_genesis_state::<TestEthSpec>(&keypairs, genesis_time, spec)
            .expect("should build state");

        assert_eq!(
            state.eth1_data.block_hash,
            Hash256::from_slice(&[0x42; 32]),
            "eth1 block hash should be co-ordinated junk"
        );

        assert_eq!(
            state.genesis_time, genesis_time,
            "genesis time should be as specified"
        );

        for b in &state.balances {
            assert_eq!(
                *b, spec.max_effective_balance,
                "validator balances should be max effective balance"
            );
        }

        for v in &state.validators {
            let creds = v.withdrawal_credentials.as_bytes();
            assert_eq!(
                creds[0], spec.bls_withdrawal_prefix_byte,
                "first byte of withdrawal creds should be bls prefix"
            );
            assert_eq!(
                &creds[1..],
                &hash(&v.pubkey.as_ssz_bytes())[1..],
                "rest of withdrawal creds should be pubkey hash"
            )
        }

        assert_eq!(
            state.balances.len(),
            validator_count,
            "validator balances len should be correct"
        );

        assert_eq!(
            state.validators.len(),
            validator_count,
            "validator count should be correct"
        );
    }
}<|MERGE_RESOLUTION|>--- conflicted
+++ resolved
@@ -16,15 +16,10 @@
 use std::marker::PhantomData;
 use std::sync::Arc;
 use std::time::Duration;
-<<<<<<< HEAD
-use store::{BlockRootTree, Store};
+use store::Store;
 use types::{
     BeaconBlock, BeaconState, ChainSpec, EthSpec, Hash256, Signature, SignedBeaconBlock, Slot,
 };
-=======
-use store::Store;
-use types::{BeaconBlock, BeaconState, ChainSpec, EthSpec, Hash256, Slot};
->>>>>>> f267bf2a
 
 /// An empty struct used to "witness" all the `BeaconChainTypes` traits. It has no user-facing
 /// functionality and only exists to satisfy the type system.
@@ -239,14 +234,6 @@
             )
         })?;
 
-<<<<<<< HEAD
-        self.block_root_tree = Some(Arc::new(BlockRootTree::new(
-            beacon_block_root,
-            beacon_block.slot(),
-        )));
-
-=======
->>>>>>> f267bf2a
         self.finalized_checkpoint = Some(CheckPoint {
             beacon_block_root,
             beacon_block,
@@ -397,21 +384,14 @@
                 .genesis_block_root
                 .ok_or_else(|| "fork_choice_backend requires a genesis_block_root")?;
 
-<<<<<<< HEAD
-            let backend = ThreadSafeReducedTree::new(
-                store.clone(),
-                block_root_tree,
-                &finalized_checkpoint.beacon_block.message,
-=======
             let backend = ProtoArrayForkChoice::new(
-                finalized_checkpoint.beacon_block.slot,
+                finalized_checkpoint.beacon_block.message.slot,
                 // Note: here we set the `justified_epoch` to be the same as the epoch of the
                 // finalized checkpoint. Whilst this finalized checkpoint may actually point to
                 // a _later_ justified checkpoint, that checkpoint won't yet exist in the fork
                 // choice.
                 finalized_checkpoint.beacon_state.current_epoch(),
                 finalized_checkpoint.beacon_state.current_epoch(),
->>>>>>> f267bf2a
                 finalized_checkpoint.beacon_block_root,
             )?;
 
