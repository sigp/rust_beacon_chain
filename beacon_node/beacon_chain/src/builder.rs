use crate::checkpoint_cache::CheckPointCache;
use crate::eth1_chain::CachingEth1Backend;
use crate::events::NullEventHandler;
use crate::head_tracker::HeadTracker;
use crate::persisted_beacon_chain::{PersistedBeaconChain, BEACON_CHAIN_DB_KEY};
use crate::shuffling_cache::ShufflingCache;
use crate::timeout_rw_lock::TimeoutRwLock;
use crate::{
    BeaconChain, BeaconChainTypes, CheckPoint, Eth1Chain, Eth1ChainBackend, EventHandler,
    ForkChoice,
};
use eth1::Config as Eth1Config;
use operation_pool::OperationPool;
use proto_array_fork_choice::ProtoArrayForkChoice;
use slog::{info, Logger};
use slot_clock::{SlotClock, TestingSlotClock};
use std::marker::PhantomData;
use std::sync::Arc;
use std::time::Duration;
use store::Store;
use types::{
    BeaconBlock, BeaconState, ChainSpec, EthSpec, Hash256, Signature, SignedBeaconBlock, Slot,
};

/// An empty struct used to "witness" all the `BeaconChainTypes` traits. It has no user-facing
/// functionality and only exists to satisfy the type system.
pub struct Witness<TStore, TStoreMigrator, TSlotClock, TEth1Backend, TEthSpec, TEventHandler>(
    PhantomData<(
        TStore,
        TStoreMigrator,
        TSlotClock,
        TEth1Backend,
        TEthSpec,
        TEventHandler,
    )>,
);

impl<TStore, TStoreMigrator, TSlotClock, TEth1Backend, TEthSpec, TEventHandler> BeaconChainTypes
    for Witness<TStore, TStoreMigrator, TSlotClock, TEth1Backend, TEthSpec, TEventHandler>
where
    TStore: Store<TEthSpec> + 'static,
    TStoreMigrator: store::Migrate<TStore, TEthSpec> + 'static,
    TSlotClock: SlotClock + 'static,
    TEth1Backend: Eth1ChainBackend<TEthSpec, TStore> + 'static,
    TEthSpec: EthSpec + 'static,
    TEventHandler: EventHandler<TEthSpec> + 'static,
{
    type Store = TStore;
    type StoreMigrator = TStoreMigrator;
    type SlotClock = TSlotClock;
    type Eth1Chain = TEth1Backend;
    type EthSpec = TEthSpec;
    type EventHandler = TEventHandler;
}

/// Builds a `BeaconChain` by either creating anew from genesis, or, resuming from an existing chain
/// persisted to `store`.
///
/// Types may be elided and the compiler will infer them if all necessary builder methods have been
/// called. If type inference errors are being raised, it is likely that not all required methods
/// have been called.
///
/// See the tests for an example of a complete working example.
pub struct BeaconChainBuilder<T: BeaconChainTypes> {
    store: Option<Arc<T::Store>>,
    store_migrator: Option<T::StoreMigrator>,
    /// The finalized checkpoint to anchor the chain. May be genesis or a higher
    /// checkpoint.
    pub finalized_checkpoint: Option<CheckPoint<T::EthSpec>>,
    genesis_block_root: Option<Hash256>,
    op_pool: Option<OperationPool<T::EthSpec>>,
    fork_choice: Option<ForkChoice<T>>,
    eth1_chain: Option<Eth1Chain<T::Eth1Chain, T::EthSpec, T::Store>>,
    event_handler: Option<T::EventHandler>,
    slot_clock: Option<T::SlotClock>,
    persisted_beacon_chain: Option<PersistedBeaconChain<T>>,
    head_tracker: Option<HeadTracker>,
    spec: ChainSpec,
    log: Option<Logger>,
}

impl<TStore, TStoreMigrator, TSlotClock, TEth1Backend, TEthSpec, TEventHandler>
    BeaconChainBuilder<
        Witness<TStore, TStoreMigrator, TSlotClock, TEth1Backend, TEthSpec, TEventHandler>,
    >
where
    TStore: Store<TEthSpec> + 'static,
    TStoreMigrator: store::Migrate<TStore, TEthSpec> + 'static,
    TSlotClock: SlotClock + 'static,
    TEth1Backend: Eth1ChainBackend<TEthSpec, TStore> + 'static,
    TEthSpec: EthSpec + 'static,
    TEventHandler: EventHandler<TEthSpec> + 'static,
{
    /// Returns a new builder.
    ///
    /// The `_eth_spec_instance` parameter is only supplied to make concrete the `TEthSpec` trait.
    /// This should generally be either the `MinimalEthSpec` or `MainnetEthSpec` types.
    pub fn new(_eth_spec_instance: TEthSpec) -> Self {
        Self {
            store: None,
            store_migrator: None,
            finalized_checkpoint: None,
            genesis_block_root: None,
            op_pool: None,
            fork_choice: None,
            eth1_chain: None,
            event_handler: None,
            slot_clock: None,
            persisted_beacon_chain: None,
            head_tracker: None,
            spec: TEthSpec::default_spec(),
            log: None,
        }
    }

    /// Override the default spec (as defined by `TEthSpec`).
    ///
    /// This method should generally be called immediately after `Self::new` to ensure components
    /// are started with a consistent spec.
    pub fn custom_spec(mut self, spec: ChainSpec) -> Self {
        self.spec = spec;
        self
    }

    /// Sets the store (database).
    ///
    /// Should generally be called early in the build chain.
    pub fn store(mut self, store: Arc<TStore>) -> Self {
        self.store = Some(store);
        self
    }

    /// Sets the store migrator.
    pub fn store_migrator(mut self, store_migrator: TStoreMigrator) -> Self {
        self.store_migrator = Some(store_migrator);
        self
    }

    /// Sets the logger.
    ///
    /// Should generally be called early in the build chain.
    pub fn logger(mut self, logger: Logger) -> Self {
        self.log = Some(logger);
        self
    }

    /// Attempt to load an existing chain from the builder's `Store`.
    ///
    /// May initialize several components; including the op_pool and finalized checkpoints.
    pub fn resume_from_db(mut self, config: Eth1Config) -> Result<Self, String> {
        let log = self
            .log
            .as_ref()
            .ok_or_else(|| "resume_from_db requires a log".to_string())?;

        info!(
            log,
            "Starting beacon chain";
            "method" => "resume"
        );

        let store = self
            .store
            .clone()
            .ok_or_else(|| "load_from_store requires a store.".to_string())?;

        let key = Hash256::from_slice(&BEACON_CHAIN_DB_KEY.as_bytes());
        let p: PersistedBeaconChain<
            Witness<TStore, TStoreMigrator, TSlotClock, TEth1Backend, TEthSpec, TEventHandler>,
        > = match store.get(&key) {
            Err(e) => {
                return Err(format!(
                    "DB error when reading persisted beacon chain: {:?}",
                    e
                ))
            }
            Ok(None) => return Err("No persisted beacon chain found in store".into()),
            Ok(Some(p)) => p,
        };

        self.op_pool = Some(
            p.op_pool
                .clone()
                .into_operation_pool(&p.canonical_head.beacon_state, &self.spec),
        );

        self.finalized_checkpoint = Some(p.finalized_checkpoint.clone());
        self.genesis_block_root = Some(p.genesis_block_root);
        self.head_tracker = Some(
            HeadTracker::from_ssz_container(&p.ssz_head_tracker)
                .map_err(|e| format!("Failed to decode head tracker for database: {:?}", e))?,
        );
        self.eth1_chain = match &p.eth1_cache {
            Some(cache) => Some(Eth1Chain::from_ssz_container(cache, config, store, log)?),
            None => None,
        };
        self.persisted_beacon_chain = Some(p);

        Ok(self)
    }

    /// Starts a new chain from a genesis state.
    pub fn genesis_state(
        mut self,
        mut beacon_state: BeaconState<TEthSpec>,
    ) -> Result<Self, String> {
        let store = self
            .store
            .clone()
            .ok_or_else(|| "genesis_state requires a store")?;

        let beacon_block = genesis_block(&mut beacon_state, &self.spec)?;

        beacon_state
            .build_all_caches(&self.spec)
            .map_err(|e| format!("Failed to build genesis state caches: {:?}", e))?;

        let beacon_state_root = beacon_block.message.state_root;
        let beacon_block_root = beacon_block.canonical_root();

        self.genesis_block_root = Some(beacon_block_root);

        store
            .put_state(&beacon_state_root, &beacon_state)
            .map_err(|e| format!("Failed to store genesis state: {:?}", e))?;
        store
            .put(&beacon_block_root, &beacon_block)
            .map_err(|e| format!("Failed to store genesis block: {:?}", e))?;

        // Store the genesis block under the `ZERO_HASH` key.
        store.put(&Hash256::zero(), &beacon_block).map_err(|e| {
            format!(
                "Failed to store genesis block under 0x00..00 alias: {:?}",
                e
            )
        })?;

        self.finalized_checkpoint = Some(CheckPoint {
            beacon_block_root,
            beacon_block,
            beacon_state_root,
            beacon_state,
        });

        Ok(self.empty_op_pool())
    }

    /// Sets the `BeaconChain` eth1 backend.
    pub fn eth1_backend(mut self, backend: Option<TEth1Backend>) -> Self {
        self.eth1_chain = backend.map(Eth1Chain::new);
        self
    }

    /// Sets the `BeaconChain` event handler backend.
    ///
    /// For example, provide `WebSocketSender` as a `handler`.
    pub fn event_handler(mut self, handler: TEventHandler) -> Self {
        self.event_handler = Some(handler);
        self
    }

    /// Sets the `BeaconChain` slot clock.
    ///
    /// For example, provide `SystemTimeSlotClock` as a `clock`.
    pub fn slot_clock(mut self, clock: TSlotClock) -> Self {
        self.slot_clock = Some(clock);
        self
    }

    /// Creates a new, empty operation pool.
    fn empty_op_pool(mut self) -> Self {
        self.op_pool = Some(OperationPool::new());
        self
    }

    /// Consumes `self`, returning a `BeaconChain` if all required parameters have been supplied.
    ///
    /// An error will be returned at runtime if all required parameters have not been configured.
    ///
    /// Will also raise ambiguous type errors at compile time if some parameters have not been
    /// configured.
    #[allow(clippy::type_complexity)] // I think there's nothing to be gained here from a type alias.
    pub fn build(
        self,
    ) -> Result<
        BeaconChain<
            Witness<TStore, TStoreMigrator, TSlotClock, TEth1Backend, TEthSpec, TEventHandler>,
        >,
        String,
    > {
        let log = self
            .log
            .ok_or_else(|| "Cannot build without a logger".to_string())?;

        // If this beacon chain is being loaded from disk, use the stored head. Otherwise, just use
        // the finalized checkpoint (which is probably genesis).
        let mut canonical_head = if let Some(persisted_beacon_chain) = self.persisted_beacon_chain {
            persisted_beacon_chain.canonical_head
        } else {
            self.finalized_checkpoint
                .ok_or_else(|| "Cannot build without a state".to_string())?
        };

        canonical_head
            .beacon_state
            .build_all_caches(&self.spec)
            .map_err(|e| format!("Failed to build state caches: {:?}", e))?;

        if canonical_head.beacon_block.state_root() != canonical_head.beacon_state_root {
            return Err("beacon_block.state_root != beacon_state".to_string());
        }

        let beacon_chain = BeaconChain {
            spec: self.spec,
            store: self
                .store
                .ok_or_else(|| "Cannot build without store".to_string())?,
            store_migrator: self
                .store_migrator
                .ok_or_else(|| "Cannot build without store migrator".to_string())?,
            slot_clock: self
                .slot_clock
                .ok_or_else(|| "Cannot build without slot clock".to_string())?,
            op_pool: self
                .op_pool
                .ok_or_else(|| "Cannot build without op pool".to_string())?,
            eth1_chain: self.eth1_chain,
            canonical_head: TimeoutRwLock::new(canonical_head),
            genesis_block_root: self
                .genesis_block_root
                .ok_or_else(|| "Cannot build without a genesis block root".to_string())?,
            fork_choice: self
                .fork_choice
                .ok_or_else(|| "Cannot build without a fork choice".to_string())?,
            event_handler: self
                .event_handler
                .ok_or_else(|| "Cannot build without an event handler".to_string())?,
            head_tracker: self.head_tracker.unwrap_or_default(),
            checkpoint_cache: CheckPointCache::default(),
            shuffling_cache: TimeoutRwLock::new(ShufflingCache::new()),
            log: log.clone(),
        };

        let head = beacon_chain
            .head()
            .map_err(|e| format!("Failed to get head: {:?}", e))?;

        info!(
            log,
            "Beacon chain initialized";
            "head_state" => format!("{}", head.beacon_state_root),
            "head_block" => format!("{}", head.beacon_block_root),
            "head_slot" => format!("{}", head.beacon_block.slot()),
        );

        Ok(beacon_chain)
    }
}

impl<TStore, TStoreMigrator, TSlotClock, TEth1Backend, TEthSpec, TEventHandler>
    BeaconChainBuilder<
        Witness<TStore, TStoreMigrator, TSlotClock, TEth1Backend, TEthSpec, TEventHandler>,
    >
where
    TStore: Store<TEthSpec> + 'static,
    TStoreMigrator: store::Migrate<TStore, TEthSpec> + 'static,
    TSlotClock: SlotClock + 'static,
    TEth1Backend: Eth1ChainBackend<TEthSpec, TStore> + 'static,
    TEthSpec: EthSpec + 'static,
    TEventHandler: EventHandler<TEthSpec> + 'static,
{
    /// Initializes a fork choice with the `ThreadSafeReducedTree` backend.
    ///
    /// If this builder is being "resumed" from disk, then rebuild the last fork choice stored to
    /// the database. Otherwise, create a new, empty fork choice.
    pub fn reduced_tree_fork_choice(mut self) -> Result<Self, String> {
        let fork_choice = if let Some(persisted_beacon_chain) = &self.persisted_beacon_chain {
            ForkChoice::from_ssz_container(persisted_beacon_chain.fork_choice.clone())
                .map_err(|e| format!("Unable to decode fork choice from db: {:?}", e))?
        } else {
            let finalized_checkpoint = &self
                .finalized_checkpoint
                .as_ref()
                .ok_or_else(|| "fork_choice_backend requires a finalized_checkpoint")?;
            let genesis_block_root = self
                .genesis_block_root
                .ok_or_else(|| "fork_choice_backend requires a genesis_block_root")?;

            let backend = ProtoArrayForkChoice::new(
<<<<<<< HEAD
                finalized_checkpoint.beacon_block.slot,
                finalized_checkpoint.beacon_block.state_root,
=======
                finalized_checkpoint.beacon_block.message.slot,
>>>>>>> e30c485f
                // Note: here we set the `justified_epoch` to be the same as the epoch of the
                // finalized checkpoint. Whilst this finalized checkpoint may actually point to
                // a _later_ justified checkpoint, that checkpoint won't yet exist in the fork
                // choice.
                finalized_checkpoint.beacon_state.current_epoch(),
                finalized_checkpoint.beacon_state.current_epoch(),
                finalized_checkpoint.beacon_block_root,
            )?;

            ForkChoice::new(
                backend,
                genesis_block_root,
                &finalized_checkpoint.beacon_state,
            )
        };

        self.fork_choice = Some(fork_choice);

        Ok(self)
    }
}

impl<TStore, TStoreMigrator, TSlotClock, TEthSpec, TEventHandler>
    BeaconChainBuilder<
        Witness<
            TStore,
            TStoreMigrator,
            TSlotClock,
            CachingEth1Backend<TEthSpec, TStore>,
            TEthSpec,
            TEventHandler,
        >,
    >
where
    TStore: Store<TEthSpec> + 'static,
    TStoreMigrator: store::Migrate<TStore, TEthSpec> + 'static,
    TSlotClock: SlotClock + 'static,
    TEthSpec: EthSpec + 'static,
    TEventHandler: EventHandler<TEthSpec> + 'static,
{
    /// Sets the `BeaconChain` eth1 back-end to `CachingEth1Backend`.
    pub fn caching_eth1_backend(self, backend: CachingEth1Backend<TEthSpec, TStore>) -> Self {
        self.eth1_backend(Some(backend))
    }

    /// Do not use any eth1 backend. The client will not be able to produce beacon blocks.
    pub fn no_eth1_backend(self) -> Self {
        self.eth1_backend(None)
    }

    /// Sets the `BeaconChain` eth1 back-end to produce predictably junk data when producing blocks.
    pub fn dummy_eth1_backend(mut self) -> Result<Self, String> {
        let log = self
            .log
            .as_ref()
            .ok_or_else(|| "dummy_eth1_backend requires a log".to_string())?;
        let store = self
            .store
            .clone()
            .ok_or_else(|| "dummy_eth1_backend requires a store.".to_string())?;

        let backend = CachingEth1Backend::new(Eth1Config::default(), log.clone(), store);

        let mut eth1_chain = Eth1Chain::new(backend);
        eth1_chain.use_dummy_backend = true;

        self.eth1_chain = Some(eth1_chain);

        Ok(self)
    }
}

impl<TStore, TStoreMigrator, TEth1Backend, TEthSpec, TEventHandler>
    BeaconChainBuilder<
        Witness<TStore, TStoreMigrator, TestingSlotClock, TEth1Backend, TEthSpec, TEventHandler>,
    >
where
    TStore: Store<TEthSpec> + 'static,
    TStoreMigrator: store::Migrate<TStore, TEthSpec> + 'static,
    TEth1Backend: Eth1ChainBackend<TEthSpec, TStore> + 'static,
    TEthSpec: EthSpec + 'static,
    TEventHandler: EventHandler<TEthSpec> + 'static,
{
    /// Sets the `BeaconChain` slot clock to `TestingSlotClock`.
    ///
    /// Requires the state to be initialized.
    pub fn testing_slot_clock(self, slot_duration: Duration) -> Result<Self, String> {
        let genesis_time = self
            .finalized_checkpoint
            .as_ref()
            .ok_or_else(|| "testing_slot_clock requires an initialized state")?
            .beacon_state
            .genesis_time;

        let slot_clock = TestingSlotClock::new(
            Slot::new(0),
            Duration::from_secs(genesis_time),
            slot_duration,
        );

        Ok(self.slot_clock(slot_clock))
    }
}

impl<TStore, TStoreMigrator, TSlotClock, TEth1Backend, TEthSpec>
    BeaconChainBuilder<
        Witness<
            TStore,
            TStoreMigrator,
            TSlotClock,
            TEth1Backend,
            TEthSpec,
            NullEventHandler<TEthSpec>,
        >,
    >
where
    TStore: Store<TEthSpec> + 'static,
    TStoreMigrator: store::Migrate<TStore, TEthSpec> + 'static,
    TSlotClock: SlotClock + 'static,
    TEth1Backend: Eth1ChainBackend<TEthSpec, TStore> + 'static,
    TEthSpec: EthSpec + 'static,
{
    /// Sets the `BeaconChain` event handler to `NullEventHandler`.
    pub fn null_event_handler(self) -> Self {
        let handler = NullEventHandler::default();
        self.event_handler(handler)
    }
}

fn genesis_block<T: EthSpec>(
    genesis_state: &mut BeaconState<T>,
    spec: &ChainSpec,
) -> Result<SignedBeaconBlock<T>, String> {
    let mut genesis_block = SignedBeaconBlock {
        message: BeaconBlock::empty(&spec),
        // Empty signature, which should NEVER be read. This isn't to-spec, but makes the genesis
        // block consistent with every other block.
        signature: Signature::empty_signature(),
    };
    genesis_block.message.state_root = genesis_state
        .update_tree_hash_cache()
        .map_err(|e| format!("Error hashing genesis state: {:?}", e))?;
    Ok(genesis_block)
}

#[cfg(test)]
mod test {
    use super::*;
    use eth2_hashing::hash;
    use genesis::{generate_deterministic_keypairs, interop_genesis_state};
    use sloggers::{null::NullLoggerBuilder, Build};
    use ssz::Encode;
    use std::time::Duration;
    use store::{migrate::NullMigrator, MemoryStore};
    use types::{EthSpec, MinimalEthSpec, Slot};

    type TestEthSpec = MinimalEthSpec;

    fn get_logger() -> Logger {
        let builder = NullLoggerBuilder;
        builder.build().expect("should build logger")
    }

    #[test]
    fn recent_genesis() {
        let validator_count = 8;
        let genesis_time = 13_371_337;

        let log = get_logger();
        let store = Arc::new(MemoryStore::open());
        let spec = MinimalEthSpec::default_spec();

        let genesis_state = interop_genesis_state(
            &generate_deterministic_keypairs(validator_count),
            genesis_time,
            &spec,
        )
        .expect("should create interop genesis state");

        let chain = BeaconChainBuilder::new(MinimalEthSpec)
            .logger(log.clone())
            .store(store)
            .store_migrator(NullMigrator)
            .genesis_state(genesis_state)
            .expect("should build state using recent genesis")
            .dummy_eth1_backend()
            .expect("should build the dummy eth1 backend")
            .null_event_handler()
            .testing_slot_clock(Duration::from_secs(1))
            .expect("should configure testing slot clock")
            .reduced_tree_fork_choice()
            .expect("should add fork choice to builder")
            .build()
            .expect("should build");

        let head = chain.head().expect("should get head");

        let state = head.beacon_state;
        let block = head.beacon_block;

        assert_eq!(state.slot, Slot::new(0), "should start from genesis");
        assert_eq!(
            state.genesis_time, 13_371_337,
            "should have the correct genesis time"
        );
        assert_eq!(
            block.state_root(),
            state.canonical_root(),
            "block should have correct state root"
        );
        assert_eq!(
            chain
                .store
                .get_block(&Hash256::zero())
                .expect("should read db")
                .expect("should find genesis block"),
            block,
            "should store genesis block under zero hash alias"
        );
        assert_eq!(
            state.validators.len(),
            validator_count,
            "should have correct validator count"
        );
        assert_eq!(
            chain.genesis_block_root,
            block.canonical_root(),
            "should have correct genesis block root"
        );
    }

    #[test]
    fn interop_state() {
        let validator_count = 16;
        let genesis_time = 42;
        let spec = &TestEthSpec::default_spec();

        let keypairs = generate_deterministic_keypairs(validator_count);

        let state = interop_genesis_state::<TestEthSpec>(&keypairs, genesis_time, spec)
            .expect("should build state");

        assert_eq!(
            state.eth1_data.block_hash,
            Hash256::from_slice(&[0x42; 32]),
            "eth1 block hash should be co-ordinated junk"
        );

        assert_eq!(
            state.genesis_time, genesis_time,
            "genesis time should be as specified"
        );

        for b in &state.balances {
            assert_eq!(
                *b, spec.max_effective_balance,
                "validator balances should be max effective balance"
            );
        }

        for v in &state.validators {
            let creds = v.withdrawal_credentials.as_bytes();
            assert_eq!(
                creds[0], spec.bls_withdrawal_prefix_byte,
                "first byte of withdrawal creds should be bls prefix"
            );
            assert_eq!(
                &creds[1..],
                &hash(&v.pubkey.as_ssz_bytes())[1..],
                "rest of withdrawal creds should be pubkey hash"
            )
        }

        assert_eq!(
            state.balances.len(),
            validator_count,
            "validator balances len should be correct"
        );

        assert_eq!(
            state.validators.len(),
            validator_count,
            "validator count should be correct"
        );
    }
}<|MERGE_RESOLUTION|>--- conflicted
+++ resolved
@@ -387,12 +387,8 @@
                 .ok_or_else(|| "fork_choice_backend requires a genesis_block_root")?;
 
             let backend = ProtoArrayForkChoice::new(
-<<<<<<< HEAD
-                finalized_checkpoint.beacon_block.slot,
-                finalized_checkpoint.beacon_block.state_root,
-=======
                 finalized_checkpoint.beacon_block.message.slot,
->>>>>>> e30c485f
+                finalized_checkpoint.beacon_block.message.state_root,
                 // Note: here we set the `justified_epoch` to be the same as the epoch of the
                 // finalized checkpoint. Whilst this finalized checkpoint may actually point to
                 // a _later_ justified checkpoint, that checkpoint won't yet exist in the fork
