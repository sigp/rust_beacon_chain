[package]
name = "beacon_chain"
version = "0.1.0"
authors = ["Paul Hauner <paul@paulhauner.com>", "Age Manning <Age@AgeManning.com>"]
edition = "2018"

[dependencies]
store = { path = "../store" }
parking_lot = "0.7"
prometheus = "^0.6"
log = "0.4"
operation_pool = { path = "../../eth2/operation_pool" }
serde = "1.0"
serde_derive = "1.0"
<<<<<<< HEAD
serde_json = "1.0"
slog = { version = "^2.2.3" , features = ["max_level_trace"] }
sloggers = { version = "^0.3" }
=======
>>>>>>> 1b26a36e
slot_clock = { path = "../../eth2/utils/slot_clock" }
eth2_ssz = { path = "../../eth2/utils/ssz" }
eth2_ssz_derive = { path = "../../eth2/utils/ssz_derive" }
state_processing = { path = "../../eth2/state_processing" }
tree_hash = { path = "../../eth2/utils/tree_hash" }
types = { path = "../../eth2/types" }
lmd_ghost = { path = "../../eth2/lmd_ghost" }

[dev-dependencies]
rand = "0.5.5"<|MERGE_RESOLUTION|>--- conflicted
+++ resolved
@@ -12,12 +12,8 @@
 operation_pool = { path = "../../eth2/operation_pool" }
 serde = "1.0"
 serde_derive = "1.0"
-<<<<<<< HEAD
-serde_json = "1.0"
 slog = { version = "^2.2.3" , features = ["max_level_trace"] }
 sloggers = { version = "^0.3" }
-=======
->>>>>>> 1b26a36e
 slot_clock = { path = "../../eth2/utils/slot_clock" }
 eth2_ssz = { path = "../../eth2/utils/ssz" }
 eth2_ssz_derive = { path = "../../eth2/utils/ssz_derive" }
