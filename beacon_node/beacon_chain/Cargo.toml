[package]
name = "beacon_chain"
version = "0.2.0"
authors = ["Paul Hauner <paul@paulhauner.com>", "Age Manning <Age@AgeManning.com>"]
edition = "2018"

[features]
default = ["participation_metrics"]
write_ssz_files = []  # Writes debugging .ssz files to /tmp during block processing.
participation_metrics = []  # Exposes validator participation metrics to Prometheus.
test_logger = [] # Print log output to stderr when running tests instead of dropping it

[dev-dependencies]
int_to_bytes = { path = "../../consensus/int_to_bytes" }
maplit = "1.0.2"
environment = { path = "../../lighthouse/environment" }

[dependencies]
eth2_config = { path = "../../common/eth2_config" }
merkle_proof = { path = "../../consensus/merkle_proof" }
store = { path = "../store" }
parking_lot = "0.11.0"
lazy_static = "1.4.0"
smallvec = "1.4.2"
lighthouse_metrics = { path = "../../common/lighthouse_metrics" }
log = "0.4.11"
operation_pool = { path = "../operation_pool" }
rayon = "1.4.1"
serde = "1.0.116"
serde_derive = "1.0.116"
serde_yaml = "0.8.13"
serde_json = "1.0.58"
slog = { version = "2.5.2", features = ["max_level_trace"] }
sloggers = "1.0.1"
slot_clock = { path = "../../common/slot_clock" }
eth2_hashing = "0.1.0"
eth2_ssz = "0.1.2"
eth2_ssz_types = { path = "../../consensus/ssz_types" }
eth2_ssz_derive = "0.1.0"
state_processing = { path = "../../consensus/state_processing" }
tree_hash = "0.1.1"
types = { path = "../../consensus/types" }
tokio = "0.2.22"
eth1 = { path = "../eth1" }
websocket_server = { path = "../websocket_server" }
futures = "0.3.5"
genesis = { path = "../genesis" }
integer-sqrt = "0.1.5"
rand = "0.7.3"
rand_core = "0.5.1"
proto_array = { path = "../../consensus/proto_array" }
lru = "0.6.0"
tempfile = "3.1.0"
bitvec = "0.19.3"
bls = { path = "../../crypto/bls" }
safe_arith = { path = "../../consensus/safe_arith" }
fork_choice = { path = "../../consensus/fork_choice" }
task_executor = { path = "../../common/task_executor" }
bus = "2.2.3"
derivative = "2.1.1"
itertools = "0.9.0"
regex = "1.3.9"
exit-future = "0.2.0"
<<<<<<< HEAD
slasher = { path = "../../slasher" }
=======
eth2 = { path = "../../common/eth2" }
>>>>>>> 157e3102
<|MERGE_RESOLUTION|>--- conflicted
+++ resolved
@@ -61,8 +61,5 @@
 itertools = "0.9.0"
 regex = "1.3.9"
 exit-future = "0.2.0"
-<<<<<<< HEAD
 slasher = { path = "../../slasher" }
-=======
-eth2 = { path = "../../common/eth2" }
->>>>>>> 157e3102
+eth2 = { path = "../../common/eth2" }