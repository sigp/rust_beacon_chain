[package]
name = "beacon_chain"
version = "0.1.0"
authors = ["Paul Hauner <paul@paulhauner.com>", "Age Manning <Age@AgeManning.com>"]
edition = "2018"

[features]

write_ssz_files = []  # Writes debugging .ssz files to /tmp during block processing.

[dependencies]
eth2_config = { path = "../../eth2/utils/eth2_config" }
merkle_proof = { path = "../../eth2/utils/merkle_proof" }
store = { path = "../store" }
parking_lot = "0.9.0"
lazy_static = "1.4.0"
lighthouse_metrics = { path = "../../eth2/utils/lighthouse_metrics" }
lighthouse_bootstrap = { path = "../../eth2/utils/lighthouse_bootstrap" }
log = "0.4.8"
operation_pool = { path = "../../eth2/operation_pool" }
rayon = "1.2.0"
serde = "1.0.102"
serde_derive = "1.0.102"
serde_yaml = "0.8.11"
serde_json = "1.0.41"
slog = { version = "2.5.2", features = ["max_level_trace"] }
sloggers = "0.3.4"
slot_clock = { path = "../../eth2/utils/slot_clock" }
eth2_hashing = "0.1.0"
eth2_ssz = "0.1.2"
eth2_ssz_types = { path = "../../eth2/utils/ssz_types" }
eth2_ssz_derive = "0.1.0"
state_processing = { path = "../../eth2/state_processing" }
tree_hash = "0.1.0"
types = { path = "../../eth2/types" }
eth1 = { path = "../eth1" }
websocket_server = { path = "../websocket_server" }
futures = "0.1.25"
exit-future = "0.1.3"
genesis = { path = "../genesis" }
<<<<<<< HEAD
=======
integer-sqrt = "0.1"
rand = "0.7.2"
proto_array_fork_choice = { path = "../../eth2/proto_array_fork_choice" }
>>>>>>> f267bf2a

[dev-dependencies]
tempfile = "3.1.0"
lazy_static = "1.4.0"
environment = { path = "../../lighthouse/environment" }<|MERGE_RESOLUTION|>--- conflicted
+++ resolved
@@ -38,12 +38,9 @@
 futures = "0.1.25"
 exit-future = "0.1.3"
 genesis = { path = "../genesis" }
-<<<<<<< HEAD
-=======
 integer-sqrt = "0.1"
 rand = "0.7.2"
 proto_array_fork_choice = { path = "../../eth2/proto_array_fork_choice" }
->>>>>>> f267bf2a
 
 [dev-dependencies]
 tempfile = "3.1.0"
