#![cfg(not(debug_assertions))]

#[macro_use]
extern crate lazy_static;

use beacon_chain::AttestationProcessingOutcome;
use beacon_chain::{
    test_utils::{
        AttestationStrategy, BeaconChainHarness, BlockStrategy, HarnessType, OP_POOL_DB_KEY,
    },
    BlockProcessingOutcome,
};
use operation_pool::PersistedOperationPool;
use state_processing::{
    per_slot_processing, per_slot_processing::Error as SlotProcessingError, EpochProcessingError,
};
use store::Store;
use types::{BeaconStateError, EthSpec, Hash256, Keypair, MinimalEthSpec, RelativeEpoch, Slot};

// Should ideally be divisible by 3.
pub const VALIDATOR_COUNT: usize = 24;

lazy_static! {
    /// A cached set of keys.
    static ref KEYPAIRS: Vec<Keypair> = types::test_utils::generate_deterministic_keypairs(VALIDATOR_COUNT);
}

fn get_harness(validator_count: usize) -> BeaconChainHarness<HarnessType<MinimalEthSpec>> {
    let harness = BeaconChainHarness::new(MinimalEthSpec, KEYPAIRS[0..validator_count].to_vec());

    harness.advance_slot();

    harness
}

#[test]
fn massive_skips() {
    let harness = get_harness(8);
    let spec = &MinimalEthSpec::default_spec();
    let mut state = harness.chain.head().expect("should get head").beacon_state;

    // Run per_slot_processing until it returns an error.
    let error = loop {
        match per_slot_processing(&mut state, None, spec) {
            Ok(_) => continue,
            Err(e) => break e,
        }
    };

    assert!(state.slot > 1, "the state should skip at least one slot");
    assert_eq!(
        error,
        SlotProcessingError::EpochProcessingError(EpochProcessingError::BeaconStateError(
            BeaconStateError::InsufficientValidators
        )),
        "should return error indicating that validators have been slashed out"
    )
}

#[test]
fn iterators() {
    let num_blocks_produced = MinimalEthSpec::slots_per_epoch() * 2 - 1;

    let harness = get_harness(VALIDATOR_COUNT);

    harness.extend_chain(
        num_blocks_produced as usize,
        BlockStrategy::OnCanonicalHead,
        // No need to produce attestations for this test.
        AttestationStrategy::SomeValidators(vec![]),
    );

    let block_roots: Vec<(Hash256, Slot)> = harness
        .chain
        .rev_iter_block_roots()
        .expect("should get iter")
        .collect();
    let state_roots: Vec<(Hash256, Slot)> = harness
        .chain
        .rev_iter_state_roots()
        .expect("should get iter")
        .collect();

    assert_eq!(
        block_roots.len(),
        state_roots.len(),
        "should be an equal amount of block and state roots"
    );

    assert!(
        block_roots.iter().any(|(_root, slot)| *slot == 0),
        "should contain genesis block root"
    );
    assert!(
        state_roots.iter().any(|(_root, slot)| *slot == 0),
        "should contain genesis state root"
    );

    assert_eq!(
        block_roots.len(),
        num_blocks_produced as usize + 1,
        "should contain all produced blocks, plus the genesis block"
    );

    block_roots.windows(2).for_each(|x| {
        assert_eq!(
            x[1].1,
            x[0].1 - 1,
            "block root slots should be decreasing by one"
        )
    });
    state_roots.windows(2).for_each(|x| {
        assert_eq!(
            x[1].1,
            x[0].1 - 1,
            "state root slots should be decreasing by one"
        )
    });

    let head = &harness.chain.head().expect("should get head");

    assert_eq!(
        *block_roots.first().expect("should have some block roots"),
        (head.beacon_block_root, head.beacon_block.slot()),
        "first block root and slot should be for the head block"
    );

    assert_eq!(
        *state_roots.first().expect("should have some state roots"),
        (head.beacon_state_root, head.beacon_state.slot),
        "first state root and slot should be for the head state"
    );
}

#[test]
fn chooses_fork() {
    let harness = get_harness(VALIDATOR_COUNT);

    let two_thirds = (VALIDATOR_COUNT / 3) * 2;
    let delay = MinimalEthSpec::default_spec().min_attestation_inclusion_delay as usize;

    let honest_validators: Vec<usize> = (0..two_thirds).collect();
    let faulty_validators: Vec<usize> = (two_thirds..VALIDATOR_COUNT).collect();

    let initial_blocks = delay + 1;
    let honest_fork_blocks = delay + 1;
    let faulty_fork_blocks = delay + 2;

    // Build an initial chain where all validators agree.
    harness.extend_chain(
        initial_blocks,
        BlockStrategy::OnCanonicalHead,
        AttestationStrategy::AllValidators,
    );

    let (honest_head, faulty_head) = harness.generate_two_forks_by_skipping_a_block(
        &honest_validators,
        &faulty_validators,
        honest_fork_blocks,
        faulty_fork_blocks,
    );

    assert!(honest_head != faulty_head, "forks should be distinct");

    let state = &harness.chain.head().expect("should get head").beacon_state;

    assert_eq!(
        state.slot,
        Slot::from(initial_blocks + honest_fork_blocks),
        "head should be at the current slot"
    );

    assert_eq!(
        harness
            .chain
            .head()
            .expect("should get head")
            .beacon_block_root,
        honest_head,
        "the honest chain should be the canonical chain"
    );
}

#[test]
fn finalizes_with_full_participation() {
    let num_blocks_produced = MinimalEthSpec::slots_per_epoch() * 5;

    let harness = get_harness(VALIDATOR_COUNT);

    harness.extend_chain(
        num_blocks_produced as usize,
        BlockStrategy::OnCanonicalHead,
        AttestationStrategy::AllValidators,
    );

    let state = &harness.chain.head().expect("should get head").beacon_state;

    assert_eq!(
        state.slot, num_blocks_produced,
        "head should be at the current slot"
    );
    assert_eq!(
        state.current_epoch(),
        num_blocks_produced / MinimalEthSpec::slots_per_epoch(),
        "head should be at the expected epoch"
    );
    assert_eq!(
        state.current_justified_checkpoint.epoch,
        state.current_epoch() - 1,
        "the head should be justified one behind the current epoch"
    );
    assert_eq!(
        state.finalized_checkpoint.epoch,
        state.current_epoch() - 2,
        "the head should be finalized two behind the current epoch"
    );
}

#[test]
fn finalizes_with_two_thirds_participation() {
    let num_blocks_produced = MinimalEthSpec::slots_per_epoch() * 5;

    let harness = get_harness(VALIDATOR_COUNT);

    let two_thirds = (VALIDATOR_COUNT / 3) * 2;
    let attesters = (0..two_thirds).collect();

    harness.extend_chain(
        num_blocks_produced as usize,
        BlockStrategy::OnCanonicalHead,
        AttestationStrategy::SomeValidators(attesters),
    );

    let state = &harness.chain.head().expect("should get head").beacon_state;

    assert_eq!(
        state.slot, num_blocks_produced,
        "head should be at the current slot"
    );
    assert_eq!(
        state.current_epoch(),
        num_blocks_produced / MinimalEthSpec::slots_per_epoch(),
        "head should be at the expected epoch"
    );

    // Note: the 2/3rds tests are not justifying the immediately prior epochs because the
    // `MIN_ATTESTATION_INCLUSION_DELAY` is preventing an adequate number of attestations being
    // included in blocks during that epoch.

    assert_eq!(
        state.current_justified_checkpoint.epoch,
        state.current_epoch() - 2,
        "the head should be justified two behind the current epoch"
    );
    assert_eq!(
        state.finalized_checkpoint.epoch,
        state.current_epoch() - 4,
        "the head should be finalized three behind the current epoch"
    );
}

#[test]
fn does_not_finalize_with_less_than_two_thirds_participation() {
    let num_blocks_produced = MinimalEthSpec::slots_per_epoch() * 5;

    let harness = get_harness(VALIDATOR_COUNT);

    let two_thirds = (VALIDATOR_COUNT / 3) * 2;
    let less_than_two_thirds = two_thirds - 1;
    let attesters = (0..less_than_two_thirds).collect();

    harness.extend_chain(
        num_blocks_produced as usize,
        BlockStrategy::OnCanonicalHead,
        AttestationStrategy::SomeValidators(attesters),
    );

    let state = &harness.chain.head().expect("should get head").beacon_state;

    assert_eq!(
        state.slot, num_blocks_produced,
        "head should be at the current slot"
    );
    assert_eq!(
        state.current_epoch(),
        num_blocks_produced / MinimalEthSpec::slots_per_epoch(),
        "head should be at the expected epoch"
    );
    assert_eq!(
        state.current_justified_checkpoint.epoch, 0,
        "no epoch should have been justified"
    );
    assert_eq!(
        state.finalized_checkpoint.epoch, 0,
        "no epoch should have been finalized"
    );
}

#[test]
fn does_not_finalize_without_attestation() {
    let num_blocks_produced = MinimalEthSpec::slots_per_epoch() * 5;

    let harness = get_harness(VALIDATOR_COUNT);

    harness.extend_chain(
        num_blocks_produced as usize,
        BlockStrategy::OnCanonicalHead,
        AttestationStrategy::SomeValidators(vec![]),
    );

    let state = &harness.chain.head().expect("should get head").beacon_state;

    assert_eq!(
        state.slot, num_blocks_produced,
        "head should be at the current slot"
    );
    assert_eq!(
        state.current_epoch(),
        num_blocks_produced / MinimalEthSpec::slots_per_epoch(),
        "head should be at the expected epoch"
    );
    assert_eq!(
        state.current_justified_checkpoint.epoch, 0,
        "no epoch should have been justified"
    );
    assert_eq!(
        state.finalized_checkpoint.epoch, 0,
        "no epoch should have been finalized"
    );
}

#[test]
fn roundtrip_operation_pool() {
    let num_blocks_produced = MinimalEthSpec::slots_per_epoch() * 5;

    let harness = get_harness(VALIDATOR_COUNT);

    // Add some attestations
    harness.extend_chain(
        num_blocks_produced as usize,
        BlockStrategy::OnCanonicalHead,
        AttestationStrategy::AllValidators,
    );
    assert!(harness.chain.op_pool.num_attestations() > 0);

    // TODO: could add some other operations
    harness
        .chain
        .persist_op_pool()
        .expect("should persist op pool");

    let head_state = harness.chain.head().expect("should get head").beacon_state;

<<<<<<< HEAD
    let key = Hash256::from_slice(&OP_POOL_DB_KEY.as_bytes());
=======
    let key = Hash256::from_slice(&OP_POOL_DB_KEY);
>>>>>>> c0f8af0c
    let restored_op_pool = harness
        .chain
        .store
        .get::<PersistedOperationPool<MinimalEthSpec>>(&key)
        .expect("should read db")
        .expect("should find op pool")
        .into_operation_pool(&head_state, &harness.spec);

    assert_eq!(harness.chain.op_pool, restored_op_pool);
}

#[test]
fn free_attestations_added_to_fork_choice_some_none() {
    let num_blocks_produced = MinimalEthSpec::slots_per_epoch() / 2;

    let harness = get_harness(VALIDATOR_COUNT);

    harness.extend_chain(
        num_blocks_produced as usize,
        BlockStrategy::OnCanonicalHead,
        AttestationStrategy::AllValidators,
    );

    let state = &harness.chain.head().expect("should get head").beacon_state;
    let fork_choice = &harness.chain.fork_choice;

    let validator_slots: Vec<(usize, Slot)> = (0..VALIDATOR_COUNT)
        .into_iter()
        .map(|validator_index| {
            let slot = state
                .get_attestation_duties(validator_index, RelativeEpoch::Current)
                .expect("should get attester duties")
                .unwrap()
                .slot;

            (validator_index, slot)
        })
        .collect();

    for (validator, slot) in validator_slots.clone() {
        let latest_message = fork_choice.latest_message(validator);

        if slot <= num_blocks_produced && slot != 0 {
            assert_eq!(
                latest_message.unwrap().1,
                slot.epoch(MinimalEthSpec::slots_per_epoch()),
                "Latest message slot for {} should be equal to slot {}.",
                validator,
                slot
            )
        } else {
            assert!(
                latest_message.is_none(),
                "Latest message slot should be None."
            )
        }
    }
}

#[test]
fn attestations_with_increasing_slots() {
    let num_blocks_produced = MinimalEthSpec::slots_per_epoch() * 5;

    let harness = get_harness(VALIDATOR_COUNT);

    let mut attestations = vec![];

    for _ in 0..num_blocks_produced {
        harness.extend_chain(
            2,
            BlockStrategy::OnCanonicalHead,
            // Don't produce & include any attestations (we'll collect them later).
            AttestationStrategy::SomeValidators(vec![]),
        );

        attestations.append(
            &mut harness.get_free_attestations(
                &AttestationStrategy::AllValidators,
                &harness.chain.head().expect("should get head").beacon_state,
                harness
                    .chain
                    .head()
                    .expect("should get head")
                    .beacon_block_root,
                harness
                    .chain
                    .head()
                    .expect("should get head")
                    .beacon_block
                    .slot(),
            ),
        );

        harness.advance_slot();
    }

    let current_epoch = harness.chain.epoch().expect("should get epoch");

    for attestation in attestations {
        let attestation_epoch = attestation.data.target.epoch;
        let res = harness.chain.process_attestation(attestation);

        if attestation_epoch + 1 < current_epoch {
            assert_eq!(
                res,
                Ok(AttestationProcessingOutcome::PastEpoch {
                    attestation_epoch,
                    current_epoch,
                })
            )
        } else {
            assert_eq!(res, Ok(AttestationProcessingOutcome::Processed))
        }
    }
}

#[test]
fn free_attestations_added_to_fork_choice_all_updated() {
    let num_blocks_produced = MinimalEthSpec::slots_per_epoch() * 2 - 1;

    let harness = get_harness(VALIDATOR_COUNT);

    harness.extend_chain(
        num_blocks_produced as usize,
        BlockStrategy::OnCanonicalHead,
        AttestationStrategy::AllValidators,
    );

    let state = &harness.chain.head().expect("should get head").beacon_state;
    let fork_choice = &harness.chain.fork_choice;

    let validators: Vec<usize> = (0..VALIDATOR_COUNT).collect();
    let slots: Vec<Slot> = validators
        .iter()
        .map(|&v| {
            state
                .get_attestation_duties(v, RelativeEpoch::Current)
                .expect("should get attester duties")
                .unwrap()
                .slot
        })
        .collect();
    let validator_slots: Vec<(&usize, Slot)> = validators.iter().zip(slots).collect();

    for (validator, slot) in validator_slots {
        let latest_message = fork_choice.latest_message(*validator);

        assert_eq!(
            latest_message.unwrap().1,
            slot.epoch(MinimalEthSpec::slots_per_epoch()),
            "Latest message slot should be equal to attester duty."
        );

        if slot != num_blocks_produced {
            let block_root = state
                .get_block_root(slot)
                .expect("Should get block root at slot");

            assert_eq!(
                latest_message.unwrap().0,
                *block_root,
                "Latest message block root should be equal to block at slot."
            );
        }
    }
}

fn run_skip_slot_test(skip_slots: u64) {
    let num_validators = 8;
    let harness_a = get_harness(num_validators);
    let harness_b = get_harness(num_validators);

    for _ in 0..skip_slots {
        harness_a.advance_slot();
        harness_b.advance_slot();
    }

    harness_a.extend_chain(
        1,
        BlockStrategy::OnCanonicalHead,
        // No attestation required for test.
        AttestationStrategy::SomeValidators(vec![]),
    );

    assert_eq!(
        harness_a
            .chain
            .head()
            .expect("should get head")
            .beacon_block
            .slot(),
        Slot::new(skip_slots + 1)
    );
    assert_eq!(
        harness_b
            .chain
            .head()
            .expect("should get head")
            .beacon_block
            .slot(),
        Slot::new(0)
    );

    assert_eq!(
        harness_b.chain.process_block(
            harness_a
                .chain
                .head()
                .expect("should get head")
                .beacon_block
                .clone()
        ),
        Ok(BlockProcessingOutcome::Processed {
            block_root: harness_a
                .chain
                .head()
                .expect("should get head")
                .beacon_block_root
        })
    );

    harness_b
        .chain
        .fork_choice()
        .expect("should run fork choice");

    assert_eq!(
        harness_b
            .chain
            .head()
            .expect("should get head")
            .beacon_block
            .slot(),
        Slot::new(skip_slots + 1)
    );
}

#[test]
fn produces_and_processes_with_genesis_skip_slots() {
    for i in 0..MinimalEthSpec::slots_per_epoch() * 4 {
        run_skip_slot_test(i)
    }
}<|MERGE_RESOLUTION|>--- conflicted
+++ resolved
@@ -351,11 +351,7 @@
 
     let head_state = harness.chain.head().expect("should get head").beacon_state;
 
-<<<<<<< HEAD
-    let key = Hash256::from_slice(&OP_POOL_DB_KEY.as_bytes());
-=======
     let key = Hash256::from_slice(&OP_POOL_DB_KEY);
->>>>>>> c0f8af0c
     let restored_op_pool = harness
         .chain
         .store
