--- conflicted
+++ resolved
@@ -3,11 +3,6 @@
 #[macro_use]
 extern crate lazy_static;
 
-<<<<<<< HEAD
-use beacon_chain::attestation_verification::Error as AttnError;
-use beacon_chain::test_utils::{
-    AttestationStrategy, BeaconChainHarness, BlockStrategy, EphemeralHarnessType, OP_POOL_DB_KEY,
-=======
 use beacon_chain::{
     attestation_verification::Error as AttnError,
     test_utils::{
@@ -15,7 +10,6 @@
         OP_POOL_DB_KEY,
     },
     WhenSlotSkipped,
->>>>>>> a526145b
 };
 use operation_pool::PersistedOperationPool;
 use state_processing::{
