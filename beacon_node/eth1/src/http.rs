--- conflicted
+++ resolved
@@ -116,8 +116,7 @@
 }
 
 /// Get the eth1 chain id of the given endpoint.
-<<<<<<< HEAD
-pub async fn get_chain_id(endpoint: &str, timeout: Duration) -> Result<Eth1Id, String> {
+pub async fn get_chain_id(endpoint: &SensitiveUrl, timeout: Duration) -> Result<Eth1Id, String> {
     let response_body: String =
         send_rpc_request(endpoint, "eth_chainId", json!([]), timeout).await?;
 
@@ -139,17 +138,6 @@
             _ => Err(rpc_err.into()),
         },
     }
-=======
-pub async fn get_chain_id(endpoint: &SensitiveUrl, timeout: Duration) -> Result<Eth1Id, String> {
-    let response_body = send_rpc_request(endpoint, "eth_chainId", json!([]), timeout).await?;
-    hex_to_u64_be(
-        response_result(&response_body)?
-            .ok_or("No result was returned for chain id")?
-            .as_str()
-            .ok_or("Data was not string")?,
-    )
-    .map(Into::into)
->>>>>>> fdaeec63
 }
 
 #[derive(Debug, PartialEq, Clone)]
