--- conflicted
+++ resolved
@@ -82,19 +82,11 @@
     }
 
     fn send_to_sync(&mut self, message: SyncMessage<T::EthSpec>) {
-<<<<<<< HEAD
-        if let Err(e) = self.sync_send.send(message) {
-            warn!(
-                self.log,
-                "Could not send message to the sync service";
-                "error" => e.to_string()
-=======
         self.sync_send.send(message).unwrap_or_else(|e| {
             warn!(
                 self.log,
                 "Could not send message to the sync service";
                 "error" => %e,
->>>>>>> b8013b7b
             )
         };
     }
@@ -712,16 +704,10 @@
 
     /// Sends a message to the network task.
     fn inform_network(&mut self, msg: NetworkMessage<T>) {
-<<<<<<< HEAD
-        self.network_send.send(msg).unwrap_or_else(
-            |e| warn!(self.log, "Could not send message to the network service"; "error" => format!("{:?}", e)),
-        )
-=======
         let msg_r = &format!("{:?}", msg);
         self.network_send
             .send(msg)
             .unwrap_or_else(|e| warn!(self.log, "Could not send message to the network service"; "error" => %e, "message" => msg_r))
->>>>>>> b8013b7b
     }
 
     /// Disconnects and ban's a peer, sending a Goodbye request with the associated reason.
