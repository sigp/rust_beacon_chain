use crate::persisted_dht::{load_dht, persist_dht};
use crate::router::{Router, RouterMessage};
use crate::{
    attestation_service::{AttServiceMessage, AttestationService},
    NetworkConfig,
};
use crate::{error, metrics};
use beacon_chain::{BeaconChain, BeaconChainTypes};
use eth2_libp2p::Service as LibP2PService;
use eth2_libp2p::{
    rpc::{RPCResponseErrorCode, RequestId, SubstreamId},
    Libp2pEvent, PubsubMessage, Request, Response,
};
use eth2_libp2p::{BehaviourEvent, Enr, MessageId, NetworkGlobals, PeerId};
use futures::prelude::*;
use rest_types::ValidatorSubscription;
use slog::{debug, error, info, o, trace};
use std::sync::Arc;
use std::time::Duration;
use tokio::sync::mpsc;
use tokio::time::Delay;
use types::EthSpec;

mod tests;

/// The time in seconds that a peer will be banned and prevented from reconnecting.
const BAN_PEER_TIMEOUT: u64 = 30;

/// Service that handles communication between internal services and the `eth2_libp2p` network service.
pub struct NetworkService<T: BeaconChainTypes> {
    /// A reference to the underlying beacon chain.
    beacon_chain: Arc<BeaconChain<T>>,
    /// The underlying libp2p service that drives all the network interactions.
    libp2p: LibP2PService<T::EthSpec>,
    /// An attestation and subnet manager service.
    attestation_service: AttestationService<T>,
    /// The receiver channel for lighthouse to communicate with the network service.
    network_recv: mpsc::UnboundedReceiver<NetworkMessage<T::EthSpec>>,
    /// The sending channel for the network service to send messages to be routed throughout
    /// lighthouse.
    router_send: mpsc::UnboundedSender<RouterMessage<T::EthSpec>>,
    /// A reference to lighthouse's database to persist the DHT.
    store: Arc<T::Store>,
    /// A collection of global variables, accessible outside of the network service.
    network_globals: Arc<NetworkGlobals<T::EthSpec>>,
    /// A delay that expires when a new fork takes place.
    next_fork_update: Option<Delay>,
    /// The logger for the network service.
    log: slog::Logger,
    /// A probability of propagation.
    propagation_percentage: Option<u8>,
}

impl<T: BeaconChainTypes> NetworkService<T> {
    pub fn start(
        beacon_chain: Arc<BeaconChain<T>>,
        config: &NetworkConfig,
        executor: environment::TaskExecutor,
    ) -> error::Result<(
        Arc<NetworkGlobals<T::EthSpec>>,
        mpsc::UnboundedSender<NetworkMessage<T::EthSpec>>,
    )> {
        let network_log = executor.log().clone();
        // build the network channel
        let (network_send, network_recv) = mpsc::unbounded_channel::<NetworkMessage<T::EthSpec>>();
        // get a reference to the beacon chain store
        let store = beacon_chain.store.clone();

        let propagation_percentage = config.propagation_percentage;

        // build the current enr_fork_id for adding to our local ENR
        let enr_fork_id = beacon_chain.enr_fork_id();

        // keep track of when our fork_id needs to be updated
        let next_fork_update = next_fork_delay(&beacon_chain);

        // launch libp2p service
        let (network_globals, mut libp2p) =
            LibP2PService::new(executor.clone(), config, enr_fork_id, &network_log)?;

        for enr in load_dht::<T::Store, T::EthSpec>(store.clone()) {
            libp2p.swarm.add_enr(enr);
        }

        // launch derived network services

        // router task
        let router_send = Router::spawn(
            beacon_chain.clone(),
            network_globals.clone(),
            network_send.clone(),
            executor.clone(),
            network_log.clone(),
        )?;

        // attestation service
        let attestation_service =
            AttestationService::new(beacon_chain.clone(), network_globals.clone(), &network_log);

        // create the network service and spawn the task
        let network_log = network_log.new(o!("service"=> "network"));
        let network_service = NetworkService {
            beacon_chain,
            libp2p,
            attestation_service,
            network_recv,
            router_send,
            store,
            network_globals: network_globals.clone(),
            next_fork_update,
            log: network_log,
            propagation_percentage,
        };

        spawn_service(executor, network_service)?;

        Ok((network_globals, network_send))
    }
}

fn spawn_service<T: BeaconChainTypes>(
    executor: environment::TaskExecutor,
    mut service: NetworkService<T>,
) -> error::Result<()> {
    let mut exit_rx = executor.exit();

    // spawn on the current executor
    executor.spawn_without_exit(async move {
        // TODO: there is something with this code that prevents cargo fmt from doing anything at
        // all. Ok, it is worse, the compiler doesn't show errors over this code beyond ast
        // checking
        loop {
            // build the futures to check simultaneously
            tokio::select! {
                // handle network shutdown
                _ = (&mut exit_rx) => {
                    // network thread is terminating
                    let enrs: Vec<Enr> = service.libp2p.swarm.enr_entries().cloned().collect();
                    debug!(
                        service.log,
                        "Persisting DHT to store";
                        "Number of peers" => format!("{}", enrs.len()),
                    );

                    match persist_dht::<T::Store, T::EthSpec>(service.store.clone(), enrs) {
                        Err(e) => error!(
                            service.log,
                            "Failed to persist DHT on drop";
                            "error" => format!("{:?}", e)
                        ),
                        Ok(_) => info!(
                            service.log,
                            "Saved DHT state";
                        ),
                    }

                    info!(service.log, "Network service shutdown");
                    return;
                }
                // handle a message sent to the network
                Some(message) = service.network_recv.recv() => {
                    match message {
                        NetworkMessage::SendRequest{ peer_id, request, request_id } => {
                            service.libp2p.send_request(peer_id, request_id, request);
                        }
                        NetworkMessage::SendResponse{ peer_id, response, stream_id } => {
                            service.libp2p.send_response(peer_id, stream_id, response);
                        }
                        NetworkMessage::SendError{ peer_id, error, substream_id, reason } => {
                            service.libp2p.respond_with_error(peer_id, substream_id, error, reason);
                        }
                        NetworkMessage::Propagate {
                            propagation_source,
                            message_id,
                        } => {
                            // TODO: Remove this for mainnet
                            // randomly prevents propagation
                            let mut should_send = true;
                            if let Some(percentage) = service.propagation_percentage {
                                // not exact percentage but close enough
                                let rand = rand::random::<u8>() % 100;
                                if rand > percentage {
                                    // don't propagate
                                    should_send = false;
                                }
                            }
                            if !should_send {
                                info!(service.log, "Random filter did not propagate message");
                            } else {
                                trace!(service.log, "Propagating gossipsub message";
                                    "propagation_peer" => format!("{:?}", propagation_source),
                                    "message_id" => message_id.to_string(),
                                );
                                service
                                    .libp2p
                                    .swarm
                                    .propagate_message(&propagation_source, message_id);
                            }
                        }
                        NetworkMessage::Publish { messages } => {
                            // TODO: Remove this for mainnet
                            // randomly prevents propagation
                            let mut should_send = true;
                            if let Some(percentage) = service.propagation_percentage {
                                // not exact percentage but close enough
                                let rand = rand::random::<u8>() % 100;
                                if rand > percentage {
                                    // don't propagate
                                    should_send = false;
                                }
                            }
                            if !should_send {
                                info!(service.log, "Random filter did not publish messages");
                            } else {
                                let mut topic_kinds = Vec::new();
                                for message in &messages {
                                    if !topic_kinds.contains(&message.kind()) {
                                        topic_kinds.push(message.kind());
                                    }
                                }
                                debug!(
                                    service.log,
                                    "Sending pubsub messages";
                                    "count" => messages.len(),
                                    "topics" => format!("{:?}", topic_kinds)
                                );
                                expose_publish_metrics(&messages);
                                service.libp2p.swarm.publish(messages);
                            }
                        }
                        NetworkMessage::Disconnect { peer_id } => {
                            service.libp2p.disconnect_and_ban_peer(
                                peer_id,
                                std::time::Duration::from_secs(BAN_PEER_TIMEOUT),
                            );
                        }
                        NetworkMessage::Subscribe { subscriptions } => {
                            // the result is dropped as it used solely for ergonomics
                            let _ = service
                                .attestation_service
                                .validator_subscriptions(subscriptions);
                        }
<<<<<<< HEAD
                }
            }
            // process any attestation service events
            Some(attestation_service_message) = service.attestation_service.next() => {
                match attestation_service_message {
                    // TODO: Implement
                    AttServiceMessage::Subscribe(subnet_id) => {
                        service.libp2p.swarm.subscribe_to_subnet(subnet_id);
                    }
                    AttServiceMessage::Unsubscribe(subnet_id) => {
                        service.libp2p.swarm.subscribe_to_subnet(subnet_id);
                    }
                    AttServiceMessage::EnrAdd(subnet_id) => {
                        service.libp2p.swarm.update_enr_subnet(subnet_id, true);
                    }
                    AttServiceMessage::EnrRemove(subnet_id) => {
                        service.libp2p.swarm.update_enr_subnet(subnet_id, false);
                    }
                    AttServiceMessage::DiscoverPeers{subnet_id, min_ttl} => {
                        service.libp2p.swarm.discover_subnet_peers(subnet_id, min_ttl);
=======
>>>>>>> 0e37a169
                    }
                }
                // process any attestation service events
                Some(attestation_service_message) = service.attestation_service.next() => {
                    match attestation_service_message {
                        // TODO: Implement
                        AttServiceMessage::Subscribe(subnet_id) => {
                            service.libp2p.swarm.subscribe_to_subnet(subnet_id);
                        }
                        AttServiceMessage::Unsubscribe(subnet_id) => {
                            service.libp2p.swarm.subscribe_to_subnet(subnet_id);
                        }
                        AttServiceMessage::EnrAdd(subnet_id) => {
                            service.libp2p.swarm.update_enr_subnet(subnet_id, true);
                        }
                        AttServiceMessage::EnrRemove(subnet_id) => {
                            service.libp2p.swarm.update_enr_subnet(subnet_id, false);
                        }
                        AttServiceMessage::DiscoverPeers(subnet_id) => {
                            service.libp2p.swarm.peers_request(subnet_id);
                        }
                    }
                }
                libp2p_event = service.libp2p.next_event() => {
                    // poll the swarm
                    match libp2p_event {
                        Libp2pEvent::Behaviour(event) => match event {
                            BehaviourEvent::RequestReceived{peer_id, id, request} => {
                                if let Request::Goodbye(_) = request {
                                    // if we received a Goodbye message, drop and ban the peer
                                    //peers_to_ban.push(peer_id.clone());
                                    // TODO: remove this: https://github.com/sigp/lighthouse/issues/1240
                                    service.libp2p.disconnect_and_ban_peer(
                                        peer_id.clone(),
                                        std::time::Duration::from_secs(BAN_PEER_TIMEOUT),
                                    );
                                };
                                let _ = service
                                    .router_send
                                    .send(RouterMessage::RPCRequestReceived{peer_id, stream_id:id, request})
                                    .map_err(|_| {
                                        debug!(service.log, "Failed to send RPC to router");
                                    });
                            }
                            BehaviourEvent::ResponseReceived{peer_id, id, response} => {
                                let _ = service
                                    .router_send
                                    .send(RouterMessage::RPCResponseReceived{ peer_id, request_id:id, response })
                                    .map_err(|_| {
                                        debug!(service.log, "Failed to send RPC to router");
                                    });

                            }
                            BehaviourEvent::RPCFailed{id, peer_id, error} => {
                                let _ = service
                                    .router_send
                                    .send(RouterMessage::RPCFailed{ peer_id, request_id:id, error })
                                    .map_err(|_| {
                                        debug!(service.log, "Failed to send RPC to router");
                                    });

                            }
                            BehaviourEvent::StatusPeer(peer_id) => {
                                let _ = service
                                    .router_send
                                    .send(RouterMessage::StatusPeer(peer_id))
                                    .map_err(|_| {
                                        debug!(service.log, "Failed to send re-status  peer to router");
                                    });
                            }
                            BehaviourEvent::PubsubMessage {
                                id,
                                source,
                                message,
                                ..
                            } => {
                                // Update prometheus metrics.
                                expose_receive_metrics(&message);
                                match message {
                                    // attestation information gets processed in the attestation service
                                    PubsubMessage::Attestation(ref subnet_and_attestation) => {
                                        let subnet = &subnet_and_attestation.0;
                                        let attestation = &subnet_and_attestation.1;
                                        // checks if we have an aggregator for the slot. If so, we process
                                        // the attestation
                                        if service.attestation_service.should_process_attestation(
                                            &id,
                                            &source,
                                            subnet,
                                            attestation,
                                        ) {
                                            let _ = service
                                                .router_send
                                                .send(RouterMessage::PubsubMessage(id, source, message))
                                                .map_err(|_| {
                                                    debug!(service.log, "Failed to send pubsub message to router");
                                                });
                                        } else {
                                            metrics::inc_counter(&metrics::GOSSIP_UNAGGREGATED_ATTESTATIONS_IGNORED)
                                        }
                                    }
                                    _ => {
                                        // all else is sent to the router
                                        let _ = service
                                            .router_send
                                            .send(RouterMessage::PubsubMessage(id, source, message))
                                            .map_err(|_| {
                                                debug!(service.log, "Failed to send pubsub message to router");
                                            });
                                    }
                                }
                            }
                            BehaviourEvent::PeerSubscribed(_, _) => {},
                        }
                        Libp2pEvent::NewListenAddr(multiaddr) => {
                            service.network_globals.listen_multiaddrs.write().push(multiaddr);
                        }
                        Libp2pEvent::PeerConnected{ peer_id, endpoint,} => {
                            debug!(service.log, "Peer Connected"; "peer_id" => peer_id.to_string(), "endpoint" => format!("{:?}", endpoint));
                            if let eth2_libp2p::ConnectedPoint::Dialer { .. } = endpoint {
                                let _ = service
                                    .router_send
                                    .send(RouterMessage::PeerDialed(peer_id))
                                    .map_err(|_| {
                                        debug!(service.log, "Failed to send peer dialed to router"); });
                            }
                        }
                        Libp2pEvent::PeerDisconnected{ peer_id, endpoint,} => {
                            debug!(service.log, "Peer Disconnected";  "peer_id" => peer_id.to_string(), "endpoint" => format!("{:?}", endpoint));
                            let _ = service
                                .router_send
                                .send(RouterMessage::PeerDisconnected(peer_id))
                                .map_err(|_| {
                                    debug!(service.log, "Failed to send peer disconnect to router");
                                });
                        }
                    }
                }
            }

            if let Some(delay) = &service.next_fork_update {
                if delay.is_elapsed() {
                    service
                        .libp2p
                        .swarm
                        .update_fork_version(service.beacon_chain.enr_fork_id());
                    service.next_fork_update = next_fork_delay(&service.beacon_chain);
                }
            }
        }
    }, "network");

    Ok(())
}

/// Returns a `Delay` that triggers shortly after the next change in the beacon chain fork version.
/// If there is no scheduled fork, `None` is returned.
fn next_fork_delay<T: BeaconChainTypes>(
    beacon_chain: &BeaconChain<T>,
) -> Option<tokio::time::Delay> {
    beacon_chain.duration_to_next_fork().map(|until_fork| {
        // Add a short time-out to start within the new fork period.
        let delay = Duration::from_millis(200);
        tokio::time::delay_until(tokio::time::Instant::now() + until_fork + delay)
    })
}

/// Types of messages that the network service can receive.
#[derive(Debug)]
pub enum NetworkMessage<T: EthSpec> {
    /// Subscribes a list of validators to specific slots for attestation duties.
    Subscribe {
        subscriptions: Vec<ValidatorSubscription>,
    },
    /// Send an RPC request to the libp2p service.
    SendRequest {
        peer_id: PeerId,
        request: Request,
        request_id: RequestId,
    },
    /// Send a successful Response to the libp2p service.
    SendResponse {
        peer_id: PeerId,
        response: Response<T>,
        stream_id: SubstreamId,
    },
    /// Respond to a peer's request with an error.
    SendError {
        // TODO: note that this is never used, we just say goodbye without nicely clossing the
        // stream assigned to the request
        peer_id: PeerId,
        error: RPCResponseErrorCode,
        reason: String,
        substream_id: SubstreamId,
    },
    /// Publish a list of messages to the gossipsub protocol.
    Publish { messages: Vec<PubsubMessage<T>> },
    /// Propagate a received gossipsub message.
    Propagate {
        propagation_source: PeerId,
        message_id: MessageId,
    },
    /// Disconnect and bans a peer id.
    Disconnect { peer_id: PeerId },
}

/// Inspects the `messages` that were being sent to the network and updates Prometheus metrics.
fn expose_publish_metrics<T: EthSpec>(messages: &[PubsubMessage<T>]) {
    for message in messages {
        match message {
            PubsubMessage::BeaconBlock(_) => metrics::inc_counter(&metrics::GOSSIP_BLOCKS_TX),
            PubsubMessage::Attestation(_) => {
                metrics::inc_counter(&metrics::GOSSIP_UNAGGREGATED_ATTESTATIONS_TX)
            }
            PubsubMessage::AggregateAndProofAttestation(_) => {
                metrics::inc_counter(&metrics::GOSSIP_AGGREGATED_ATTESTATIONS_TX)
            }
            _ => {}
        }
    }
}

/// Inspects a `message` received from the network and updates Prometheus metrics.
fn expose_receive_metrics<T: EthSpec>(message: &PubsubMessage<T>) {
    match message {
        PubsubMessage::BeaconBlock(_) => metrics::inc_counter(&metrics::GOSSIP_BLOCKS_RX),
        PubsubMessage::Attestation(_) => {
            metrics::inc_counter(&metrics::GOSSIP_UNAGGREGATED_ATTESTATIONS_RX)
        }
        PubsubMessage::AggregateAndProofAttestation(_) => {
            metrics::inc_counter(&metrics::GOSSIP_AGGREGATED_ATTESTATIONS_RX)
        }
        _ => {}
    }
}<|MERGE_RESOLUTION|>--- conflicted
+++ resolved
@@ -240,29 +240,6 @@
                                 .attestation_service
                                 .validator_subscriptions(subscriptions);
                         }
-<<<<<<< HEAD
-                }
-            }
-            // process any attestation service events
-            Some(attestation_service_message) = service.attestation_service.next() => {
-                match attestation_service_message {
-                    // TODO: Implement
-                    AttServiceMessage::Subscribe(subnet_id) => {
-                        service.libp2p.swarm.subscribe_to_subnet(subnet_id);
-                    }
-                    AttServiceMessage::Unsubscribe(subnet_id) => {
-                        service.libp2p.swarm.subscribe_to_subnet(subnet_id);
-                    }
-                    AttServiceMessage::EnrAdd(subnet_id) => {
-                        service.libp2p.swarm.update_enr_subnet(subnet_id, true);
-                    }
-                    AttServiceMessage::EnrRemove(subnet_id) => {
-                        service.libp2p.swarm.update_enr_subnet(subnet_id, false);
-                    }
-                    AttServiceMessage::DiscoverPeers{subnet_id, min_ttl} => {
-                        service.libp2p.swarm.discover_subnet_peers(subnet_id, min_ttl);
-=======
->>>>>>> 0e37a169
                     }
                 }
                 // process any attestation service events
@@ -281,8 +258,8 @@
                         AttServiceMessage::EnrRemove(subnet_id) => {
                             service.libp2p.swarm.update_enr_subnet(subnet_id, false);
                         }
-                        AttServiceMessage::DiscoverPeers(subnet_id) => {
-                            service.libp2p.swarm.peers_request(subnet_id);
+                        AttServiceMessage::DiscoverPeers{subnet_id, min_ttl} => {
+                            service.libp2p.swarm.discover_subnet_peers(subnet_id, min_ttl);
                         }
                     }
                 }
