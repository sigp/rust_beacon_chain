--- conflicted
+++ resolved
@@ -208,9 +208,6 @@
                                         topic_kinds.push(message.kind());
                                     }
                                 }
-<<<<<<< HEAD
-                                debug!(service.log, "Sending pubsub messages"; "count" => messages.len(), "topics" => format!("{:?}", topic_kinds));
-=======
                                 debug!(
                                     service.log,
                                     "Sending pubsub messages";
@@ -218,7 +215,6 @@
                                     "topics" => format!("{:?}", topic_kinds)
                                 );
                                 expose_publish_metrics(&messages);
->>>>>>> b6408805
                                 service.libp2p.swarm.publish(messages);
                             }
                         }
@@ -291,11 +287,8 @@
                             message,
                             ..
                         } => {
-<<<<<<< HEAD
-=======
                             // Update prometheus metrics.
                             expose_receive_metrics(&message);
->>>>>>> b6408805
                             match message {
                                 // attestation information gets processed in the attestation service
                                 PubsubMessage::Attestation(ref subnet_and_attestation) => {
@@ -315,11 +308,8 @@
                                             .map_err(|_| {
                                                 debug!(service.log, "Failed to send pubsub message to router");
                                             });
-<<<<<<< HEAD
-=======
                                     } else {
                                         metrics::inc_counter(&metrics::GOSSIP_UNAGGREGATED_ATTESTATIONS_IGNORED)
->>>>>>> b6408805
                                     }
                                 }
                                 _ => {
@@ -346,7 +336,6 @@
                         .send(RouterMessage::PeerDialed(peer_id))
                         .map_err(|_| {
                             debug!(service.log, "Failed to send peer dialed to router"); });
-<<<<<<< HEAD
                     }
                 }
                 Libp2pEvent::PeerDisconnected{ peer_id, endpoint,} => {
@@ -358,19 +347,6 @@
                             debug!(service.log, "Failed to send peer disconnect to router");
                         });
                     }
-=======
-                    }
-                }
-                Libp2pEvent::PeerDisconnected{ peer_id, endpoint,} => {
-                    debug!(service.log, "Peer Disconnected";  "peer_id" => peer_id.to_string(), "endpoint" => format!("{:?}", endpoint));
-                    let _ = service
-                        .router_send
-                        .send(RouterMessage::PeerDisconnected(peer_id))
-                        .map_err(|_| {
-                            debug!(service.log, "Failed to send peer disconnect to router");
-                        });
-                    }
->>>>>>> b6408805
                  }
                 }
             }
