--- conflicted
+++ resolved
@@ -2,6 +2,7 @@
 use crate::message_handler::{HandlerMessage, MessageHandler};
 use crate::NetworkConfig;
 use beacon_chain::{BeaconChain, BeaconChainTypes};
+use core::marker::PhantomData;
 use eth2_libp2p::Service as LibP2PService;
 use eth2_libp2p::Topic;
 use eth2_libp2p::{Libp2pEvent, PeerId};
@@ -17,17 +18,11 @@
 
 /// Service that handles communication between internal services and the eth2_libp2p network service.
 pub struct Service<T: BeaconChainTypes> {
-    libp2p_service: Arc<Mutex<LibP2PService>>,
+    libp2p_service: Arc<Mutex<LibP2PService<T::EthSpec>>>,
     _libp2p_exit: oneshot::Sender<()>,
-<<<<<<< HEAD
-    network_send: mpsc::UnboundedSender<NetworkMessage<T::EthSpec>>,
-    //message_handler: MessageHandler,
-    //message_handler_send: Sender<HandlerMessage>
-=======
-    _network_send: mpsc::UnboundedSender<NetworkMessage>,
+    _network_send: mpsc::UnboundedSender<NetworkMessage<T::EthSpec>>,
     _phantom: PhantomData<T>, //message_handler: MessageHandler,
                               //message_handler_send: Sender<HandlerMessage>
->>>>>>> b5af73d0
 }
 
 impl<T: BeaconChainTypes + 'static> Service<T> {
@@ -63,33 +58,22 @@
         let network_service = Service {
             libp2p_service,
             _libp2p_exit: libp2p_exit,
-<<<<<<< HEAD
-            network_send: network_send.clone(),
-=======
             _network_send: network_send.clone(),
             _phantom: PhantomData,
->>>>>>> b5af73d0
         };
 
         Ok((Arc::new(network_service), network_send))
     }
 
-    pub fn libp2p_service(&self) -> Arc<Mutex<LibP2PService>> {
+    pub fn libp2p_service(&self) -> Arc<Mutex<LibP2PService<T::EthSpec>>> {
         self.libp2p_service.clone()
     }
 }
 
-<<<<<<< HEAD
 fn spawn_service<E: EthSpec>(
-    libp2p_service: LibP2PService<E>,
+    libp2p_service: Arc<Mutex<LibP2PService<E>>>,
     network_recv: mpsc::UnboundedReceiver<NetworkMessage<E>>,
     message_handler_send: mpsc::UnboundedSender<HandlerMessage<E>>,
-=======
-fn spawn_service(
-    libp2p_service: Arc<Mutex<LibP2PService>>,
-    network_recv: mpsc::UnboundedReceiver<NetworkMessage>,
-    message_handler_send: mpsc::UnboundedSender<HandlerMessage>,
->>>>>>> b5af73d0
     executor: &TaskExecutor,
     log: slog::Logger,
 ) -> error::Result<tokio::sync::oneshot::Sender<()>> {
@@ -115,17 +99,10 @@
 }
 
 //TODO: Potentially handle channel errors
-<<<<<<< HEAD
 fn network_service<E: EthSpec>(
-    mut libp2p_service: LibP2PService<E>,
+    libp2p_service: Arc<Mutex<LibP2PService<E>>>,
     mut network_recv: mpsc::UnboundedReceiver<NetworkMessage<E>>,
     mut message_handler_send: mpsc::UnboundedSender<HandlerMessage<E>>,
-=======
-fn network_service(
-    libp2p_service: Arc<Mutex<LibP2PService>>,
-    mut network_recv: mpsc::UnboundedReceiver<NetworkMessage>,
-    mut message_handler_send: mpsc::UnboundedSender<HandlerMessage>,
->>>>>>> b5af73d0
     log: slog::Logger,
 ) -> impl futures::Future<Item = (), Error = eth2_libp2p::error::Error> {
     futures::future::poll_fn(move || -> Result<_, eth2_libp2p::error::Error> {
@@ -198,16 +175,11 @@
 }
 
 /// Types of messages that the network service can receive.
-<<<<<<< HEAD
-#[derive(Debug, Clone)]
+#[derive(Debug)]
 pub enum NetworkMessage<E: EthSpec> {
-=======
-#[derive(Debug)]
-pub enum NetworkMessage {
->>>>>>> b5af73d0
     /// Send a message to libp2p service.
     //TODO: Define typing for messages across the wire
-    Send(PeerId, OutgoingMessage<E>),
+    Send(PeerId, OutgoingMessage),
     /// Publish a message to pubsub mechanism.
     Publish {
         topics: Vec<Topic>,
@@ -216,17 +188,8 @@
 }
 
 /// Type of outgoing messages that can be sent through the network service.
-<<<<<<< HEAD
-#[derive(Debug, Clone)]
-pub enum OutgoingMessage<E: EthSpec> {
-    /// Send an RPC request/response.
-    RPC(RPCEvent<E>),
-    //TODO: Remove
-    NotifierTest,
-=======
 #[derive(Debug)]
 pub enum OutgoingMessage {
     /// Send an RPC request/response.
     RPC(RPCEvent),
->>>>>>> b5af73d0
 }