--- conflicted
+++ resolved
@@ -125,14 +125,10 @@
     let mut exit_rx = executor.exit();
 
     // spawn on the current executor
-<<<<<<< HEAD
-    tokio::spawn(async move {
+    executor.spawn_without_exit(async move {
         // TODO: there is something with this code that prevents cargo fmt from doing anything at
         // all. Ok, it is worse, the compiler doesn't show errors over this code beyond ast
         // checking
-=======
-    executor.spawn_without_exit(async move {
->>>>>>> 042e8057
         loop {
             // build the futures to check simultaneously
             tokio::select! {
