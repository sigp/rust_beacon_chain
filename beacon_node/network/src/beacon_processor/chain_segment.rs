--- conflicted
+++ resolved
@@ -7,25 +7,15 @@
 use slog::{debug, error, trace, warn};
 use std::sync::Arc;
 use tokio::sync::mpsc;
-<<<<<<< HEAD
-use types::{EthSpec, Hash256, SignedBeaconBlock};
-=======
-use types::{Epoch, EthSpec, SignedBeaconBlock};
->>>>>>> 46dbf027
+use types::{Epoch, EthSpec, Hash256, SignedBeaconBlock};
 
 /// Id associated to a block processing request, either a batch or a single block.
 #[derive(Clone, Debug, PartialEq)]
 pub enum ProcessId {
     /// Processing Id of a range syncing batch.
-<<<<<<< HEAD
-    RangeBatchId(ChainId, BatchId),
+    RangeBatchId(ChainId, Epoch),
     /// Processing Id of the parent lookup of a block.
     ParentLookup(PeerId, Hash256),
-=======
-    RangeBatchId(ChainId, Epoch),
-    /// Processing Id of the parent lookup of a block
-    ParentLookup(PeerId),
->>>>>>> 46dbf027
 }
 
 pub fn handle_chain_segment<T: BeaconChainTypes>(
