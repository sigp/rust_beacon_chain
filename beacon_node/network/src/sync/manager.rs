--- conflicted
+++ resolved
@@ -39,13 +39,8 @@
 use super::range_sync::{BatchId, ChainId, RangeSync, EPOCHS_PER_BATCH};
 use super::RequestId;
 use crate::service::NetworkMessage;
-<<<<<<< HEAD
-use beacon_chain::{BeaconChain, BeaconChainTypes, BlockProcessingOutcome};
+use beacon_chain::{BeaconChain, BeaconChainTypes, BlockError};
 use eth2_libp2p::rpc::{methods::MAX_REQUEST_BLOCKS, BlocksByRootRequest, GoodbyeReason};
-=======
-use beacon_chain::{BeaconChain, BeaconChainTypes, BlockError};
-use eth2_libp2p::rpc::{methods::MAX_REQUEST_BLOCKS, BlocksByRootRequest};
->>>>>>> e429c3ee
 use eth2_libp2p::types::NetworkGlobals;
 use eth2_libp2p::{PeerAction, PeerId};
 use fnv::FnvHashMap;
@@ -405,42 +400,6 @@
         }
 
         // we have the correct block, try and process it
-<<<<<<< HEAD
-        match BlockProcessingOutcome::shim(self.chain.process_block(block.clone())) {
-            Ok(outcome) => {
-                match outcome {
-                    BlockProcessingOutcome::Processed { block_root } => {
-                        info!(self.log, "Processed block"; "block" => format!("{}", block_root));
-
-                        match self.chain.fork_choice() {
-                            Ok(()) => trace!(
-                                self.log,
-                                "Fork choice success";
-                                "location" => "single block"
-                            ),
-                            Err(e) => error!(
-                                self.log,
-                                "Fork choice failed";
-                                "error" => format!("{:?}", e),
-                                "location" => "single block"
-                            ),
-                        }
-                    }
-                    BlockProcessingOutcome::ParentUnknown { .. } => {
-                        // We don't know of the blocks parent, begin a parent lookup search
-                        self.add_unknown_block(peer_id, block);
-                    }
-                    BlockProcessingOutcome::BlockIsAlreadyKnown => {
-                        trace!(self.log, "Single block lookup already known");
-                    }
-                    _ => {
-                        warn!(self.log, "Single block lookup failed"; "outcome" => format!("{:?}", outcome));
-                        // This could be a range of errors. But we couldn't process the block.
-                        // For now we consider this a mid tolerance error.
-                        self.network
-                            .report_peer(peer_id, PeerAction::MidToleranceError);
-                    }
-=======
         match self.chain.process_block(block.clone()) {
             Ok(block_root) => {
                 info!(self.log, "Processed block"; "block" => format!("{}", block_root));
@@ -457,7 +416,6 @@
                         "error" => format!("{:?}", e),
                         "location" => "single block"
                     ),
->>>>>>> e429c3ee
                 }
             }
             Err(BlockError::ParentUnknown { .. }) => {
@@ -472,7 +430,10 @@
             }
             outcome => {
                 warn!(self.log, "Single block lookup failed"; "outcome" => format!("{:?}", outcome));
-                self.network.downvote_peer(peer_id);
+                // This could be a range of errors. But we couldn't process the block.
+                // For now we consider this a mid tolerance error.
+                self.network
+                    .report_peer(peer_id, PeerAction::MidToleranceError);
             }
         }
     }
@@ -726,24 +687,6 @@
                     );
                     return;
                 }
-<<<<<<< HEAD
-                Err(e) => {
-                    warn!(
-                        self.log, "Parent chain processing error";
-                        "score_adjustment" => PeerAction::HighToleranceError.to_string(),
-                        "error" => format!("{:?}", e),
-                        "last_peer" => parent_request.last_submitted_peer.to_string(),
-                    );
-                    // This error could also be internal. We are careful in scoring the peer and
-                    // have a reasonably high tolerance to these errors.
-                    self.network.report_peer(
-                        parent_request.last_submitted_peer.clone(),
-                        PeerAction::HighToleranceError,
-                    );
-                    return;
-                }
-=======
->>>>>>> e429c3ee
             }
         }
     }
