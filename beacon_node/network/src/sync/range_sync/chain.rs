use super::batch::{Batch, BatchId, PendingBatches};
use super::batch_processing::{spawn_batch_processor, BatchProcessResult};
use crate::sync::network_context::SyncNetworkContext;
use crate::sync::SyncMessage;
use beacon_chain::{BeaconChain, BeaconChainTypes};
use eth2_libp2p::rpc::RequestId;
use eth2_libp2p::PeerId;
use rand::prelude::*;
use slog::{crit, debug, warn};
use std::collections::HashSet;
use std::sync::Weak;
use tokio::sync::mpsc;
use types::{BeaconBlock, Hash256, Slot};

/// Blocks are downloaded in batches from peers. This constant specifies how many blocks per batch
/// is requested. There is a timeout for each batch request. If this value is too high, we will
/// downvote peers with poor bandwidth. This can be set arbitrarily high, in which case the
/// responder will fill the response up to the max request size, assuming they have the bandwidth
/// to do so.
pub const BLOCKS_PER_BATCH: u64 = 50;

/// The number of times to retry a batch before the chain is considered failed and removed.
const MAX_BATCH_RETRIES: u8 = 5;

/// The maximum number of batches to queue before requesting more.
const BATCH_BUFFER_SIZE: u8 = 5;

/// Invalid batches are attempted to be re-downloaded from other peers. If they cannot be processed
/// after `INVALID_BATCH_LOOKUP_ATTEMPTS` times, the chain is considered faulty and all peers will
/// be downvoted.
const INVALID_BATCH_LOOKUP_ATTEMPTS: u8 = 3;

/// A return type for functions that act on a `Chain` which informs the caller whether the chain
/// has been completed and should be removed or to be kept if further processing is
/// required.
pub enum ProcessingResult {
    KeepChain,
    RemoveChain,
}

/// A chain of blocks that need to be downloaded. Peers who claim to contain the target head
/// root are grouped into the peer pool and queried for batches when downloading the
/// chain.
pub struct SyncingChain<T: BeaconChainTypes> {
    /// The original start slot when this chain was initialised.
    pub start_slot: Slot,

    /// The target head slot.
    pub target_head_slot: Slot,

    /// The target head root.
    pub target_head_root: Hash256,

    /// The batches that are currently awaiting a response from a peer. An RPC request for these
    /// have been sent.
    pub pending_batches: PendingBatches<T::EthSpec>,

    /// The batches that have been downloaded and are awaiting processing and/or validation.
    completed_batches: Vec<Batch<T::EthSpec>>,

    /// Batches that have been processed and awaiting validation before being removed.
    processed_batches: Vec<Batch<T::EthSpec>>,

    /// The peers that agree on the `target_head_slot` and `target_head_root` as a canonical chain
    /// and thus available to download this chain from.
    pub peer_pool: HashSet<PeerId>,

    /// The next batch_id that needs to be downloaded.
    to_be_downloaded_id: BatchId,

    /// The next batch id that needs to be processed.
    to_be_processed_id: BatchId,

    /// The current state of the chain.
    pub state: ChainSyncingState,

    /// A random id given to a batch process request. This is None if there is no ongoing batch
    /// process.
    current_processing_id: Option<u64>,

    /// A send channel to the sync manager. This is given to the batch processor thread to report
    /// back once batch processing has completed.
    sync_send: mpsc::UnboundedSender<SyncMessage<T::EthSpec>>,

    chain: Weak<BeaconChain<T>>,

    /// A reference to the sync logger.
    log: slog::Logger,
}

#[derive(PartialEq)]
pub enum ChainSyncingState {
    /// The chain is not being synced.
    Stopped,
    /// The chain is undergoing syncing.
    Syncing,
}

impl<T: BeaconChainTypes> SyncingChain<T> {
    pub fn new(
        start_slot: Slot,
        target_head_slot: Slot,
        target_head_root: Hash256,
        peer_id: PeerId,
        sync_send: mpsc::UnboundedSender<SyncMessage<T::EthSpec>>,
        chain: Weak<BeaconChain<T>>,
        log: slog::Logger,
    ) -> Self {
        let mut peer_pool = HashSet::new();
        peer_pool.insert(peer_id);

        SyncingChain {
            start_slot,
            target_head_slot,
            target_head_root,
            pending_batches: PendingBatches::new(),
            completed_batches: Vec::new(),
            processed_batches: Vec::new(),
            peer_pool,
            to_be_downloaded_id: BatchId(1),
            to_be_processed_id: BatchId(1),
            state: ChainSyncingState::Stopped,
            current_processing_id: None,
            sync_send,
            chain,
            log,
        }
    }

    /// Returns the latest slot number that has been processed.
    fn current_processed_slot(&self) -> Slot {
        self.start_slot
            .saturating_add(self.to_be_processed_id.saturating_sub(1u64) * BLOCKS_PER_BATCH)
    }

    /// A batch of blocks has been received. This function gets run on all chains and should
    /// return Some if the request id matches a pending request on this chain, or None if it does
    /// not.
    ///
    /// If the request corresponds to a pending batch, this function processes the completed
    /// batch.
    pub fn on_block_response(
        &mut self,
        network: &mut SyncNetworkContext,
        request_id: RequestId,
        beacon_block: &Option<BeaconBlock<T::EthSpec>>,
    ) -> Option<()> {
        if let Some(block) = beacon_block {
            // This is not a stream termination, simply add the block to the request
            self.pending_batches.add_block(request_id, block.clone())
        } else {
            // A stream termination has been sent. This batch has ended. Process a completed batch.
            let batch = self.pending_batches.remove(request_id)?;
            self.handle_completed_batch(network, batch);
            Some(())
        }
    }

    /// A completed batch has been received, process the batch.
    /// This will return `ProcessingResult::KeepChain` if the chain has not completed or
    /// failed indicating that further batches are required.
    fn handle_completed_batch(
        &mut self,
        network: &mut SyncNetworkContext,
        batch: Batch<T::EthSpec>,
    ) {
        // An entire batch of blocks has been received. This functions checks to see if it can be processed,
        // remove any batches waiting to be verified and if this chain is syncing, request new
        // blocks for the peer.
        debug!(self.log, "Completed batch received"; "id"=> *batch.id, "blocks"=>batch.downloaded_blocks.len(), "awaiting_batches" => self.completed_batches.len());

        // verify the range of received blocks
        // Note that the order of blocks is verified in block processing
        if let Some(last_slot) = batch.downloaded_blocks.last().map(|b| b.slot) {
            // the batch is non-empty
            if batch.start_slot > batch.downloaded_blocks[0].slot || batch.end_slot < last_slot {
                warn!(self.log, "BlocksByRange response returned out of range blocks"; 
                          "response_initial_slot" => batch.downloaded_blocks[0].slot, 
                          "requested_initial_slot" => batch.start_slot);
                network.downvote_peer(batch.current_peer);
                self.to_be_processed_id = batch.id; // reset the id back to here, when incrementing, it will check against completed batches
                return;
            }
        }

        // Add this completed batch to the list of completed batches. This list will then need to
        // be checked if any batches can be processed and verified for errors or invalid responses
        // from peers. The logic is simpler to create this ordered batch list and to then process
        // the list.

        let insert_index = self
            .completed_batches
            .binary_search(&batch)
            .unwrap_or_else(|index| index);
        self.completed_batches.insert(insert_index, batch);

        // We have a list of completed batches. It is not sufficient to process batch successfully
        // to consider the batch correct. This is because batches could be erroneously empty, or
        // incomplete. Therefore, a batch is considered valid, only if the next sequential batch is
        // processed successfully. Therefore the `completed_batches` will store batches that have
        // already be processed but not verified and therefore have Id's less than
        // `self.to_be_processed_id`.

        // pre-emptively request more blocks from peers whilst we process current blocks,
        self.request_batches(network);

        // Try and process any completed batches. This will spawn a new task to process any blocks
        // that are ready to be processed.
        self.process_completed_batches();
    }

    /// Tries to process any batches if there are any available and we are not currently processing
    /// other batches.
    fn process_completed_batches(&mut self) {
        // Only process batches if this chain is Syncing
        if self.state != ChainSyncingState::Syncing {
            return;
        }

        // Only process one batch at a time
        if self.current_processing_id.is_some() {
            return;
        }

        // Check if there is a batch ready to be processed
        if !self.completed_batches.is_empty()
            && self.completed_batches[0].id == self.to_be_processed_id
        {
            let batch = self.completed_batches.remove(0);

            // Note: We now send empty batches to the processor in order to trigger the block
            // processor result callback. This is done, because an empty batch could end a chain
            // and the logic for removing chains and checking completion is in the callback.

            // send the batch to the batch processor thread
            return self.process_batch(batch);
        }
    }

    /// Sends a batch to the batch processor.
    fn process_batch(&mut self, batch: Batch<T::EthSpec>) {
        // only spawn one instance at a time
        let processing_id: u64 = rand::random();
        self.current_processing_id = Some(processing_id);
        spawn_batch_processor(
            self.chain.clone(),
            processing_id,
            batch,
            self.sync_send.clone(),
            self.log.clone(),
        );
    }

    /// The block processor has completed processing a batch. This function handles the result
    /// of the batch processor.
    pub fn on_batch_process_result(
        &mut self,
        network: &mut SyncNetworkContext,
        processing_id: u64,
        batch: &mut Option<Batch<T::EthSpec>>,
        result: &BatchProcessResult,
    ) -> Option<ProcessingResult> {
        if Some(processing_id) != self.current_processing_id {
            // batch process doesn't belong to this chain
            return None;
        }

        // Consume the batch option
        let batch = batch.take().or_else(|| {
            crit!(self.log, "Processed batch taken by another chain");
            None
        })?;

        // double check batches are processed in order TODO: Remove for prod
        if batch.id != self.to_be_processed_id {
            crit!(self.log, "Batch processed out of order";
            "processed_batch_id" => *batch.id, 
            "expected_id" => *self.to_be_processed_id);
        }

        self.current_processing_id = None;

        let res = match result {
            BatchProcessResult::Success => {
                *self.to_be_processed_id += 1;

                // If the processed batch was not empty, we can validate previous invalidated
                // blocks
                if !batch.downloaded_blocks.is_empty() {
                    // Remove any batches awaiting validation.
                    //
                    // All blocks in processed_batches should be prior batches. As the current
                    // batch has been processed with blocks in it, all previous batches are valid.
                    //
                    // If a previous batch has been validated and it had been re-processed, downvote
                    // the original peer.
                    while !self.processed_batches.is_empty() {
                        let processed_batch = self.processed_batches.remove(0);
                        if *processed_batch.id >= *batch.id {
                            crit!(self.log, "A processed batch had a greater id than the current process id"; "processed_id" => *processed_batch.id, "current_id" => *batch.id);
                        }

                        if let Some(prev_hash) = processed_batch.original_hash {
                            // The validated batch has been re-processed
                            if prev_hash != processed_batch.hash() {
                                // The re-downloaded version was different
                                if processed_batch.current_peer != processed_batch.original_peer {
                                    // A new peer sent the correct batch, the previous peer did not
                                    // downvote the original peer
                                    //
                                    // If the same peer corrected it's mistake, we allow it.... for
                                    // now.
                                    debug!(self.log, "Re-processed batch validated. Downvoting original peer"; "batch_id" => *processed_batch.id, "original_peer" => format!("{}",processed_batch.original_peer), "new_peer" => format!("{}", processed_batch.current_peer));
                                    network.downvote_peer(processed_batch.original_peer);
                                }
                            }
                        }
                    }
                }

                // Add the current batch to processed batches to be verified in the future. We are
                // only uncertain about this batch, if it has not returned all blocks.
                if batch.downloaded_blocks.last().map(|block| block.slot)
                    != Some(batch.end_slot.saturating_sub(1u64))
                {
                    self.processed_batches.push(batch);
                }

                // check if the chain has completed syncing
                if self.current_processed_slot() >= self.target_head_slot {
                    // chain is completed
                    ProcessingResult::RemoveChain
                } else {
                    // chain is not completed

                    // attempt to request more batches
                    self.request_batches(network);

                    // attempt to process more batches
                    self.process_completed_batches();

                    // keep the chain
                    ProcessingResult::KeepChain
                }
            }
            BatchProcessResult::Failed => {
                warn!(self.log, "Batch processing failed"; "id" => *batch.id, "peer" => format!("{}", batch.current_peer));
                // The batch processing failed
                // This could be because this batch is invalid, or a previous invalidated batch
                // is invalid. We need to find out which and downvote the peer that has sent us
                // an invalid batch.

                // check that we have no exceeded the re-process retry counter
                if batch.reprocess_retries > INVALID_BATCH_LOOKUP_ATTEMPTS {
                    // if a batch has exceeded the invalid batch lookup attempts limit, it means
                    // that it is likely all peers in this chain are are sending invalid batches
                    // repeatedly and are either malicious or faulty. We drop the chain and
                    // downvote all peers.
                    warn!(self.log, "Batch failed to download. Dropping chain and downvoting peers"; "id"=> *batch.id);
                    for peer_id in self.peer_pool.drain() {
                        network.downvote_peer(peer_id);
                    }
                    ProcessingResult::RemoveChain
                } else {
                    // Handle this invalid batch, that is within the re-process retries limit.
                    self.handle_invalid_batch(network, batch);
                    ProcessingResult::KeepChain
                }
            }
        };

        Some(res)
    }

    /// An invalid batch has been received that could not be processed.
    ///
    /// These events occur when a peer as successfully responded with blocks, but the blocks we
    /// have received are incorrect or invalid. This indicates the peer has not performed as
    /// intended and can result in downvoting a peer.
    // TODO: Batches could have been partially downloaded due to RPC size-limit restrictions. We
    // need to add logic for partial batch downloads. Potentially, if another peer returns the same
    // batch, we try a partial download.
    fn handle_invalid_batch(&mut self, network: &mut SyncNetworkContext, batch: Batch<T::EthSpec>) {
        // The current batch could not be processed, indicating either the current or previous
        // batches are invalid

        // The previous batch could be incomplete due to the block sizes being too large to fit in
        // a single RPC request or there could be consecutive empty batches which are not supposed
        // to be there

        // The current (sub-optimal) strategy is to simply re-request all batches that could
        // potentially be faulty. If a batch returns a different result than the original and
        // results in successful processing, we downvote the original peer that sent us the batch.

        // If all batches return the same result, we try this process INVALID_BATCH_LOOKUP_ATTEMPTS
        // times before considering the entire chain invalid and downvoting all peers.

        // Find any pre-processed batches awaiting validation
        while !self.processed_batches.is_empty() {
            let past_batch = self.processed_batches.remove(0);
            *self.to_be_processed_id = std::cmp::min(*self.to_be_processed_id, *past_batch.id);
            self.reprocess_batch(network, past_batch);
        }

        // re-process the current batch
        self.reprocess_batch(network, batch);
    }

    /// This re-downloads and marks the batch as being re-processed.
    ///
    /// If the re-downloaded batch is different to the original and can be processed, the original
    /// peer will be downvoted.
    fn reprocess_batch(&mut self, network: &mut SyncNetworkContext, mut batch: Batch<T::EthSpec>) {
        // marks the batch as attempting to be reprocessed by hashing the downloaded blocks
        batch.original_hash = Some(batch.hash());

        // remove previously downloaded blocks
        batch.downloaded_blocks.clear();

        // increment the re-process counter
        batch.reprocess_retries += 1;

        // attempt to find another peer to download the batch from (this potentially doubles up
        // requests on a single peer)
        let current_peer = &batch.current_peer;
        let new_peer = self
            .peer_pool
            .iter()
            .find(|peer| *peer != current_peer)
            .unwrap_or_else(|| current_peer);

        batch.current_peer = new_peer.clone();

        debug!(self.log, "Re-requesting batch"; "start_slot" => batch.start_slot, "end_slot" => batch.end_slot, "id" => *batch.id, "peer" => format!("{}", batch.current_peer), "head_root"=> format!("{}", batch.head_root), "retries" => batch.retries, "re-processes" =>  batch.reprocess_retries);
        self.send_batch(network, batch);
    }

    pub fn stop_syncing(&mut self) {
        self.state = ChainSyncingState::Stopped;
    }

    // Either a new chain, or an old one with a peer list
    /// This chain has been requested to start syncing.
    ///
    /// This could be new chain, or an old chain that is being resumed.
    pub fn start_syncing(&mut self, network: &mut SyncNetworkContext, local_finalized_slot: Slot) {
        // A local finalized slot is provided as other chains may have made
        // progress whilst this chain was Stopped or paused. If so, update the `processed_batch_id` to
        // accommodate potentially downloaded batches from other chains. Also prune any old batches
        // awaiting processing

        // If the local finalized epoch is ahead of our current processed chain, update the chain
        // to start from this point and re-index all subsequent batches starting from one
        // (effectively creating a new chain).

<<<<<<< HEAD
        if local_finalized_slot > self.current_processed_slot() {
            debug!(self.log, "Updating chain's progress"; "prev_completed_slot" => self.current_processed_slot(), "new_completed_slot" => local_finalized_slot.as_u64());
=======
        if local_finalized_slot.as_u64()
            > self
                .start_slot
                .as_u64()
                .saturating_add(*self.last_processed_id * BLOCKS_PER_BATCH)
        {
            debug!(self.log, "Updating chain's progress";
                "prev_completed_slot" => self.start_slot + *self.last_processed_id*BLOCKS_PER_BATCH,
                "new_completed_slot" => local_finalized_slot.as_u64());
>>>>>>> fe0b0704
            // Re-index batches
            *self.to_be_downloaded_id = 1;
            *self.to_be_processed_id = 1;

            // remove any completed or processed batches
            self.completed_batches.clear();
            self.processed_batches.clear();
        }

        self.state = ChainSyncingState::Syncing;

        // start processing batches if needed
        self.process_completed_batches();

        // begin requesting blocks from the peer pool, until all peers are exhausted.
        self.request_batches(network);
    }

    /// Add a peer to the chain.
    ///
    /// If the chain is active, this starts requesting batches from this peer.
    pub fn add_peer(&mut self, network: &mut SyncNetworkContext, peer_id: PeerId) {
        self.peer_pool.insert(peer_id.clone());
        // do not request blocks if the chain is not syncing
        if let ChainSyncingState::Stopped = self.state {
            debug!(self.log, "Peer added to a non-syncing chain"; "peer_id" => format!("{}", peer_id));
            return;
        }

        // find the next batch and request it from any peers if we need to
        self.request_batches(network);
    }

    /// Sends a STATUS message to all peers in the peer pool.
    pub fn status_peers(&self, network: &mut SyncNetworkContext) {
        for peer_id in self.peer_pool.iter() {
            network.status_peer(self.chain.clone(), peer_id.clone());
        }
    }

    /// An RPC error has occurred.
    ///
    /// Checks if the request_id is associated with this chain. If so, attempts to re-request the
    /// batch. If the batch has exceeded the number of retries, returns
    /// Some(`ProcessingResult::RemoveChain)`. Returns `None` if the request isn't related to
    /// this chain.
    pub fn inject_error(
        &mut self,
        network: &mut SyncNetworkContext,
        peer_id: &PeerId,
        request_id: RequestId,
    ) -> Option<ProcessingResult> {
        if let Some(batch) = self.pending_batches.remove(request_id) {
            warn!(self.log, "Batch failed. RPC Error"; 
                "id" => *batch.id, 
                "retries" => batch.retries, 
                "peer" => format!("{:?}", peer_id));

            Some(self.failed_batch(network, batch))
        } else {
            None
        }
    }

    /// A batch has failed. This occurs when a network timeout happens or the peer didn't respond.
    /// These events do not indicate a malicious peer, more likely simple networking issues.
    ///
    /// Attempts to re-request from another peer in the peer pool (if possible) and returns
    /// `ProcessingResult::RemoveChain` if the number of retries on the batch exceeds
    /// `MAX_BATCH_RETRIES`.
    pub fn failed_batch(
        &mut self,
        network: &mut SyncNetworkContext,
        mut batch: Batch<T::EthSpec>,
    ) -> ProcessingResult {
        batch.retries += 1;

        // TODO: Handle partially downloaded batches. Update this when building a new batch
        // processor thread.

        if batch.retries > MAX_BATCH_RETRIES {
            // chain is unrecoverable, remove it
            ProcessingResult::RemoveChain
        } else {
            // try to re-process the request using a different peer, if possible
            let current_peer = &batch.current_peer;
            let new_peer = self
                .peer_pool
                .iter()
                .find(|peer| *peer != current_peer)
                .unwrap_or_else(|| current_peer);

            batch.current_peer = new_peer.clone();
<<<<<<< HEAD
            debug!(self.log, "Re-Requesting batch"; "start_slot" => batch.start_slot, "end_slot" => batch.end_slot, "id" => *batch.id, "peer" => format!("{}", batch.current_peer), "head_root"=> format!("{}", batch.head_root));
=======
            debug!(self.log, "Re-Requesting batch";
                "start_slot" => batch.start_slot,
                "end_slot" => batch.end_slot, 
                "id" => *batch.id,
                "peer" => format!("{:?}", batch.current_peer),
                "head_root"=> format!("{}", batch.head_root));
>>>>>>> fe0b0704
            self.send_batch(network, batch);
            ProcessingResult::KeepChain
        }
    }

<<<<<<< HEAD
    /// Attempts to request the next required batches from the peer pool if the chain is syncing. It will exhaust the peer
    /// pool and left over batches until the batch buffer is reached or all peers are exhausted.
=======
    /// An invalid batch has been received that could not be processed.
    ///
    /// These events occur when a peer as successfully responded with blocks, but the blocks we
    /// have received are incorrect or invalid. This indicates the peer has not performed as
    /// intended and can result in downvoting a peer.
    fn handle_invalid_batch(
        &mut self,
        network: &mut SyncNetworkContext,
        _batch: Batch<T::EthSpec>,
    ) -> ProcessingResult {
        // The current batch could not be processed, indicating either the current or previous
        // batches are invalid

        // The previous batch could be incomplete due to the block sizes being too large to fit in
        // a single RPC request or there could be consecutive empty batches which are not supposed
        // to be there

        // The current (sub-optimal) strategy is to simply re-request all batches that could
        // potentially be faulty. If a batch returns a different result than the original and
        // results in successful processing, we downvote the original peer that sent us the batch.

        // If all batches return the same result, we try this process INVALID_BATCH_LOOKUP_ATTEMPTS
        // times before considering the entire chain invalid and downvoting all peers.

        // Firstly, check if there are any past batches that could be invalid.
        if !self.processed_batches.is_empty() {
            // try and re-download this batch from other peers
        }

        //TODO: Implement this logic
        // Currently just fail the chain, and drop all associated peers, removing them from the
        // peer pool, to prevent re-status
        for peer_id in self.peer_pool.drain() {
            network.downvote_peer(peer_id);
        }
        ProcessingResult::RemoveChain
    }

    /// Attempts to request the next required batches from the peer pool if the chain is syncing.
    /// It will exhaust the peer pool and left over batches until the batch buffer is reached or
    /// all peers are exhausted.
>>>>>>> fe0b0704
    fn request_batches(&mut self, network: &mut SyncNetworkContext) {
        if let ChainSyncingState::Syncing = self.state {
            while self.send_range_request(network) {}
        }
    }

    /// Requests the next required batch from a peer. Returns true, if there was a peer available
    /// to send a request and there are batches to request, false otherwise.
    fn send_range_request(&mut self, network: &mut SyncNetworkContext) -> bool {
        // find the next pending batch and request it from the peer
        if let Some(peer_id) = self.get_next_peer() {
            if let Some(batch) = self.get_next_batch(peer_id) {
                debug!(self.log, "Requesting batch"; "start_slot" => batch.start_slot, "end_slot" => batch.end_slot, "id" => *batch.id, "peer" => format!("{}", batch.current_peer), "head_root"=> format!("{}", batch.head_root));
                // send the batch
                self.send_batch(network, batch);
                return true;
            }
        }
        false
    }

    /// Returns a peer if there exists a peer which does not currently have a pending request.
    ///
    /// This is used to create the next request.
    fn get_next_peer(&self) -> Option<PeerId> {
        // TODO: Optimize this by combining with above two functions.
        // randomize the peers for load balancing
        let mut rng = rand::thread_rng();
        let mut peers = self.peer_pool.iter().collect::<Vec<_>>();
        peers.shuffle(&mut rng);
        for peer in peers {
            if self.pending_batches.peer_is_idle(peer) {
                return Some(peer.clone());
            }
        }
        None
    }

    /// Returns the next required batch from the chain if it exists. If there are no more batches
    /// required, `None` is returned.
    fn get_next_batch(&mut self, peer_id: PeerId) -> Option<Batch<T::EthSpec>> {
        // only request batches up to the buffer size limit
        if self
            .completed_batches
            .len()
            .saturating_add(self.pending_batches.len())
            > BATCH_BUFFER_SIZE as usize
        {
            return None;
        }

        // don't request batches beyond the target head slot
        let batch_start_slot =
            self.start_slot + self.to_be_downloaded_id.saturating_sub(1) * BLOCKS_PER_BATCH;
        if batch_start_slot > self.target_head_slot {
            return None;
        }
        // truncate the batch to the target head of the chain
        let batch_end_slot = std::cmp::min(
            batch_start_slot + BLOCKS_PER_BATCH,
            self.target_head_slot.saturating_add(1u64),
        );

        let batch_id = self.to_be_downloaded_id;

        // Find the next batch id. The largest of the next sequential id, or the next uncompleted
        // id
        let max_completed_id = self
            .completed_batches
            .iter()
            .last()
            .map(|x| x.id.0)
            .unwrap_or_else(|| 0);
        // TODO: Check if this is necessary
        self.to_be_downloaded_id = BatchId(std::cmp::max(
            self.to_be_downloaded_id.0 + 1,
            max_completed_id + 1,
        ));

        Some(Batch::new(
            batch_id,
            batch_start_slot,
            batch_end_slot,
            self.target_head_root,
            peer_id,
        ))
    }

    /// Requests the provided batch from the provided peer.
    fn send_batch(&mut self, network: &mut SyncNetworkContext, batch: Batch<T::EthSpec>) {
        let request = batch.to_blocks_by_range_request();
        if let Ok(request_id) = network.blocks_by_range_request(batch.current_peer.clone(), request)
        {
            // add the batch to pending list
            self.pending_batches.insert(request_id, batch);
        }
    }
}<|MERGE_RESOLUTION|>--- conflicted
+++ resolved
@@ -453,20 +453,10 @@
         // to start from this point and re-index all subsequent batches starting from one
         // (effectively creating a new chain).
 
-<<<<<<< HEAD
         if local_finalized_slot > self.current_processed_slot() {
-            debug!(self.log, "Updating chain's progress"; "prev_completed_slot" => self.current_processed_slot(), "new_completed_slot" => local_finalized_slot.as_u64());
-=======
-        if local_finalized_slot.as_u64()
-            > self
-                .start_slot
-                .as_u64()
-                .saturating_add(*self.last_processed_id * BLOCKS_PER_BATCH)
-        {
             debug!(self.log, "Updating chain's progress";
-                "prev_completed_slot" => self.start_slot + *self.last_processed_id*BLOCKS_PER_BATCH,
+                "prev_completed_slot" => self.current_processed_slot(),
                 "new_completed_slot" => local_finalized_slot.as_u64());
->>>>>>> fe0b0704
             // Re-index batches
             *self.to_be_downloaded_id = 1;
             *self.to_be_processed_id = 1;
@@ -560,67 +550,19 @@
                 .unwrap_or_else(|| current_peer);
 
             batch.current_peer = new_peer.clone();
-<<<<<<< HEAD
-            debug!(self.log, "Re-Requesting batch"; "start_slot" => batch.start_slot, "end_slot" => batch.end_slot, "id" => *batch.id, "peer" => format!("{}", batch.current_peer), "head_root"=> format!("{}", batch.head_root));
-=======
             debug!(self.log, "Re-Requesting batch";
                 "start_slot" => batch.start_slot,
                 "end_slot" => batch.end_slot, 
                 "id" => *batch.id,
                 "peer" => format!("{:?}", batch.current_peer),
                 "head_root"=> format!("{}", batch.head_root));
->>>>>>> fe0b0704
             self.send_batch(network, batch);
             ProcessingResult::KeepChain
         }
     }
 
-<<<<<<< HEAD
     /// Attempts to request the next required batches from the peer pool if the chain is syncing. It will exhaust the peer
     /// pool and left over batches until the batch buffer is reached or all peers are exhausted.
-=======
-    /// An invalid batch has been received that could not be processed.
-    ///
-    /// These events occur when a peer as successfully responded with blocks, but the blocks we
-    /// have received are incorrect or invalid. This indicates the peer has not performed as
-    /// intended and can result in downvoting a peer.
-    fn handle_invalid_batch(
-        &mut self,
-        network: &mut SyncNetworkContext,
-        _batch: Batch<T::EthSpec>,
-    ) -> ProcessingResult {
-        // The current batch could not be processed, indicating either the current or previous
-        // batches are invalid
-
-        // The previous batch could be incomplete due to the block sizes being too large to fit in
-        // a single RPC request or there could be consecutive empty batches which are not supposed
-        // to be there
-
-        // The current (sub-optimal) strategy is to simply re-request all batches that could
-        // potentially be faulty. If a batch returns a different result than the original and
-        // results in successful processing, we downvote the original peer that sent us the batch.
-
-        // If all batches return the same result, we try this process INVALID_BATCH_LOOKUP_ATTEMPTS
-        // times before considering the entire chain invalid and downvoting all peers.
-
-        // Firstly, check if there are any past batches that could be invalid.
-        if !self.processed_batches.is_empty() {
-            // try and re-download this batch from other peers
-        }
-
-        //TODO: Implement this logic
-        // Currently just fail the chain, and drop all associated peers, removing them from the
-        // peer pool, to prevent re-status
-        for peer_id in self.peer_pool.drain() {
-            network.downvote_peer(peer_id);
-        }
-        ProcessingResult::RemoveChain
-    }
-
-    /// Attempts to request the next required batches from the peer pool if the chain is syncing.
-    /// It will exhaust the peer pool and left over batches until the batch buffer is reached or
-    /// all peers are exhausted.
->>>>>>> fe0b0704
     fn request_batches(&mut self, network: &mut SyncNetworkContext) {
         if let ChainSyncingState::Syncing = self.state {
             while self.send_range_request(network) {}
