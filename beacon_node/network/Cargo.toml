--- conflicted
+++ resolved
@@ -31,10 +31,6 @@
 # TODO: Remove rand crate for mainnet
 rand = "0.7.3"
 fnv = "1.0.6"
-<<<<<<< HEAD
-rlp = "0.4.5"
-=======
 rlp = "0.4.5"
 lazy_static = "1.4.0"
-lighthouse_metrics = { path = "../../eth2/utils/lighthouse_metrics" }
->>>>>>> b6408805
+lighthouse_metrics = { path = "../../eth2/utils/lighthouse_metrics" }