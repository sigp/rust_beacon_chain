[package]
name = "client"
version = "0.1.0"
authors = ["Age Manning <Age@AgeManning.com>"]
edition = "2018"

[dev-dependencies]
sloggers = "0.3.4"
toml = "^0.5"

[dependencies]
beacon_chain = { path = "../beacon_chain" }
store = { path = "../store" }
network = { path = "../network" }
eth2-libp2p = { path = "../eth2-libp2p" }
rpc = { path = "../rpc" }
rest_api = { path = "../rest_api" }
<<<<<<< HEAD
prometheus = "^0.6"
parking_lot = "0.9.0"
=======
websocket_server = { path = "../websocket_server" }
prometheus = "0.7.0"
>>>>>>> 601951ae
types = { path = "../../eth2/types" }
tree_hash = "0.1.0"
eth2_config = { path = "../../eth2/utils/eth2_config" }
slot_clock = { path = "../../eth2/utils/slot_clock" }
serde = "1.0.102"
serde_derive = "1.0.102"
error-chain = "0.12.1"
serde_yaml = "0.8.11"
slog = { version = "2.5.2", features = ["max_level_trace"] }
slog-async = "2.3.0"
slog-json = "2.3.0"
tokio = "0.1.22"
clap = "2.33.0"
dirs = "2.0.2"
exit-future = "0.1.4"
futures = "0.1.29"
reqwest = "0.9.22"
url = "2.1.0"
lmd_ghost = { path = "../../eth2/lmd_ghost" }
eth1 = { path = "../eth1" }
genesis = { path = "../genesis" }
environment = { path = "../../lighthouse/environment" }
lighthouse_bootstrap = { path = "../../eth2/utils/lighthouse_bootstrap" }<|MERGE_RESOLUTION|>--- conflicted
+++ resolved
@@ -15,13 +15,9 @@
 eth2-libp2p = { path = "../eth2-libp2p" }
 rpc = { path = "../rpc" }
 rest_api = { path = "../rest_api" }
-<<<<<<< HEAD
-prometheus = "^0.6"
 parking_lot = "0.9.0"
-=======
 websocket_server = { path = "../websocket_server" }
 prometheus = "0.7.0"
->>>>>>> 601951ae
 types = { path = "../../eth2/types" }
 tree_hash = "0.1.0"
 eth2_config = { path = "../../eth2/utils/eth2_config" }
