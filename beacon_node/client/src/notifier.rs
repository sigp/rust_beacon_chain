--- conflicted
+++ resolved
@@ -57,19 +57,12 @@
         .for_each(move |_| {
             let log = log_2.clone();
 
-<<<<<<< HEAD
             let connected_peer_count = network_opt
                 .as_ref()
-                .and_then(|network| {
-                    network
-                        .libp2p_service()
-                        .try_lock_until(Instant::now() + LIBP2P_LOCK_TIMEOUT)
-                        .map(|libp2p| libp2p.swarm.connected_peers())
+                .map(|network| {
+                    network.connected_peers()
                 })
                 .unwrap_or_else(|| usize::max_value());
-=======
-            let connected_peer_count = network.connected_peers();
->>>>>>> 0c96c515
 
             let head_info = beacon_chain.head_info()
                 .map_err(|e| error!(
