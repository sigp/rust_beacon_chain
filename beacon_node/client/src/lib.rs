--- conflicted
+++ resolved
@@ -59,10 +59,7 @@
             rpc_exit_signal = Some(rpc::start_server(
                 &config.rpc_conf,
                 executor,
-<<<<<<< HEAD
-=======
                 network_send,
->>>>>>> d0623dc8
                 beacon_chain.clone(),
                 &log,
             ));
