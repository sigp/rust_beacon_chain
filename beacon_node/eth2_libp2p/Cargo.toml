[package]
name = "eth2_libp2p"
version = "0.2.0"
authors = ["Sigma Prime <contact@sigmaprime.io>"]
edition = "2018"

[dependencies]
discv5 = { version = "0.1.0-alpha.13", features = ["libp2p"] }
types = { path =  "../../consensus/types" }
hashset_delay = { path = "../../common/hashset_delay" }
eth2_ssz_types = { path =  "../../consensus/ssz_types" }
serde = { version = "1.0.110", features = ["derive"] }
serde_derive = "1.0.110"
eth2_ssz = "0.1.2"
eth2_ssz_derive = "0.1.0"
slog = { version = "2.5.2", features = ["max_level_trace"] }
lighthouse_version = { path = "../../common/lighthouse_version" }
tokio = { version = "0.2.22", features = ["time", "macros"] }
futures = "0.3.5"
error-chain = "0.12.2"
dirs = "2.0.2"
fnv = "1.0.7"
unsigned-varint = { git = "https://github.com/sigp/unsigned-varint", branch = "latest-codecs", features = ["codec"] }
lazy_static = "1.4.0"
lighthouse_metrics = { path = "../../common/lighthouse_metrics" }
smallvec = "1.4.1"
lru = "0.5.1"
parking_lot = "0.11.0"
sha2 = "0.9.1"
base64 = "0.12.1"
snap = "1.0.0"
void = "1.0.2"
hex = "0.4.2"
tokio-io-timeout = "0.4.0"
tokio-util = { version = "0.3.1", features = ["codec", "compat"] }
tiny-keccak = "2.0.2"
task_executor = { path = "../../common/task_executor" }
rand = "0.7.3"
directory = { path = "../../common/directory" }
regex = "1.3.9"

[dependencies.libp2p]
#version = "0.23.0"
git = "https://github.com/sigp/rust-libp2p"
rev = "03f998022ce2f566a6c6e6c4206bc0ce4d45109f"
default-features = false
features = ["websocket", "identify", "mplex", "noise", "gossipsub", "dns", "tcp-tokio"]

[dev-dependencies]
<<<<<<< HEAD
tokio = { version = "0.2.21", features = ["full"] }
=======
tokio = { version = "0.2.22", features = ["full"] }
slog-stdlog = "4.0.0"
>>>>>>> cee3e648
slog-term = "2.5.0"
slog-async = "2.5.0"
tempdir = "0.3.7"
exit-future = "0.2.0"

[features]
libp2p-websocket = []<|MERGE_RESOLUTION|>--- conflicted
+++ resolved
@@ -47,12 +47,8 @@
 features = ["websocket", "identify", "mplex", "noise", "gossipsub", "dns", "tcp-tokio"]
 
 [dev-dependencies]
-<<<<<<< HEAD
-tokio = { version = "0.2.21", features = ["full"] }
-=======
 tokio = { version = "0.2.22", features = ["full"] }
 slog-stdlog = "4.0.0"
->>>>>>> cee3e648
 slog-term = "2.5.0"
 slog-async = "2.5.0"
 tempdir = "0.3.7"
