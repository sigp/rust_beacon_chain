use libp2p::gossipsub::{IdentTopic as Topic, TopicHash};
use serde_derive::{Deserialize, Serialize};
use strum::AsRefStr;
use types::SubnetId;

/// The gossipsub topic names.
// These constants form a topic name of the form /TOPIC_PREFIX/TOPIC/ENCODING_POSTFIX
// For example /eth2/beacon_block/ssz
pub const TOPIC_PREFIX: &str = "eth2";
pub const SSZ_SNAPPY_ENCODING_POSTFIX: &str = "ssz_snappy";
pub const BEACON_BLOCK_TOPIC: &str = "beacon_block";
pub const BEACON_AGGREGATE_AND_PROOF_TOPIC: &str = "beacon_aggregate_and_proof";
pub const BEACON_ATTESTATION_PREFIX: &str = "beacon_attestation_";
pub const VOLUNTARY_EXIT_TOPIC: &str = "voluntary_exit";
pub const PROPOSER_SLASHING_TOPIC: &str = "proposer_slashing";
pub const ATTESTER_SLASHING_TOPIC: &str = "attester_slashing";

pub const CORE_TOPICS: [GossipKind; 5] = [
    GossipKind::BeaconBlock,
    GossipKind::BeaconAggregateAndProof,
    GossipKind::VoluntaryExit,
    GossipKind::ProposerSlashing,
    GossipKind::AttesterSlashing,
];

/// A gossipsub topic which encapsulates the type of messages that should be sent and received over
/// the pubsub protocol and the way the messages should be encoded.
#[derive(Clone, Debug, Serialize, Deserialize, PartialEq, Eq, Hash)]
pub struct GossipTopic {
    /// The encoding of the topic.
    encoding: GossipEncoding,
    /// The fork digest of the topic,
    fork_digest: [u8; 4],
    /// The kind of topic.
    kind: GossipKind,
}

/// Enum that brings these topics into the rust type system.
// NOTE: There is intentionally no unknown type here. We only allow known gossipsub topics.
#[derive(Clone, Debug, Serialize, Deserialize, PartialEq, Eq, Hash, AsRefStr)]
#[strum(serialize_all = "snake_case")]
pub enum GossipKind {
    /// Topic for publishing beacon blocks.
    BeaconBlock,
    /// Topic for publishing aggregate attestations and proofs.
    BeaconAggregateAndProof,
    /// Topic for publishing raw attestations on a particular subnet.
    #[strum(serialize = "beacon_attestation")]
    Attestation(SubnetId),
    /// Topic for publishing voluntary exits.
    VoluntaryExit,
    /// Topic for publishing block proposer slashings.
    ProposerSlashing,
    /// Topic for publishing attester slashings.
    AttesterSlashing,
}

impl std::fmt::Display for GossipKind {
    fn fmt(&self, f: &mut std::fmt::Formatter<'_>) -> std::fmt::Result {
        match self {
            GossipKind::Attestation(subnet_id) => write!(f, "beacon_attestation_{}", **subnet_id),
            x => f.write_str(x.as_ref()),
        }
    }
}

/// The known encoding types for gossipsub messages.
#[derive(Clone, Debug, Serialize, Deserialize, PartialEq, Eq, Hash)]
pub enum GossipEncoding {
    /// Messages are encoded with SSZSnappy.
    SSZSnappy,
}

impl Default for GossipEncoding {
    fn default() -> Self {
        GossipEncoding::SSZSnappy
    }
}

impl GossipTopic {
    pub fn new(kind: GossipKind, encoding: GossipEncoding, fork_digest: [u8; 4]) -> Self {
        GossipTopic {
            encoding,
            kind,
            fork_digest,
        }
    }

    /// Returns the encoding type for the gossipsub topic.
    pub fn encoding(&self) -> &GossipEncoding {
        &self.encoding
    }

    /// Returns a mutable reference to the fork digest of the gossipsub topic.
    pub fn digest(&mut self) -> &mut [u8; 4] {
        &mut self.fork_digest
    }

    /// Returns the kind of message expected on the gossipsub topic.
    pub fn kind(&self) -> &GossipKind {
        &self.kind
    }

    pub fn decode(topic: &str) -> Result<Self, String> {
        let topic_parts: Vec<&str> = topic.split('/').collect();
        if topic_parts.len() == 5 && topic_parts[1] == TOPIC_PREFIX {
            let digest_bytes = hex::decode(topic_parts[2])
                .map_err(|e| format!("Could not decode fork_digest hex: {}", e))?;

            if digest_bytes.len() != 4 {
                return Err(format!(
                    "Invalid gossipsub fork digest size: {}",
                    digest_bytes.len()
                ));
            }

            let mut fork_digest = [0; 4];
            fork_digest.copy_from_slice(&digest_bytes);

            let encoding = match topic_parts[4] {
                SSZ_SNAPPY_ENCODING_POSTFIX => GossipEncoding::SSZSnappy,
                _ => return Err(format!("Unknown encoding: {}", topic)),
            };
            let kind = match topic_parts[3] {
                BEACON_BLOCK_TOPIC => GossipKind::BeaconBlock,
                BEACON_AGGREGATE_AND_PROOF_TOPIC => GossipKind::BeaconAggregateAndProof,
                VOLUNTARY_EXIT_TOPIC => GossipKind::VoluntaryExit,
                PROPOSER_SLASHING_TOPIC => GossipKind::ProposerSlashing,
                ATTESTER_SLASHING_TOPIC => GossipKind::AttesterSlashing,
                topic => match committee_topic_index(topic) {
                    Some(subnet_id) => GossipKind::Attestation(subnet_id),
                    None => return Err(format!("Unknown topic: {}", topic)),
                },
            };

            return Ok(GossipTopic {
                encoding,
                kind,
                fork_digest,
            });
        }

        Err(format!("Unknown topic: {}", topic))
    }
}

impl Into<Topic> for GossipTopic {
    fn into(self) -> Topic {
        Topic::new(self)
    }
}

impl Into<String> for GossipTopic {
    fn into(self) -> String {
        let encoding = match self.encoding {
            GossipEncoding::SSZSnappy => SSZ_SNAPPY_ENCODING_POSTFIX,
        };

        let kind = match self.kind {
            GossipKind::BeaconBlock => BEACON_BLOCK_TOPIC.into(),
            GossipKind::BeaconAggregateAndProof => BEACON_AGGREGATE_AND_PROOF_TOPIC.into(),
            GossipKind::VoluntaryExit => VOLUNTARY_EXIT_TOPIC.into(),
            GossipKind::ProposerSlashing => PROPOSER_SLASHING_TOPIC.into(),
            GossipKind::AttesterSlashing => ATTESTER_SLASHING_TOPIC.into(),
            GossipKind::Attestation(index) => format!("{}{}", BEACON_ATTESTATION_PREFIX, *index,),
        };
        format!(
            "/{}/{}/{}/{}",
            TOPIC_PREFIX,
            hex::encode(self.fork_digest),
            kind,
            encoding
        )
    }
}

impl From<SubnetId> for GossipKind {
    fn from(subnet_id: SubnetId) -> Self {
        GossipKind::Attestation(subnet_id)
    }
}

// helper functions

/// Get subnet id from an attestation subnet topic hash.
pub fn subnet_id_from_topic_hash(topic_hash: &TopicHash) -> Option<SubnetId> {
    let gossip_topic = GossipTopic::decode(topic_hash.as_str()).ok()?;
    if let GossipKind::Attestation(subnet_id) = gossip_topic.kind() {
        return Some(*subnet_id);
    }
    None
}

// Determines if a string is a committee topic.
fn committee_topic_index(topic: &str) -> Option<SubnetId> {
    if topic.starts_with(BEACON_ATTESTATION_PREFIX) {
        return Some(SubnetId::new(
            u64::from_str_radix(topic.trim_start_matches(BEACON_ATTESTATION_PREFIX), 10).ok()?,
        ));
    }
    None
}

#[cfg(test)]
mod tests {
    use super::GossipKind::*;
    use super::*;

    const GOOD_FORK_DIGEST: &str = "e1925f3b";
    const BAD_PREFIX: &str = "tezos";
    const BAD_FORK_DIGEST: &str = "e1925f3b4b";
    const BAD_ENCODING: &str = "rlp";
    const BAD_KIND: &str = "blocks";

    fn topics() -> Vec<String> {
        let mut topics = Vec::new();
        let fork_digest: [u8; 4] = [1, 2, 3, 4];
        for encoding in [GossipEncoding::SSZSnappy].iter() {
            for kind in [
                BeaconBlock,
                BeaconAggregateAndProof,
                Attestation(SubnetId::new(42)),
                VoluntaryExit,
                ProposerSlashing,
                AttesterSlashing,
            ]
            .iter()
            {
                topics.push(GossipTopic::new(kind.clone(), encoding.clone(), fork_digest).into());
            }
        }
        topics
    }

    fn create_topic(prefix: &str, fork_digest: &str, kind: &str, encoding: &str) -> String {
        format!("/{}/{}/{}/{}", prefix, fork_digest, kind, encoding)
    }

    #[test]
    fn test_decode() {
        for topic in topics().iter() {
            assert!(GossipTopic::decode(topic.as_str()).is_ok());
        }
    }

    #[test]
    fn test_decode_malicious() {
        let bad_prefix_str = create_topic(
            BAD_PREFIX,
            GOOD_FORK_DIGEST,
            BEACON_BLOCK_TOPIC,
            SSZ_SNAPPY_ENCODING_POSTFIX,
        );
        assert!(GossipTopic::decode(bad_prefix_str.as_str()).is_err());

        let bad_digest_str = create_topic(
            TOPIC_PREFIX,
            BAD_FORK_DIGEST,
            BEACON_BLOCK_TOPIC,
            SSZ_SNAPPY_ENCODING_POSTFIX,
        );
        assert!(GossipTopic::decode(bad_digest_str.as_str()).is_err());

        let bad_kind_str = create_topic(
            TOPIC_PREFIX,
            GOOD_FORK_DIGEST,
            BAD_KIND,
            SSZ_SNAPPY_ENCODING_POSTFIX,
        );
        assert!(GossipTopic::decode(bad_kind_str.as_str()).is_err());

        let bad_encoding_str = create_topic(
            TOPIC_PREFIX,
            GOOD_FORK_DIGEST,
            BEACON_BLOCK_TOPIC,
            BAD_ENCODING,
        );
        assert!(GossipTopic::decode(bad_encoding_str.as_str()).is_err());

        // Extra parts
        assert!(
            GossipTopic::decode("/eth2/e1925f3b/beacon_block/ssz_snappy/yolo").is_err(),
            "should have exactly 5 parts"
        );
        // Empty string
        assert!(GossipTopic::decode("").is_err());
        // Empty parts
        assert!(GossipTopic::decode("////").is_err());
    }

    #[test]
<<<<<<< HEAD
    fn test_as_str_ref() {
        assert_eq!("beacon_block", BeaconBlock.as_ref());
        assert_eq!(
            "beacon_aggregate_and_proof",
            BeaconAggregateAndProof.as_ref()
        );
        assert_eq!(
            "beacon_attestation",
            Attestation(SubnetId::new(42)).as_ref()
        );
        assert_eq!("voluntary_exit", VoluntaryExit.as_ref());
        assert_eq!("proposer_slashing", ProposerSlashing.as_ref());
        assert_eq!("attester_slashing", AttesterSlashing.as_ref());
=======
    fn test_subnet_id_from_topic_hash() {
        let topic_hash = TopicHash::from_raw("/eth2/e1925f3b/beacon_block/ssz_snappy");
        assert!(subnet_id_from_topic_hash(&topic_hash).is_none());

        let topic_hash = TopicHash::from_raw("/eth2/e1925f3b/beacon_attestation_42/ssz_snappy");
        assert_eq!(
            subnet_id_from_topic_hash(&topic_hash),
            Some(SubnetId::new(42))
        );
>>>>>>> f998eff7
    }
}<|MERGE_RESOLUTION|>--- conflicted
+++ resolved
@@ -289,7 +289,18 @@
     }
 
     #[test]
-<<<<<<< HEAD
+    fn test_subnet_id_from_topic_hash() {
+        let topic_hash = TopicHash::from_raw("/eth2/e1925f3b/beacon_block/ssz_snappy");
+        assert!(subnet_id_from_topic_hash(&topic_hash).is_none());
+
+        let topic_hash = TopicHash::from_raw("/eth2/e1925f3b/beacon_attestation_42/ssz_snappy");
+        assert_eq!(
+            subnet_id_from_topic_hash(&topic_hash),
+            Some(SubnetId::new(42))
+        );
+    }
+
+    #[test]
     fn test_as_str_ref() {
         assert_eq!("beacon_block", BeaconBlock.as_ref());
         assert_eq!(
@@ -303,16 +314,5 @@
         assert_eq!("voluntary_exit", VoluntaryExit.as_ref());
         assert_eq!("proposer_slashing", ProposerSlashing.as_ref());
         assert_eq!("attester_slashing", AttesterSlashing.as_ref());
-=======
-    fn test_subnet_id_from_topic_hash() {
-        let topic_hash = TopicHash::from_raw("/eth2/e1925f3b/beacon_block/ssz_snappy");
-        assert!(subnet_id_from_topic_hash(&topic_hash).is_none());
-
-        let topic_hash = TopicHash::from_raw("/eth2/e1925f3b/beacon_attestation_42/ssz_snappy");
-        assert_eq!(
-            subnet_id_from_topic_hash(&topic_hash),
-            Some(SubnetId::new(42))
-        );
->>>>>>> f998eff7
     }
 }