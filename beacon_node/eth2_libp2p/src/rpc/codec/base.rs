--- conflicted
+++ resolved
@@ -186,11 +186,7 @@
     type Spec = types::MainnetEthSpec;
 
     fn fork_context() -> ForkContext {
-<<<<<<< HEAD
-        ForkContext::new(Hash256::zero(), &Spec::default_spec())
-=======
         ForkContext::new(types::Slot::new(0), Hash256::zero(), &Spec::default_spec())
->>>>>>> ad3263bf
     }
 
     #[test]
