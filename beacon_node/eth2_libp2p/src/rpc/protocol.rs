--- conflicted
+++ resolved
@@ -32,10 +32,6 @@
 lazy_static! {
     // Note: Hardcoding the `EthSpec` type for `SignedBeaconBlock` as min/max values is
     // same across different `EthSpec` implementations.
-<<<<<<< HEAD
-    pub static ref SIGNED_BEACON_BLOCK_MIN: usize = SignedBeaconBlock::<MainnetEthSpec>::from_block(
-        BeaconBlock::empty(&MainnetEthSpec::default_spec()),
-=======
     pub static ref SIGNED_BEACON_BLOCK_BASE_MIN: usize = SignedBeaconBlock::<MainnetEthSpec>::from_block(
         BeaconBlock::Base(BeaconBlockBase::<MainnetEthSpec>::empty(&MainnetEthSpec::default_spec())),
         Signature::empty(),
@@ -44,7 +40,6 @@
     .len();
     pub static ref SIGNED_BEACON_BLOCK_BASE_MAX: usize = SignedBeaconBlock::<MainnetEthSpec>::from_block(
         BeaconBlock::Base(BeaconBlockBase::full(&MainnetEthSpec::default_spec())),
->>>>>>> d2515398
         Signature::empty(),
     )
     .as_ssz_bytes()
