--- conflicted
+++ resolved
@@ -44,15 +44,12 @@
     pub min_ttl: Option<Instant>,
     /// Is the peer a trusted peer.
     pub is_trusted: bool,
-<<<<<<< HEAD
+    /// Direction of the first connection of the last (or current) connected session with this peer.
+    /// None if this peer was never connected.
+    pub connection_direction: Option<ConnectionDirection>,
     /// The enr of the peer, if known.
     #[serde(skip)]
     pub enr: Option<Enr>,
-=======
-    /// Direction of the first connection of the last (or current) connected session with this peer.
-    /// None if this peer was never connected.
-    pub connection_direction: Option<ConnectionDirection>,
->>>>>>> 22ef688c
 }
 
 impl<TSpec: EthSpec> Default for PeerInfo<TSpec> {
@@ -68,11 +65,8 @@
             meta_data: None,
             min_ttl: None,
             is_trusted: false,
-<<<<<<< HEAD
+            connection_direction: None,
             enr: None,
-=======
-            connection_direction: None,
->>>>>>> 22ef688c
         }
     }
 }
