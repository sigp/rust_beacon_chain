use super::client::Client;
use super::score::{PeerAction, Score, ScoreState};
use super::PeerSyncStatus;
use crate::rpc::MetaData;
use crate::Multiaddr;
use discv5::Enr;
use serde::{
    ser::{SerializeStruct, Serializer},
    Serialize,
};
use std::collections::HashSet;
use std::net::IpAddr;
use std::time::Instant;
use types::{EthSpec, SubnetId};
use PeerConnectionStatus::*;

/// Information about a given connected peer.
#[derive(Clone, Debug, Serialize)]
#[serde(bound = "T: EthSpec")]
pub struct PeerInfo<T: EthSpec> {
    /// The connection status of the peer
    _status: PeerStatus,
    /// The peers reputation
    score: Score,
    /// Client managing this peer
    pub client: Client,
    /// Connection status of this peer
    pub connection_status: PeerConnectionStatus,
    /// The known listening addresses of this peer. This is given by identify and can be arbitrary
    /// (including local IPs).
    pub listening_addresses: Vec<Multiaddr>,
    /// This is addresses we have physically seen and this is what we use for banning/un-banning
    /// peers.
    pub seen_addresses: HashSet<IpAddr>,
    /// The current syncing state of the peer. The state may be determined after it's initial
    /// connection.
    pub sync_status: PeerSyncStatus,
    /// The ENR subnet bitfield of the peer. This may be determined after it's initial
    /// connection.
    pub meta_data: Option<MetaData<T>>,
    /// The time we would like to retain this peer. After this time, the peer is no longer
    /// necessary.
    #[serde(skip)]
    pub min_ttl: Option<Instant>,
    /// Is the peer a trusted peer.
    pub is_trusted: bool,
    /// Direction of the first connection of the last (or current) connected session with this peer.
    /// None if this peer was never connected.
    pub connection_direction: Option<ConnectionDirection>,
<<<<<<< HEAD
    /// The enr of the peer, if known.
    #[serde(skip)]
    pub enr: Option<Enr>,
=======
>>>>>>> 6ba997b8
}

impl<TSpec: EthSpec> Default for PeerInfo<TSpec> {
    fn default() -> PeerInfo<TSpec> {
        PeerInfo {
            _status: Default::default(),
            score: Score::default(),
            client: Client::default(),
            connection_status: Default::default(),
            listening_addresses: Vec::new(),
            seen_addresses: HashSet::new(),
            sync_status: PeerSyncStatus::Unknown,
            meta_data: None,
            min_ttl: None,
            is_trusted: false,
            connection_direction: None,
<<<<<<< HEAD
            enr: None,
=======
>>>>>>> 6ba997b8
        }
    }
}

impl<T: EthSpec> PeerInfo<T> {
    /// Return a PeerInfo struct for a trusted peer.
    pub fn trusted_peer_info() -> Self {
        PeerInfo {
            score: Score::max_score(),
            is_trusted: true,
            ..Default::default()
        }
    }

    /// Returns if the peer is subscribed to a given `SubnetId`
    pub fn on_subnet(&self, subnet_id: SubnetId) -> bool {
        if let Some(meta_data) = &self.meta_data {
            return meta_data
                .attnets
                .get(*subnet_id as usize)
                .unwrap_or_else(|_| false);
        }
        false
    }

    /// Reports if this peer has some future validator duty in which case it is valuable to keep it.
    pub fn has_future_duty(&self) -> bool {
        self.min_ttl.map_or(false, |i| i >= Instant::now())
    }

    /// Returns score of the peer.
    pub fn score(&self) -> Score {
        self.score
    }

    /// Returns the state of the peer based on the score.
    pub(crate) fn score_state(&self) -> ScoreState {
        self.score.state()
    }

    /// Applies decay rates to a non-trusted peer's score.
    pub fn score_update(&mut self) {
        if !self.is_trusted {
            self.score.update()
        }
    }

    /// Apply peer action to a non-trusted peer's score.
    pub fn apply_peer_action_to_score(&mut self, peer_action: PeerAction) {
        if !self.is_trusted {
            self.score.apply_peer_action(peer_action)
        }
    }

    /// Modifies the status to Connected and increases the number of ingoing
    /// connections by one
    pub(crate) fn connect_ingoing(&mut self) {
        match &mut self.connection_status {
            Connected { n_in, .. } => *n_in += 1,
            Disconnected { .. } | Banned { .. } | Dialing { .. } | Unknown => {
                self.connection_status = Connected { n_in: 1, n_out: 0 };
                self.connection_direction = Some(ConnectionDirection::Incoming);
            }
        }
    }

    /// Modifies the status to Connected and increases the number of outgoing
    /// connections by one
    pub(crate) fn connect_outgoing(&mut self) {
        match &mut self.connection_status {
            Connected { n_out, .. } => *n_out += 1,
            Disconnected { .. } | Banned { .. } | Dialing { .. } | Unknown => {
                self.connection_status = Connected { n_in: 0, n_out: 1 };
                self.connection_direction = Some(ConnectionDirection::Outgoing);
            }
        }
    }

    #[cfg(test)]
    /// Add an f64 to a non-trusted peer's score abiding by the limits.
    pub fn add_to_score(&mut self, score: f64) {
        if !self.is_trusted {
            self.score.add(score)
        }
    }
}

#[derive(Clone, Debug, Serialize)]
/// The current health status of the peer.
pub enum PeerStatus {
    /// The peer is healthy.
    Healthy,
    /// The peer is clogged. It has not been responding to requests on time.
    _Clogged,
}

impl Default for PeerStatus {
    fn default() -> Self {
        PeerStatus::Healthy
    }
}

/// Connection Direction of connection.
#[derive(Debug, Clone, Serialize)]
pub enum ConnectionDirection {
    Incoming,
    Outgoing,
}

/// Connection Status of the peer.
#[derive(Debug, Clone)]
pub enum PeerConnectionStatus {
    /// The peer is connected.
    Connected {
        /// number of ingoing connections.
        n_in: u8,
        /// number of outgoing connections.
        n_out: u8,
    },
    /// The peer has disconnected.
    Disconnected {
        /// last time the peer was connected or discovered.
        since: Instant,
    },
    /// The peer has been banned and is disconnected.
    Banned {
        /// moment when the peer was banned.
        since: Instant,
        /// ip addresses this peer had a the moment of the ban
        ip_addresses: Vec<IpAddr>,
    },
    /// We are currently dialing this peer.
    Dialing {
        /// time since we last communicated with the peer.
        since: Instant,
    },
    /// The connection status has not been specified.
    Unknown,
}

/// Serialization for http requests.
impl Serialize for PeerConnectionStatus {
    fn serialize<S: Serializer>(&self, serializer: S) -> Result<S::Ok, S::Error> {
        let mut s = serializer.serialize_struct("connection_status", 5)?;
        match self {
            Connected { n_in, n_out, .. } => {
                s.serialize_field("status", "connected")?;
                s.serialize_field("connections_in", n_in)?;
                s.serialize_field("connections_out", n_out)?;
                s.serialize_field("last_seen", &0)?;
                s.serialize_field("banned_ips", &Vec::<IpAddr>::new())?;
                s.end()
            }
            Disconnected { since } => {
                s.serialize_field("status", "disconnected")?;
                s.serialize_field("connections_in", &0)?;
                s.serialize_field("connections_out", &0)?;
                s.serialize_field("last_seen", &since.elapsed().as_secs())?;
                s.serialize_field("banned_ips", &Vec::<IpAddr>::new())?;
                s.end()
            }
            Banned {
                since,
                ip_addresses,
            } => {
                s.serialize_field("status", "banned")?;
                s.serialize_field("connections_in", &0)?;
                s.serialize_field("connections_out", &0)?;
                s.serialize_field("last_seen", &since.elapsed().as_secs())?;
                s.serialize_field("banned_ips", &ip_addresses)?;
                s.end()
            }
            Dialing { since } => {
                s.serialize_field("status", "dialing")?;
                s.serialize_field("connections_in", &0)?;
                s.serialize_field("connections_out", &0)?;
                s.serialize_field("last_seen", &since.elapsed().as_secs())?;
                s.serialize_field("banned_ips", &Vec::<IpAddr>::new())?;
                s.end()
            }
            Unknown => {
                s.serialize_field("status", "unknown")?;
                s.serialize_field("connections_in", &0)?;
                s.serialize_field("connections_out", &0)?;
                s.serialize_field("last_seen", &0)?;
                s.serialize_field("banned_ips", &Vec::<IpAddr>::new())?;
                s.end()
            }
        }
    }
}

impl Default for PeerConnectionStatus {
    fn default() -> Self {
        PeerConnectionStatus::Unknown
    }
}

impl PeerConnectionStatus {
    /// Checks if the status is connected.
    pub fn is_connected(&self) -> bool {
        matches!(self, PeerConnectionStatus::Connected { .. })
    }

    /// Checks if the status is connected.
    pub fn is_dialing(&self) -> bool {
        matches!(self, PeerConnectionStatus::Dialing { .. })
    }

    /// The peer is either connected or in the process of being dialed.
    pub fn is_connected_or_dialing(&self) -> bool {
        self.is_connected() || self.is_dialing()
    }

    /// Checks if the status is banned.
    pub fn is_banned(&self) -> bool {
        matches!(self, PeerConnectionStatus::Banned { .. })
    }

    /// Checks if the status is disconnected.
    pub fn is_disconnected(&self) -> bool {
<<<<<<< HEAD
        match self {
            Disconnected { .. } => true,
            _ => false,
        }
=======
        matches!(self, Disconnected { .. })
>>>>>>> 6ba997b8
    }

    /// Modifies the status to Disconnected and sets the last seen instant to now
    pub fn disconnect(&mut self) {
        *self = Disconnected {
            since: Instant::now(),
        };
    }

    /// Modifies the status to Banned
    pub fn ban(&mut self, ip_addresses: Vec<IpAddr>) {
        *self = Banned {
            since: Instant::now(),
            ip_addresses,
        };
    }

    /// The score system has unbanned the peer. Update the connection status
    pub fn unban(&mut self) {
        if let PeerConnectionStatus::Banned { since, .. } = self {
            *self = PeerConnectionStatus::Disconnected { since: *since }
        }
    }

    pub fn connections(&self) -> (u8, u8) {
        match self {
            Connected { n_in, n_out, .. } => (*n_in, *n_out),
            _ => (0, 0),
        }
    }
}<|MERGE_RESOLUTION|>--- conflicted
+++ resolved
@@ -47,12 +47,9 @@
     /// Direction of the first connection of the last (or current) connected session with this peer.
     /// None if this peer was never connected.
     pub connection_direction: Option<ConnectionDirection>,
-<<<<<<< HEAD
     /// The enr of the peer, if known.
     #[serde(skip)]
     pub enr: Option<Enr>,
-=======
->>>>>>> 6ba997b8
 }
 
 impl<TSpec: EthSpec> Default for PeerInfo<TSpec> {
@@ -69,10 +66,7 @@
             min_ttl: None,
             is_trusted: false,
             connection_direction: None,
-<<<<<<< HEAD
             enr: None,
-=======
->>>>>>> 6ba997b8
         }
     }
 }
@@ -218,7 +212,7 @@
     fn serialize<S: Serializer>(&self, serializer: S) -> Result<S::Ok, S::Error> {
         let mut s = serializer.serialize_struct("connection_status", 5)?;
         match self {
-            Connected { n_in, n_out, .. } => {
+            Connected { n_in, n_out} => {
                 s.serialize_field("status", "connected")?;
                 s.serialize_field("connections_in", n_in)?;
                 s.serialize_field("connections_out", n_out)?;
@@ -294,14 +288,7 @@
 
     /// Checks if the status is disconnected.
     pub fn is_disconnected(&self) -> bool {
-<<<<<<< HEAD
-        match self {
-            Disconnected { .. } => true,
-            _ => false,
-        }
-=======
         matches!(self, Disconnected { .. })
->>>>>>> 6ba997b8
     }
 
     /// Modifies the status to Disconnected and sets the last seen instant to now
@@ -328,7 +315,7 @@
 
     pub fn connections(&self) -> (u8, u8) {
         match self {
-            Connected { n_in, n_out, .. } => (*n_in, *n_out),
+            Connected { n_in, n_out } => (*n_in, *n_out),
             _ => (0, 0),
         }
     }
