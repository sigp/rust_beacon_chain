--- conflicted
+++ resolved
@@ -235,7 +235,7 @@
             .iter()
             .filter(|(_, info)| {
                 if info.sync_status.is_advanced() {
-                    return info.connection_status.is_connected();
+                    return info.is_connected();
                 }
                 false
             })
@@ -800,18 +800,11 @@
             pdb.banned_peers().count()
         );
 
-<<<<<<< HEAD
-        pdb.connect_ingoing(&random_peer, "/ip4/0.0.0.0".parse().unwrap());
+        pdb.connect_ingoing(&random_peer, "/ip4/0.0.0.0".parse().unwrap(), None);
         pdb.notify_disconnect(&random_peer1);
         pdb.disconnect_and_ban(&random_peer2);
         pdb.notify_disconnect(&random_peer2);
-        pdb.connect_ingoing(&random_peer3, "/ip4/0.0.0.0".parse().unwrap());
-=======
-        pdb.connect_ingoing(&random_peer, "/ip4/0.0.0.0".parse().unwrap(), None);
-        pdb.disconnect(&random_peer1);
-        pdb.ban(&random_peer2);
         pdb.connect_ingoing(&random_peer3, "/ip4/0.0.0.0".parse().unwrap(), None);
->>>>>>> 7f73dcce
         assert_eq!(pdb.disconnected_peers, pdb.disconnected_peers().count());
         assert_eq!(
             pdb.banned_peers_count.banned_peers(),
@@ -839,21 +832,13 @@
             pdb.banned_peers().count()
         );
 
-<<<<<<< HEAD
         pdb.disconnect_and_ban(&random_peer3);
         pdb.notify_disconnect(&random_peer3);
-        pdb.connect_ingoing(&random_peer1, "/ip4/0.0.0.0".parse().unwrap());
+        pdb.connect_ingoing(&random_peer1, "/ip4/0.0.0.0".parse().unwrap(), None);
         pdb.notify_disconnect(&random_peer2);
         pdb.disconnect_and_ban(&random_peer3);
         pdb.notify_disconnect(&random_peer3);
-        pdb.connect_ingoing(&random_peer, "/ip4/0.0.0.0".parse().unwrap());
-=======
-        pdb.ban(&random_peer3);
-        pdb.connect_ingoing(&random_peer1, "/ip4/0.0.0.0".parse().unwrap(), None);
-        pdb.disconnect(&random_peer2);
-        pdb.ban(&random_peer3);
         pdb.connect_ingoing(&random_peer, "/ip4/0.0.0.0".parse().unwrap(), None);
->>>>>>> 7f73dcce
         assert_eq!(pdb.disconnected_peers, pdb.disconnected_peers().count());
         assert_eq!(
             pdb.banned_peers_count.banned_peers(),
@@ -997,7 +982,7 @@
 
         // add ip2 to all peers and ban them.
         for p in &peers {
-            pdb.connect_ingoing(&p, ip2.into());
+            pdb.connect_ingoing(&p, ip2.into(), None);
             pdb.disconnect_and_ban(p);
             pdb.notify_disconnect(p);
         }
