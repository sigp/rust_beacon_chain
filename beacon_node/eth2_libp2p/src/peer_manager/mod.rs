//! Implementation of a Lighthouse's peer management system.

pub use self::peerdb::*;
use crate::discovery::{Discovery, DiscoveryEvent};
use crate::rpc::{GoodbyeReason, MetaData, Protocol, RPCError, RPCResponseErrorCode};
use crate::{error, metrics};
use crate::{EnrExt, NetworkConfig, NetworkGlobals, PeerId};
use futures::prelude::*;
use futures::Stream;
use hashset_delay::HashSetDelay;
use libp2p::core::multiaddr::Protocol as MProtocol;
use libp2p::identify::IdentifyInfo;
use slog::{crit, debug, error, warn};
use smallvec::SmallVec;
use std::{
    net::SocketAddr,
    pin::Pin,
    sync::Arc,
    task::{Context, Poll},
    time::{Duration, Instant},
};
use types::{EthSpec, SubnetId};

pub use libp2p::core::{identity::Keypair, Multiaddr};

pub mod client;
mod peer_info;
mod peer_sync_status;
mod peerdb;
pub(crate) mod score;

pub use peer_info::{PeerConnectionStatus::*, PeerInfo};
pub use peer_sync_status::{PeerSyncStatus, SyncInfo};
use score::{PeerAction, ScoreState};
use std::collections::HashMap;
/// The time in seconds between re-status's peers.
const STATUS_INTERVAL: u64 = 300;
/// The time in seconds between PING events. We do not send a ping if the other peer as PING'd us within
/// this time frame (Seconds)
const PING_INTERVAL: u64 = 30;

/// The heartbeat performs regular updates such as updating reputations and performing discovery
/// requests. This defines the interval in seconds.
const HEARTBEAT_INTERVAL: u64 = 30;

/// A fraction of `PeerManager::target_peers` that we allow to connect to us in excess of
/// `PeerManager::target_peers`. For clarity, if `PeerManager::target_peers` is 50 and
/// PEER_EXCESS_FACTOR = 0.1 we allow 10% more nodes, i.e 55.
const PEER_EXCESS_FACTOR: f32 = 0.1;

/// The main struct that handles peer's reputation and connection status.
pub struct PeerManager<TSpec: EthSpec> {
    /// Storage of network globals to access the `PeerDB`.
    network_globals: Arc<NetworkGlobals<TSpec>>,
    /// A queue of events that the `PeerManager` is waiting to produce.
    events: SmallVec<[PeerManagerEvent; 16]>,
    /// A collection of peers awaiting to be Ping'd.
    ping_peers: HashSetDelay<PeerId>,
    /// A collection of peers awaiting to be Status'd.
    status_peers: HashSetDelay<PeerId>,
    /// The target number of peers we would like to connect to.
    target_peers: usize,
    /// The maximum number of peers we allow (exceptions for subnet peers)
    max_peers: usize,
    /// The discovery service.
    discovery: Discovery<TSpec>,
    /// The heartbeat interval to perform routine maintenance.
    heartbeat: tokio::time::Interval,
    /// The logger associated with the `PeerManager`.
    log: slog::Logger,
}

/// The events that the `PeerManager` outputs (requests).
pub enum PeerManagerEvent {
    /// Dial a PeerId.
    Dial(PeerId),
    /// Inform libp2p that our external socket addr has been updated.
    SocketUpdated(Multiaddr),
    /// Sends a STATUS to a peer.
    Status(PeerId),
    /// Sends a PING to a peer.
    Ping(PeerId),
    /// Request METADATA from a peer.
    MetaData(PeerId),
    /// The peer should be disconnected.
    DisconnectPeer(PeerId, GoodbyeReason),
}

impl<TSpec: EthSpec> PeerManager<TSpec> {
    // NOTE: Must be run inside a tokio executor.
    pub fn new(
        local_key: &Keypair,
        config: &NetworkConfig,
        network_globals: Arc<NetworkGlobals<TSpec>>,
        log: &slog::Logger,
    ) -> error::Result<Self> {
        // start the discovery service
        let mut discovery = Discovery::new(local_key, config, network_globals.clone(), log)?;

        // start searching for peers
        discovery.discover_peers();

        let heartbeat = tokio::time::interval(tokio::time::Duration::from_secs(HEARTBEAT_INTERVAL));

        Ok(PeerManager {
            network_globals,
            events: SmallVec::new(),
            ping_peers: HashSetDelay::new(Duration::from_secs(PING_INTERVAL)),
            status_peers: HashSetDelay::new(Duration::from_secs(STATUS_INTERVAL)),
            target_peers: config.target_peers,
            max_peers: (config.target_peers as f32 * (1.0 + PEER_EXCESS_FACTOR)).ceil() as usize,
            discovery,
            heartbeat,
            log: log.clone(),
        })
    }

    /* Public accessible functions */

    /// Attempts to connect to a peer.
    ///
    /// Returns true if the peer was accepted into the database.
    pub fn dial_peer(&mut self, peer_id: &PeerId) -> bool {
        self.events.push(PeerManagerEvent::Dial(peer_id.clone()));
        self.connect_peer(peer_id, ConnectingType::Dialing)
    }

    /// The application layer wants to disconnect from a peer for a particular reason.
    ///
    /// All instant disconnections are fatal and we ban the associated peer.
    ///
    /// This will send a goodbye and disconnect the peer if it is connected or dialing.
    pub fn goodbye_peer(&mut self, peer_id: &PeerId, reason: GoodbyeReason) {
        // get the peer info
        if let Some(info) = self.network_globals.peers.write().peer_info_mut(peer_id) {
            debug!(self.log, "Sending goodbye to peer"; "peer_id" => peer_id.to_string(), "reason" => reason.to_string(), "score" => info.score.to_string());
            // Goodbye's are fatal
            info.score.apply_peer_action(PeerAction::Fatal);
            if info.connection_status.is_connected_or_dialing() {
                self.events
                    .push(PeerManagerEvent::DisconnectPeer(peer_id.clone(), reason));
            }
        }
    }

    /// Reports a peer for some action.
    ///
    /// If the peer doesn't exist, log a warning and insert defaults.
    pub fn report_peer(&mut self, peer_id: &PeerId, action: PeerAction) {
        // TODO: Remove duplicate code  - This is duplicated in the update_peer_scores()
        // function.

        // Variables to update the PeerDb if required.
        let mut ban_peer = None;
        let mut unban_peer = None;

        if let Some(info) = self.network_globals.peers.write().peer_info_mut(peer_id) {
            let previous_state = info.score.state();
            info.score.apply_peer_action(action);
            if previous_state != info.score.state() {
                match info.score.state() {
                    ScoreState::Ban => {
                        debug!(self.log, "Peer has been banned"; "peer_id" => peer_id.to_string(), "score" => info.score.to_string());
                        ban_peer = Some(peer_id.clone());
                        if info.connection_status.is_connected_or_dialing() {
                            self.events.push(PeerManagerEvent::DisconnectPeer(
                                peer_id.clone(),
                                GoodbyeReason::BadScore,
                            ));
                        }
                    }
                    ScoreState::Disconnect => {
                        debug!(self.log, "Peer transitioned to disconnect state"; "peer_id" => peer_id.to_string(), "score" => info.score.to_string(), "past_state" => previous_state.to_string());
                        // disconnect the peer if it's currently connected or dialing
                        unban_peer = Some(peer_id.clone());
                        if info.connection_status.is_connected_or_dialing() {
                            self.events.push(PeerManagerEvent::DisconnectPeer(
                                peer_id.clone(),
                                GoodbyeReason::BadScore,
                            ));
                        }
                        // TODO: Update the peer manager to inform that the peer is disconnecting.
                    }
                    ScoreState::Healthy => {
                        debug!(self.log, "Peer transitioned to healthy state"; "peer_id" => peer_id.to_string(), "score" => info.score.to_string(), "past_state" => previous_state.to_string());
                        // unban the peer if it was previously banned.
                        unban_peer = Some(peer_id.clone());
                    }
                }
            } else {
                debug!(self.log, "Peer score adjusted"; "peer_id" => peer_id.to_string(), "score" => info.score.to_string());
            }
        }

        // Update the PeerDB state.
        if let Some(peer_id) = ban_peer.take() {
            self.network_globals.peers.write().ban(&peer_id);
        } else if let Some(peer_id) = unban_peer.take() {
            self.network_globals.peers.write().unban(&peer_id);
        }
    }

    /* Discovery Requests */

    /// Provides a reference to the underlying discovery service.
    pub fn discovery(&self) -> &Discovery<TSpec> {
        &self.discovery
    }

    /// Provides a mutable reference to the underlying discovery service.
    pub fn discovery_mut(&mut self) -> &mut Discovery<TSpec> {
        &mut self.discovery
    }

    /// A request to find peers on a given subnet.
    pub fn discover_subnet_peers(&mut self, subnet_id: SubnetId, min_ttl: Option<Instant>) {
        // Extend the time to maintain peers if required.
        if let Some(min_ttl) = min_ttl {
            self.network_globals
                .peers
                .write()
                .extend_peers_on_subnet(subnet_id, min_ttl);
        }

        // request the subnet query from discovery
        self.discovery.discover_subnet_peers(subnet_id, min_ttl);
    }

    /// A STATUS message has been received from a peer. This resets the status timer.
    pub fn peer_statusd(&mut self, peer_id: &PeerId) {
        self.status_peers.insert(peer_id.clone());
    }

    /* Notifications from the Swarm */

    /// Updates the state of the peer as disconnected.
    ///
    /// This is also called when dialing a peer fails.
    pub fn notify_disconnect(&mut self, peer_id: &PeerId) {
        self.network_globals.peers.write().disconnect(peer_id);

        // remove the ping and status timer for the peer
        self.ping_peers.remove(peer_id);
        self.status_peers.remove(peer_id);
        metrics::inc_counter(&metrics::PEER_DISCONNECT_EVENT_COUNT);
        metrics::set_gauge(
            &metrics::PEERS_CONNECTED,
            self.network_globals.connected_peers() as i64,
        );
    }

    /// A dial attempt has failed.
    ///
    /// NOTE: It can be the case that we are dialing a peer and during the dialing process the peer
    /// connects and the dial attempt later fails. To handle this, we only update the peer_db if
    /// the peer is not already connected.
    pub fn notify_dial_failure(&mut self, peer_id: &PeerId) {
        if !self.network_globals.peers.read().is_connected(peer_id) {
            self.notify_disconnect(peer_id);
        }
    }

    /// Sets a peer as connected as long as their reputation allows it
    /// Informs if the peer was accepted
    pub fn connect_ingoing(&mut self, peer_id: &PeerId) -> bool {
        self.connect_peer(peer_id, ConnectingType::IngoingConnected)
    }

    /// Sets a peer as connected as long as their reputation allows it
    /// Informs if the peer was accepted
    pub fn connect_outgoing(&mut self, peer_id: &PeerId) -> bool {
        self.connect_peer(peer_id, ConnectingType::OutgoingConnected)
    }

    /// Updates the database informing that a peer is being disconnected.
    pub fn _disconnecting_peer(&mut self, _peer_id: &PeerId) -> bool {
        // TODO: implement
        true
    }

    /// Reports if a peer is banned or not.
    ///
    /// This is used to determine if we should accept incoming connections.
    pub fn is_banned(&self, peer_id: &PeerId) -> bool {
        self.network_globals.peers.read().is_banned(peer_id)
    }

    /// Reports whether the peer limit is reached in which case we stop allowing new incoming
    /// connections.
    pub fn peer_limit_reached(&self) -> bool {
        self.network_globals.connected_or_dialing_peers() >= self.max_peers
    }

    /// Updates `PeerInfo` with `identify` information.
    pub fn identify(&mut self, peer_id: &PeerId, info: &IdentifyInfo) {
        if let Some(peer_info) = self.network_globals.peers.write().peer_info_mut(peer_id) {
            peer_info.client = client::Client::from_identify_info(info);
            peer_info.listening_addresses = info.listen_addrs.clone();
        } else {
            crit!(self.log, "Received an Identify response from an unknown peer"; "peer_id" => peer_id.to_string());
        }
    }

    /// An error has occured in the RPC.
    ///
    /// This adjusts a peer's score based on the error.
    pub fn handle_rpc_error(&mut self, peer_id: &PeerId, protocol: Protocol, err: &RPCError) {
        let client = self.network_globals.client(peer_id);
        let score = self.network_globals.peers.read().score(peer_id);
        warn!(self.log, "RPC Error"; "protocol" => protocol.to_string(), "err" => err.to_string(), "client" => client.to_string(), "peer_id" => peer_id.to_string(), "score" => score.to_string());

        // Map this error to a `PeerAction` (if any)
        let peer_action = match err {
            RPCError::IncompleteStream => {
                // They closed early, this could mean poor connection
                PeerAction::MidToleranceError
            }
            RPCError::InternalError(_) | RPCError::HandlerRejected => {
                // Our fault. Do nothing
                return;
            }
            RPCError::InvalidData => {
                // Peer is not complying with the protocol. This is considered a malicious action
                PeerAction::Fatal
            }
            RPCError::IoError(_e) => {
                // this could their fault or ours, so we tolerate this
                PeerAction::HighToleranceError
            }
            RPCError::ErrorResponse(code, _) => match code {
                RPCResponseErrorCode::Unknown => PeerAction::HighToleranceError,
                RPCResponseErrorCode::ServerError => PeerAction::MidToleranceError,
                RPCResponseErrorCode::InvalidRequest => PeerAction::LowToleranceError,
            },
            RPCError::SSZDecodeError(_) => PeerAction::Fatal,
            RPCError::UnsupportedProtocol => {
                // Not supporting a protocol shouldn't be considered a malicious action, but
                // it is an action that in some cases will make the peer unfit to continue
                // communicating.
                // TODO: To avoid punishing a peer repeatedly for not supporting a protocol, this
                // information could be stored and used to prevent sending requests for the given
                // protocol to this peer. Similarly, to avoid blacklisting a peer for a protocol
                // forever, if stored this information should expire.
                match protocol {
                    Protocol::Ping => PeerAction::Fatal,
                    Protocol::BlocksByRange => return,
                    Protocol::BlocksByRoot => return,
                    Protocol::Goodbye => return,
                    Protocol::MetaData => PeerAction::LowToleranceError,
                    Protocol::Status => PeerAction::LowToleranceError,
                }
            }
            RPCError::StreamTimeout => match protocol {
                Protocol::Ping => PeerAction::LowToleranceError,
                Protocol::BlocksByRange => PeerAction::MidToleranceError,
                Protocol::BlocksByRoot => PeerAction::MidToleranceError,
                Protocol::Goodbye => return,
                Protocol::MetaData => return,
                Protocol::Status => return,
            },
            RPCError::NegotiationTimeout => PeerAction::HighToleranceError,
        };

        self.report_peer(peer_id, peer_action);
    }

    /// A ping request has been received.
    // NOTE: The behaviour responds with a PONG automatically
    // TODO: Update last seen
    pub fn ping_request(&mut self, peer_id: &PeerId, seq: u64) {
        if let Some(peer_info) = self.network_globals.peers.read().peer_info(peer_id) {
            // received a ping
            // reset the to-ping timer for this peer
            debug!(self.log, "Received a ping request"; "peer_id" => peer_id.to_string(), "seq_no" => seq);
            self.ping_peers.insert(peer_id.clone());

            // if the sequence number is unknown send an update the meta data of the peer.
            if let Some(meta_data) = &peer_info.meta_data {
                if meta_data.seq_number < seq {
                    debug!(self.log, "Requesting new metadata from peer";
                        "peer_id" => peer_id.to_string(), "known_seq_no" => meta_data.seq_number, "ping_seq_no" => seq);
                    self.events
                        .push(PeerManagerEvent::MetaData(peer_id.clone()));
                }
            } else {
                // if we don't know the meta-data, request it
                debug!(self.log, "Requesting first metadata from peer";
                    "peer_id" => peer_id.to_string());
                self.events
                    .push(PeerManagerEvent::MetaData(peer_id.clone()));
            }
        } else {
            crit!(self.log, "Received a PING from an unknown peer";
                "peer_id" => peer_id.to_string());
        }
    }

    /// A PONG has been returned from a peer.
    // TODO: Update last seen
    pub fn pong_response(&mut self, peer_id: &PeerId, seq: u64) {
        if let Some(peer_info) = self.network_globals.peers.read().peer_info(peer_id) {
            // received a pong

            // if the sequence number is unknown send update the meta data of the peer.
            if let Some(meta_data) = &peer_info.meta_data {
                if meta_data.seq_number < seq {
                    debug!(self.log, "Requesting new metadata from peer";
                        "peer_id" => peer_id.to_string(), "known_seq_no" => meta_data.seq_number, "pong_seq_no" => seq);
                    self.events
                        .push(PeerManagerEvent::MetaData(peer_id.clone()));
                }
            } else {
                // if we don't know the meta-data, request it
                debug!(self.log, "Requesting first metadata from peer";
                    "peer_id" => peer_id.to_string());
                self.events
                    .push(PeerManagerEvent::MetaData(peer_id.clone()));
            }
        } else {
            crit!(self.log, "Received a PONG from an unknown peer"; "peer_id" => peer_id.to_string());
        }
    }

    /// Received a metadata response from a peer.
    // TODO: Update last seen
    pub fn meta_data_response(&mut self, peer_id: &PeerId, meta_data: MetaData<TSpec>) {
        if let Some(peer_info) = self.network_globals.peers.write().peer_info_mut(peer_id) {
            if let Some(known_meta_data) = &peer_info.meta_data {
                if known_meta_data.seq_number < meta_data.seq_number {
                    debug!(self.log, "Updating peer's metadata";
                        "peer_id" => peer_id.to_string(), "known_seq_no" => known_meta_data.seq_number, "new_seq_no" => meta_data.seq_number);
                    peer_info.meta_data = Some(meta_data);
                } else {
                    debug!(self.log, "Received old metadata";
                        "peer_id" => peer_id.to_string(), "known_seq_no" => known_meta_data.seq_number, "new_seq_no" => meta_data.seq_number);
                }
            } else {
                // we have no meta-data for this peer, update
                debug!(self.log, "Obtained peer's metadata";
                    "peer_id" => peer_id.to_string(), "new_seq_no" => meta_data.seq_number);
                peer_info.meta_data = Some(meta_data);
            }
        } else {
            crit!(self.log, "Received METADATA from an unknown peer";
                "peer_id" => peer_id.to_string());
        }
    }

    // Handles the libp2p request to obtain multiaddrs for peer_id's in order to dial them.
    pub fn addresses_of_peer(&mut self, peer_id: &PeerId) -> Vec<Multiaddr> {
        if let Some(enr) = self.discovery.enr_of_peer(peer_id) {
            // ENR's may have multiple Multiaddrs. The multi-addr associated with the UDP
            // port is removed, which is assumed to be associated with the discv5 protocol (and
            // therefore irrelevant for other libp2p components).
            let mut out_list = enr.multiaddr();
            out_list.retain(|addr| {
                addr.iter()
                    .find(|v| match v {
                        MProtocol::Udp(_) => true,
                        _ => false,
                    })
                    .is_none()
            });

            out_list
        } else {
            // PeerId is not known
            Vec::new()
        }
    }

    /* Internal functions */

    // The underlying discovery server has updated our external IP address. We send this up to
    // notify libp2p.
    fn socket_updated(&mut self, socket: SocketAddr) {
        // Build a multiaddr to report to libp2p
        let mut multiaddr = Multiaddr::from(socket.ip());
        // NOTE: This doesn't actually track the external TCP port. More sophisticated NAT handling
        // should handle this.
        multiaddr.push(MProtocol::Tcp(self.network_globals.listen_port_tcp()));
        self.events.push(PeerManagerEvent::SocketUpdated(multiaddr));
    }

    /// Peers that have been returned by discovery requests are dialed here if they are suitable.
    ///
    /// NOTE: By dialing `PeerId`s and not multiaddrs, libp2p requests the multiaddr associated
    /// with a new `PeerId` which involves a discovery routing table lookup. We could dial the
    /// multiaddr here, however this could relate to duplicate PeerId's etc. If the lookup
    /// proves resource constraining, we should switch to multiaddr dialling here.
    fn peers_discovered(&mut self, results: HashMap<PeerId, Option<Instant>>) {
        let mut to_dial_peers = Vec::new();

<<<<<<< HEAD
        for (peer_id, min_ttl) in results {
            // if we need more peers, attempt a connection
            if self.network_globals.connected_or_dialing_peers() < self.target_peers
=======
        let connected_or_dialing = self.network_globals.connected_or_dialing_peers();
        for enr in peers {
            let peer_id = enr.peer_id();

            // we attempt a connection if this peer is a subnet peer or if the max peer count
            // is not yet filled (including dialling peers)
            if (min_ttl.is_some() || connected_or_dialing + to_dial_peers.len() < self.max_peers)
>>>>>>> 23a8f31f
                && !self
                    .network_globals
                    .peers
                    .read()
                    .is_connected_or_dialing(&peer_id)
                && !self.network_globals.peers.read().is_banned(&peer_id)
            {
                // TODO: Update output
                // This should be updated with the peer dialing. In fact created once the peer is
                // dialed
                if let Some(min_ttl) = min_ttl {
                    self.network_globals
                        .peers
                        .write()
                        .update_min_ttl(&peer_id, min_ttl);
                }
                to_dial_peers.push(peer_id);
            }
        }
        for peer_id in to_dial_peers {
            debug!(self.log, "Dialing discovered peer"; "peer_id"=> peer_id.to_string());
            self.dial_peer(&peer_id);
        }
    }

    /// Registers a peer as connected. The `ingoing` parameter determines if the peer is being
    /// dialed or connecting to us.
    ///
    /// This is called by `connect_ingoing` and `connect_outgoing`.
    ///
    /// This informs if the peer was accepted in to the db or not.
    fn connect_peer(&mut self, peer_id: &PeerId, connection: ConnectingType) -> bool {
        // TODO: remove after timed updates
        //self.update_reputations();

        {
            let mut peerdb = self.network_globals.peers.write();
            if peerdb.connection_status(peer_id).map(|c| c.is_banned()) == Some(true) {
                // don't connect if the peer is banned
                slog::crit!(self.log, "Connection has been allowed to a banned peer"; "peer_id" => peer_id.to_string());
            }

            match connection {
                ConnectingType::Dialing => peerdb.dialing_peer(peer_id),
                ConnectingType::IngoingConnected => peerdb.connect_outgoing(peer_id),
                ConnectingType::OutgoingConnected => peerdb.connect_ingoing(peer_id),
            }
        }

        // start a ping and status timer for the peer
        self.ping_peers.insert(peer_id.clone());
        self.status_peers.insert(peer_id.clone());

        // increment prometheus metrics
        metrics::inc_counter(&metrics::PEER_CONNECT_EVENT_COUNT);
        metrics::set_gauge(
            &metrics::PEERS_CONNECTED,
            self.network_globals.connected_peers() as i64,
        );

        true
    }

    /// Updates the scores of known peers according to their connection
    /// status and the time that has passed.
    /// NOTE: This is experimental and will likely be adjusted
    fn update_peer_scores(&mut self) {
        /* Check how long have peers been in this state and update their reputations if needed */
        let mut pdb = self.network_globals.peers.write();

        let mut to_ban_peers = Vec::new();
        let mut to_unban_peers = Vec::new();

        for (peer_id, info) in pdb.peers_mut() {
            let previous_state = info.score.state();
            // Update scores
            info.score.update();

            /* TODO: Implement logic about connection lifetimes
            match info.connection_status {
                Connected { .. } => {
                    // Connected peers gain reputation by sending useful messages
                }
                Disconnected { since } | Banned { since } => {
                    // For disconnected peers, lower their reputation by 1 for every hour they
                    // stay disconnected. This helps us slowly forget disconnected peers.
                    // In the same way, slowly allow banned peers back again.
                    let dc_hours = now
                        .checked_duration_since(since)
                        .unwrap_or_else(|| Duration::from_secs(0))
                        .as_secs()
                        / 3600;
                    let last_dc_hours = self
                        ._last_updated
                        .checked_duration_since(since)
                        .unwrap_or_else(|| Duration::from_secs(0))
                        .as_secs()
                        / 3600;
                    if dc_hours > last_dc_hours {
                        // this should be 1 most of the time
                        let rep_dif = (dc_hours - last_dc_hours)
                            .try_into()
                            .unwrap_or(Rep::max_value());

                        info.reputation = if info.connection_status.is_banned() {
                            info.reputation.saturating_add(rep_dif)
                        } else {
                            info.reputation.saturating_sub(rep_dif)
                        };
                    }
                }
                Dialing { since } => {
                    // A peer shouldn't be dialing for more than 2 minutes
                    if since.elapsed().as_secs() > 120 {
                        warn!(self.log,"Peer has been dialing for too long"; "peer_id" => id.to_string());
                        // TODO: decide how to handle this
                    }
                }
                Unknown => {} //TODO: Handle this case
            }
            // Check if the peer gets banned or unbanned and if it should be disconnected
            if info.reputation < _MIN_REP_BEFORE_BAN && !info.connection_status.is_banned() {
                // This peer gets banned. Check if we should request disconnection
                ban_queue.push(id.clone());
            } else if info.reputation >= _MIN_REP_BEFORE_BAN && info.connection_status.is_banned() {
                // This peer gets unbanned
                unban_queue.push(id.clone());
            }
            */

            // handle score transitions
            if previous_state != info.score.state() {
                match info.score.state() {
                    ScoreState::Ban => {
                        debug!(self.log, "Peer has been banned"; "peer_id" => peer_id.to_string(), "score" => info.score.to_string());
                        to_ban_peers.push(peer_id.clone());
                        if info.connection_status.is_connected_or_dialing() {
                            self.events.push(PeerManagerEvent::DisconnectPeer(
                                peer_id.clone(),
                                GoodbyeReason::BadScore,
                            ));
                        }
                    }
                    ScoreState::Disconnect => {
                        debug!(self.log, "Peer transitioned to disconnect state"; "peer_id" => peer_id.to_string(), "score" => info.score.to_string(), "past_state" => previous_state.to_string());
                        // disconnect the peer if it's currently connected or dialing
                        to_unban_peers.push(peer_id.clone());
                        if info.connection_status.is_connected_or_dialing() {
                            self.events.push(PeerManagerEvent::DisconnectPeer(
                                peer_id.clone(),
                                GoodbyeReason::BadScore,
                            ));
                        }
                        // TODO: Update peer manager to report that it's disconnecting.
                    }
                    ScoreState::Healthy => {
                        debug!(self.log, "Peer transitioned to healthy state"; "peer_id" => peer_id.to_string(), "score" => info.score.to_string(), "past_state" => previous_state.to_string());
                        // unban the peer if it was previously banned.
                        to_unban_peers.push(peer_id.clone());
                    }
                }
            }
        }
        // process banning peers
        for peer_id in to_ban_peers {
            pdb.ban(&peer_id);
        }
        // process unbanning peers
        for peer_id in to_unban_peers {
            pdb.unban(&peer_id);
        }
    }

    /// The Peer manager's heartbeat maintains the peer count and maintains peer reputations.
    ///
    /// It will request discovery queries if the peer count has not reached the desired number of
    /// peers.
    ///
    /// NOTE: Discovery will only add a new query if one isn't already queued.
    fn heartbeat(&mut self) {
        // TODO: Provide a back-off time for discovery queries. I.e Queue many initially, then only
        // perform discoveries over a larger fixed interval. Perhaps one every 6 heartbeats
        let peer_count = self.network_globals.connected_or_dialing_peers();
        if peer_count < self.target_peers {
            // If we need more peers, queue a discovery lookup.
            debug!(self.log, "Starting a new peer discovery query"; "connected_peers" => peer_count, "target_peers" => self.target_peers);
            self.discovery.discover_peers();
        }

        // Updates peer's scores.
        self.update_peer_scores();

        let connected_peer_count = self.network_globals.connected_peers();
        if connected_peer_count > self.target_peers {
            //remove excess peers with the worst scores, but keep subnet peers
            for (peer_id, _) in self
                .network_globals
                .peers
                .read()
                .worst_connected_peers()
                .iter()
                .filter(|(_, info)| !info.has_future_duty())
                .take(connected_peer_count - self.target_peers)
                //we only need to disconnect peers with healthy scores, since the others got already
                //disconnected in update_peer_scores
                .filter(|(_, info)| info.score.state() == ScoreState::Healthy)
            {
                self.events.push(PeerManagerEvent::DisconnectPeer(
                    (*peer_id).clone(),
                    GoodbyeReason::TooManyPeers,
                ));
            }
        }
    }
}

impl<TSpec: EthSpec> Stream for PeerManager<TSpec> {
    type Item = PeerManagerEvent;

    fn poll_next(mut self: Pin<&mut Self>, cx: &mut Context<'_>) -> Poll<Option<Self::Item>> {
        // perform the heartbeat when necessary
        while let Poll::Ready(Some(_)) = self.heartbeat.poll_next_unpin(cx) {
            self.heartbeat();
        }

        // handle any discovery events
        while let Poll::Ready(event) = self.discovery.poll(cx) {
            match event {
                DiscoveryEvent::SocketUpdated(socket_addr) => self.socket_updated(socket_addr),
                DiscoveryEvent::QueryResult(results) => self.peers_discovered(results),
            }
        }

        // poll the timeouts for pings and status'
        loop {
            match self.ping_peers.poll_next_unpin(cx) {
                Poll::Ready(Some(Ok(peer_id))) => {
                    self.ping_peers.insert(peer_id.clone());
                    self.events.push(PeerManagerEvent::Ping(peer_id));
                }
                Poll::Ready(Some(Err(e))) => {
                    error!(self.log, "Failed to check for peers to ping"; "error" => e.to_string())
                }
                Poll::Ready(None) | Poll::Pending => break,
            }
        }

        // We don't want to update peers during syncing, since this may result in a new chain being
        // synced which leads to inefficient re-downloads of blocks.
        if !self.network_globals.is_syncing() {
            loop {
                match self.status_peers.poll_next_unpin(cx) {
                    Poll::Ready(Some(Ok(peer_id))) => {
                        self.status_peers.insert(peer_id.clone());
                        self.events.push(PeerManagerEvent::Status(peer_id))
                    }
                    Poll::Ready(Some(Err(e))) => {
                        error!(self.log, "Failed to check for peers to ping"; "error" => e.to_string())
                    }
                    Poll::Ready(None) | Poll::Pending => break,
                }
            }
        }

        if !self.events.is_empty() {
            return Poll::Ready(Some(self.events.remove(0)));
        } else {
            self.events.shrink_to_fit();
        }

        Poll::Pending
    }
}

enum ConnectingType {
    /// We are in the process of dialing this peer.
    Dialing,
    /// A peer has dialed us.
    IngoingConnected,
    /// We have successfully dialed a peer.
    OutgoingConnected,
}<|MERGE_RESOLUTION|>--- conflicted
+++ resolved
@@ -491,19 +491,12 @@
     fn peers_discovered(&mut self, results: HashMap<PeerId, Option<Instant>>) {
         let mut to_dial_peers = Vec::new();
 
-<<<<<<< HEAD
+        let connected_or_dialing = self.network_globals.connected_or_dialing_peers();
         for (peer_id, min_ttl) in results {
-            // if we need more peers, attempt a connection
-            if self.network_globals.connected_or_dialing_peers() < self.target_peers
-=======
-        let connected_or_dialing = self.network_globals.connected_or_dialing_peers();
-        for enr in peers {
-            let peer_id = enr.peer_id();
 
             // we attempt a connection if this peer is a subnet peer or if the max peer count
             // is not yet filled (including dialling peers)
             if (min_ttl.is_some() || connected_or_dialing + to_dial_peers.len() < self.max_peers)
->>>>>>> 23a8f31f
                 && !self
                     .network_globals
                     .peers
