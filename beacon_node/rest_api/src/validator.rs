--- conflicted
+++ resolved
@@ -1,6 +1,6 @@
 use crate::helpers::{
-    check_content_type_for_json, parse_epoch, parse_pubkey, parse_shard, parse_signature,
-    parse_slot, publish_attestation_to_network, publish_beacon_block_to_network,
+    check_content_type_for_json, parse_epoch, parse_pubkey, parse_signature,
+    publish_attestation_to_network, publish_beacon_block_to_network,
 };
 use crate::response_builder::ResponseBuilder;
 use crate::{ApiError, ApiResult, BoxFut, NetworkChannel, UrlQuery};
@@ -15,11 +15,7 @@
 use slog::{info, trace, warn, Logger};
 use std::sync::Arc;
 use types::beacon_state::EthSpec;
-<<<<<<< HEAD
-use types::{Attestation, BeaconBlock, BitList, RelativeEpoch, Shard, Slot};
-=======
-use types::{Attestation, BeaconBlock, BitList, CommitteeIndex, Epoch, RelativeEpoch, Slot};
->>>>>>> 601951ae
+use types::{Attestation, BeaconBlock, BitList, CommitteeIndex, RelativeEpoch, Slot};
 
 #[derive(Debug, Serialize, Deserialize)]
 pub struct ValidatorDuty {
@@ -33,20 +29,6 @@
     pub block_proposal_slot: Option<Slot>,
 }
 
-<<<<<<< HEAD
-=======
-impl ValidatorDuty {
-    pub fn new() -> ValidatorDuty {
-        ValidatorDuty {
-            validator_pubkey: "".to_string(),
-            attestation_slot: None,
-            attestation_committee_index: None,
-            block_proposal_slot: None,
-        }
-    }
-}
-
->>>>>>> 601951ae
 /// HTTP Handler to retrieve a the duties for a set of validators during a particular epoch
 ///
 /// The given `epoch` must be within one epoch of the current epoch.
@@ -86,12 +68,8 @@
         .slot_iter(T::EthSpec::slots_per_epoch())
         .map(|slot| {
             head_state
-<<<<<<< HEAD
-                .get_beacon_proposer_index(slot, relative_epoch, &beacon_chain.spec)
+                .get_beacon_proposer_index(slot, &beacon_chain.spec)
                 .map(|i| (i, slot))
-=======
-                .get_beacon_proposer_index(slot, &beacon_chain.spec)
->>>>>>> 601951ae
                 .map_err(|e| {
                     ApiError::ServerError(format!(
                         "Unable to get proposer index for validator: {:?}",
@@ -129,14 +107,14 @@
                     Ok(ValidatorDuty {
                         validator_pubkey,
                         attestation_slot: duties.map(|d| d.slot),
-                        attestation_shard: duties.map(|d| d.shard),
+                        attestation_committee_index: duties.map(|d| d.index),
                         block_proposal_slot,
                     })
                 } else {
                     Ok(ValidatorDuty {
                         validator_pubkey,
                         attestation_slot: None,
-                        attestation_shard: None,
+                        attestation_committee_index: None,
                         block_proposal_slot: None,
                     })
                 }
@@ -144,37 +122,6 @@
         })
         .collect::<Result<Vec<_>, ApiError>>()?;
 
-<<<<<<< HEAD
-=======
-        // Set attestation duties
-        match head_state.get_attestation_duties(val_index, relative_epoch) {
-            Ok(Some(d)) => {
-                duty.attestation_slot = Some(d.slot);
-                duty.attestation_committee_index = Some(d.index);
-            }
-            Ok(None) => {}
-            Err(e) => {
-                return Err(ApiError::ServerError(format!(
-                    "unable to read cache for attestation duties: {:?}",
-                    e
-                )))
-            }
-        };
-
-        // If the validator is to propose a block, identify the slot
-        if let Some(slot) = validator_proposers.iter().position(|&v| val_index == v) {
-            duty.block_proposal_slot = Some(Slot::new(
-                relative_epoch
-                    .into_epoch(current_epoch)
-                    .start_slot(T::EthSpec::slots_per_epoch())
-                    .as_u64()
-                    + slot as u64,
-            ));
-        }
-
-        duties.append(&mut vec![duty]);
-    }
->>>>>>> 601951ae
     ResponseBuilder::new(&req)?.body_no_ssz(&duties)
 }
 
