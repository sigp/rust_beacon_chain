use crate::helpers::{
    check_content_type_for_json, parse_pubkey, publish_attestation_to_network,
    publish_beacon_block_to_network,
};
use crate::response_builder::ResponseBuilder;
use crate::{ApiError, ApiResult, BoxFut, NetworkChannel, UrlQuery};
use beacon_chain::{
    AttestationProcessingOutcome, BeaconChain, BeaconChainTypes, BlockProcessingOutcome,
};
use bls::PublicKey;
use futures::future::Future;
use futures::stream::Stream;
use hyper::{Body, Request};
use serde::{Deserialize, Serialize};
use slog::{info, warn, Logger};
use ssz_derive::{Decode, Encode};
use std::sync::Arc;
use types::beacon_state::EthSpec;
use types::{Attestation, BeaconBlock, CommitteeIndex, Epoch, RelativeEpoch, Slot};

#[derive(PartialEq, Debug, Serialize, Deserialize, Clone)]
pub struct ValidatorDuty {
    /// The validator's BLS public key, uniquely identifying them. _48-bytes, hex encoded with 0x prefix, case insensitive._
    pub validator_pubkey: PublicKey,
    /// The slot at which the validator must attest.
    pub attestation_slot: Option<Slot>,
    /// The index of the committee within `slot` of which the validator is a member.
    pub attestation_committee_index: Option<CommitteeIndex>,
    /// The position of the validator in the committee.
    pub attestation_committee_position: Option<usize>,
    /// The slot in which a validator must propose a block, or `null` if block production is not required.
    pub block_proposal_slot: Option<Slot>,
}

#[derive(PartialEq, Debug, Serialize, Deserialize, Clone, Encode, Decode)]
pub struct BulkValidatorDutiesRequest {
    pub epoch: Epoch,
    pub pubkeys: Vec<PublicKey>,
}

/// HTTP Handler to retrieve a the duties for a set of validators during a particular epoch. This
/// method allows for collecting bulk sets of validator duties without risking exceeding the max
/// URL length with query pairs.
pub fn post_validator_duties<T: BeaconChainTypes>(
    req: Request<Body>,
    beacon_chain: Arc<BeaconChain<T>>,
) -> BoxFut {
    let response_builder = ResponseBuilder::new(&req);

    let future = req
        .into_body()
        .concat2()
        .map_err(|e| ApiError::ServerError(format!("Unable to get request body: {:?}", e)))
        .and_then(|chunks| {
            serde_json::from_slice::<BulkValidatorDutiesRequest>(&chunks).map_err(|e| {
                ApiError::BadRequest(format!(
                    "Unable to parse JSON into BulkValidatorDutiesRequest: {:?}",
                    e
                ))
            })
        })
        .and_then(|bulk_request| {
            return_validator_duties(beacon_chain, bulk_request.epoch, bulk_request.pubkeys)
        })
        .and_then(|duties| response_builder?.body_no_ssz(&duties));

    Box::new(future)
}

/// HTTP Handler to retrieve a the duties for a set of validators during a particular epoch
///
/// The given `epoch` must be within one epoch of the current epoch.
pub fn get_validator_duties<T: BeaconChainTypes>(
    req: Request<Body>,
    beacon_chain: Arc<BeaconChain<T>>,
) -> ApiResult {
    let query = UrlQuery::from_request(&req)?;

    let epoch = query.epoch()?;
    let validator_pubkeys = query
        .all_of("validator_pubkeys")?
        .iter()
        .map(|validator_pubkey_str| parse_pubkey(validator_pubkey_str))
        .collect::<Result<_, _>>()?;

    let duties = return_validator_duties(beacon_chain, epoch, validator_pubkeys)?;

    ResponseBuilder::new(&req)?.body_no_ssz(&duties)
}

fn return_validator_duties<T: BeaconChainTypes>(
    beacon_chain: Arc<BeaconChain<T>>,
    epoch: Epoch,
    validator_pubkeys: Vec<PublicKey>,
) -> Result<Vec<ValidatorDuty>, ApiError> {
<<<<<<< HEAD
    let mut state = beacon_chain
        .state_at_slot(epoch.start_slot(T::EthSpec::slots_per_epoch()))
        .map_err(|e| {
            ApiError::ServerError(format!("Unable to load state for epoch {}: {:?}", epoch, e))
        })?;

    let current_epoch = state.current_epoch();
    let relative_epoch = RelativeEpoch::from_epoch(current_epoch, epoch).map_err(|_| {
        ApiError::BadRequest(format!(
            "Epoch must be within one epoch of the current epoch",
        ))
=======
    let head_state = beacon_chain.head().beacon_state;
    let head_epoch = head_state.current_epoch();

    let relative_epoch = RelativeEpoch::from_epoch(head_epoch, epoch);
    let mut state = if relative_epoch.is_err() {
        head_state
    } else {
        match beacon_chain.state_at_slot(epoch.start_slot(T::EthSpec::slots_per_epoch())) {
            Ok(state) => state,
            Err(e) => {
                return Err(ApiError::ServerError(format!(
                    "Unable to load state for epoch {}: {:?}",
                    epoch, e
                )))
            }
        }
    };

    let relative_epoch = relative_epoch.or_else(|_| {
        RelativeEpoch::from_epoch(state.current_epoch(), epoch).map_err(|_| {
            ApiError::BadRequest(String::from(
                "Epoch must be within one epoch of the current epoch",
            ))
        })
>>>>>>> bf2eeae3
    })?;

    state
        .build_committee_cache(relative_epoch, &beacon_chain.spec)
        .map_err(|e| ApiError::ServerError(format!("Unable to build committee cache: {:?}", e)))?;
    state
        .update_pubkey_cache()
        .map_err(|e| ApiError::ServerError(format!("Unable to build pubkey cache: {:?}", e)))?;

    // Get a list of all validators for this epoch.
    //
    // Used for quickly determining the slot for a proposer.
    let validator_proposers: Vec<(usize, Slot)> = epoch
        .slot_iter(T::EthSpec::slots_per_epoch())
        .map(|slot| {
            state
                .get_beacon_proposer_index(slot, &beacon_chain.spec)
                .map(|i| (i, slot))
                .map_err(|e| {
                    ApiError::ServerError(format!(
                        "Unable to get proposer index for validator: {:?}",
                        e
                    ))
                })
        })
        .collect::<Result<Vec<_>, _>>()?;

    validator_pubkeys
        .into_iter()
        .map(|validator_pubkey| {
            if let Some(validator_index) =
                state.get_validator_index(&validator_pubkey).map_err(|e| {
                    ApiError::ServerError(format!("Unable to read pubkey cache: {:?}", e))
                })?
            {
                let duties = state
                    .get_attestation_duties(validator_index, relative_epoch)
                    .map_err(|e| {
                        ApiError::ServerError(format!(
                            "Unable to obtain attestation duties: {:?}",
                            e
                        ))
                    })?;

                let block_proposal_slot = validator_proposers
                    .iter()
                    .find(|(i, _slot)| validator_index == *i)
                    .map(|(_i, slot)| *slot);

                Ok(ValidatorDuty {
                    validator_pubkey,
                    attestation_slot: duties.map(|d| d.slot),
                    attestation_committee_index: duties.map(|d| d.index),
                    attestation_committee_position: duties.map(|d| d.committee_position),
                    block_proposal_slot,
                })
            } else {
                Ok(ValidatorDuty {
                    validator_pubkey,
                    attestation_slot: None,
                    attestation_committee_index: None,
                    attestation_committee_position: None,
                    block_proposal_slot: None,
                })
            }
        })
        .collect::<Result<Vec<_>, ApiError>>()
}

/// HTTP Handler to produce a new BeaconBlock from the current state, ready to be signed by a validator.
pub fn get_new_beacon_block<T: BeaconChainTypes>(
    req: Request<Body>,
    beacon_chain: Arc<BeaconChain<T>>,
) -> ApiResult {
    let query = UrlQuery::from_request(&req)?;

    let slot = query.slot()?;
    let randao_reveal = query.randao_reveal()?;

    let (new_block, _state) = beacon_chain
        .produce_block(randao_reveal, slot)
        .map_err(|e| {
            ApiError::ServerError(format!(
                "Beacon node is not able to produce a block: {:?}",
                e
            ))
        })?;

    ResponseBuilder::new(&req)?.body(&new_block)
}

/// HTTP Handler to publish a BeaconBlock, which has been signed by a validator.
pub fn publish_beacon_block<T: BeaconChainTypes>(
    req: Request<Body>,
    beacon_chain: Arc<BeaconChain<T>>,
    network_chan: NetworkChannel,
    log: Logger,
) -> BoxFut {
    try_future!(check_content_type_for_json(&req));
    let response_builder = ResponseBuilder::new(&req);

    let body = req.into_body();
    Box::new(body
        .concat2()
        .map_err(|e| ApiError::ServerError(format!("Unable to get request body: {:?}",e)))
        .and_then(|chunks| {
            serde_json::from_slice(&chunks).map_err(|e| ApiError::BadRequest(format!("Unable to parse JSON into BeaconBlock: {:?}",e)))
        })
        .and_then(move |block: BeaconBlock<T::EthSpec>| {
            let slot = block.slot;
            match beacon_chain.process_block(block.clone()) {
                Ok(BlockProcessingOutcome::Processed { block_root }) => {
                    // Block was processed, publish via gossipsub
                    info!(log, "Processed valid block from API, transmitting to network."; "block_slot" => slot, "block_root" => format!("{}", block_root));
                    publish_beacon_block_to_network::<T>(network_chan, block)
                }
                Ok(outcome) => {
                    warn!(log, "BeaconBlock could not be processed, but is being sent to the network anyway."; "outcome" => format!("{:?}", outcome));
                    publish_beacon_block_to_network::<T>(network_chan, block)?;
                    Err(ApiError::ProcessingError(format!(
                        "The BeaconBlock could not be processed, but has still been published: {:?}",
                        outcome
                    )))
                }
                Err(e) => {
                    Err(ApiError::ServerError(format!(
                        "Error while processing block: {:?}",
                        e
                    )))
                }
            }
        }).and_then(|_| {
            response_builder?.body_no_ssz(&())
        }))
}

/// HTTP Handler to produce a new Attestation from the current state, ready to be signed by a validator.
pub fn get_new_attestation<T: BeaconChainTypes>(
    req: Request<Body>,
    beacon_chain: Arc<BeaconChain<T>>,
) -> ApiResult {
    let query = UrlQuery::from_request(&req)?;

    let slot = query.slot()?;
    let index = query.committee_index()?;

    let attestation = beacon_chain
        .produce_attestation(slot, index)
        .map_err(|e| ApiError::BadRequest(format!("Unable to produce attestation: {:?}", e)))?;

    ResponseBuilder::new(&req)?.body(&attestation)
}

/// HTTP Handler to publish an Attestation, which has been signed by a validator.
pub fn publish_attestation<T: BeaconChainTypes>(
    req: Request<Body>,
    beacon_chain: Arc<BeaconChain<T>>,
    network_chan: NetworkChannel,
    log: Logger,
) -> BoxFut {
    try_future!(check_content_type_for_json(&req));
    let response_builder = ResponseBuilder::new(&req);

    Box::new(req
        .into_body()
        .concat2()
        .map_err(|e| ApiError::ServerError(format!("Unable to get request body: {:?}",e)))
        .map(|chunk| chunk.iter().cloned().collect::<Vec<u8>>())
        .and_then(|chunks| {
            serde_json::from_slice(&chunks.as_slice()).map_err(|e| {
                ApiError::BadRequest(format!(
                    "Unable to deserialize JSON into a BeaconBlock: {:?}",
                    e
                ))
            })
        })
        .and_then(move |attestation: Attestation<T::EthSpec>| {
            match beacon_chain.process_attestation(attestation.clone()) {
                Ok(AttestationProcessingOutcome::Processed) => {
                    // Block was processed, publish via gossipsub
                    info!(log, "Processed valid attestation from API, transmitting to network.");
                    publish_attestation_to_network::<T>(network_chan, attestation)
                }
                Ok(outcome) => {
                    warn!(log, "Attestation could not be processed, but is being sent to the network anyway."; "outcome" => format!("{:?}", outcome));
                    publish_attestation_to_network::<T>(network_chan, attestation)?;
                    Err(ApiError::ProcessingError(format!(
                        "The Attestation could not be processed, but has still been published: {:?}",
                        outcome
                    )))
                }
                Err(e) => {
                    Err(ApiError::ServerError(format!(
                        "Error while processing attestation: {:?}",
                        e
                    )))
                }
            }
        }).and_then(|_| {
        response_builder?.body_no_ssz(&())
    }))
}<|MERGE_RESOLUTION|>--- conflicted
+++ resolved
@@ -93,45 +93,19 @@
     epoch: Epoch,
     validator_pubkeys: Vec<PublicKey>,
 ) -> Result<Vec<ValidatorDuty>, ApiError> {
-<<<<<<< HEAD
-    let mut state = beacon_chain
-        .state_at_slot(epoch.start_slot(T::EthSpec::slots_per_epoch()))
-        .map_err(|e| {
-            ApiError::ServerError(format!("Unable to load state for epoch {}: {:?}", epoch, e))
-        })?;
-
-    let current_epoch = state.current_epoch();
-    let relative_epoch = RelativeEpoch::from_epoch(current_epoch, epoch).map_err(|_| {
-        ApiError::BadRequest(format!(
-            "Epoch must be within one epoch of the current epoch",
-        ))
-=======
-    let head_state = beacon_chain.head().beacon_state;
-    let head_epoch = head_state.current_epoch();
+    let head_state_slot = beacon_chain.head().beacon_state.slot;
+    let head_epoch = head_state_slot.current_epoch();
 
     let relative_epoch = RelativeEpoch::from_epoch(head_epoch, epoch);
     let mut state = if relative_epoch.is_err() {
-        head_state
+        beacon_chain.head().beacon_state
     } else {
-        match beacon_chain.state_at_slot(epoch.start_slot(T::EthSpec::slots_per_epoch())) {
-            Ok(state) => state,
-            Err(e) => {
-                return Err(ApiError::ServerError(format!(
-                    "Unable to load state for epoch {}: {:?}",
-                    epoch, e
-                )))
-            }
-        }
+        beacon_chain
+            .state_at_slot(epoch.start_slot(T::EthSpec::slots_per_epoch()))
+            .map_err(|e| {
+                ApiError::ServerError(format!("Unable to load state for epoch {}: {:?}", epoch, e))
+            })?
     };
-
-    let relative_epoch = relative_epoch.or_else(|_| {
-        RelativeEpoch::from_epoch(state.current_epoch(), epoch).map_err(|_| {
-            ApiError::BadRequest(String::from(
-                "Epoch must be within one epoch of the current epoch",
-            ))
-        })
->>>>>>> bf2eeae3
-    })?;
 
     state
         .build_committee_cache(relative_epoch, &beacon_chain.spec)
