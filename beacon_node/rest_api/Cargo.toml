--- conflicted
+++ resolved
@@ -1,11 +1,7 @@
 [package]
 name = "rest_api"
 version = "0.2.0"
-<<<<<<< HEAD
-authors = ["Paul Hauner <paul@paulhauner.com>", "Luke Anderson <luke@sigmaprime.io>"]
-=======
 authors = ["Paul Hauner <paul@paulhauner.com>", "Age Manning <Age@AgeManning.com>", "Luke Anderson <luke@sigmaprime.io>"]
->>>>>>> d8225990
 edition = "2018"
 
 # See more keys and their definitions at https://doc.rust-lang.org/cargo/reference/manifest.html
