use clap::{App, Arg};

pub fn cli_app<'a, 'b>() -> App<'a, 'b> {
    App::new("beacon_node")
        .visible_aliases(&["b", "bn", "beacon"])
        .version(crate_version!())
        .author("Sigma Prime <contact@sigmaprime.io>")
        .setting(clap::AppSettings::ColoredHelp)
        .about("The primary component which connects to the Ethereum 2.0 P2P network and \
                downloads, verifies and stores blocks. Provides a HTTP API for querying \
                the beacon chain and publishing messages to the network.")
        /*
         * Configuration directory locations.
         */
        .arg(
            Arg::with_name("network-dir")
                .long("network-dir")
                .value_name("DIR")
                .help("Data directory for network keys. Defaults to network/ inside the beacon node \
                       dir.")
                .takes_value(true)
        )
        .arg(
            Arg::with_name("freezer-dir")
                .long("freezer-dir")
                .value_name("DIR")
                .help("Data directory for the freezer database.")
                .takes_value(true)
        )
        /*
         * Network parameters.
         */
        .arg(
            Arg::with_name("zero-ports")
                .long("zero-ports")
                .short("z")
                .help("Sets all listening TCP/UDP ports to 0, allowing the OS to choose some \
                       arbitrary free ports.")
                .takes_value(false),
        )
        .arg(
            Arg::with_name("listen-address")
                .long("listen-address")
                .value_name("ADDRESS")
                .help("The address lighthouse will listen for UDP and TCP connections.")
                .default_value("0.0.0.0")
                .takes_value(true)
        )
        .arg(
            Arg::with_name("port")
                .long("port")
                .value_name("PORT")
                .help("The TCP/UDP port to listen on. The UDP port can be modified by the --discovery-port flag.")
                .default_value("9000")
                .takes_value(true),
        )
        .arg(
            Arg::with_name("discovery-port")
                .long("discovery-port")
                .value_name("PORT")
                .help("The UDP port that discovery will listen on. Defaults to `port`")
                .takes_value(true),
        )
        .arg(
            Arg::with_name("target-peers")
                .long("target-peers")
                .help("The target number of peers.")
                .default_value("50")
                .takes_value(true),
        )
        .arg(
            Arg::with_name("boot-nodes")
                .long("boot-nodes")
                .allow_hyphen_values(true)
                .value_name("ENR/MULTIADDR LIST")
                .help("One or more comma-delimited base64-encoded ENR's to bootstrap the p2p network. Multiaddr is also supported.")
                .takes_value(true),
        )
        .arg(
            Arg::with_name("disable-upnp")
                .long("disable-upnp")
                .help("Disables UPnP support. Setting this will prevent Lighthouse from attempting to automatically establish external port mappings.")
                .takes_value(false),
        )
        .arg(
            Arg::with_name("enr-udp-port")
                .long("enr-udp-port")
                .value_name("PORT")
                .help("The UDP port of the local ENR. Set this only if you are sure other nodes can connect to your local node on this port.")
                .takes_value(true),
        )
        .arg(
            Arg::with_name("enr-tcp-port")
                .long("enr-tcp-port")
                .value_name("PORT")
                .help("The TCP port of the local ENR. Set this only if you are sure other nodes can connect to your local node on this port.\
                    The --port flag is used if this is not set.")
                .takes_value(true),
        )
        .arg(
            Arg::with_name("enr-address")
                .long("enr-address")
                .value_name("ADDRESS")
                .help("The IP address/ DNS address to broadcast to other peers on how to reach this node. \
                If a DNS address is provided, the enr-address is set to the IP address it resolves to and \
                does not auto-update based on PONG responses in discovery. \
                Set this only if you are sure other nodes can connect to your local node on this address. \
                Discovery will automatically find your external address,if possible.")
                .requires("enr-udp-port")
                .takes_value(true),
        )
        .arg(
            Arg::with_name("enr-match")
                .short("e")
                .long("enr-match")
                .help("Sets the local ENR IP address and port to match those set for lighthouse. \
                Specifically, the IP address will be the value of --listen-address and the UDP port will be --discovery-port.")
        )
        .arg(
            Arg::with_name("disable-enr-auto-update")
                .short("x")
                .long("disable-enr-auto-update")
                .help("Discovery automatically updates the nodes local ENR with an external IP address and port as seen by other peers on the network. \
                This disables this feature, fixing the ENR's IP/PORT to those specified on boot.")
                .takes_value(true),
        )
        .arg(
            Arg::with_name("libp2p-addresses")
                .long("libp2p-addresses")
                .value_name("MULTIADDR")
                .help("One or more comma-delimited multiaddrs to manually connect to a libp2p peer \
                       without an ENR.")
                .takes_value(true),
        )
        .arg(
            Arg::with_name("disable-discovery")
                .long("disable-discovery")
                .help("Disables the discv5 discovery protocol. The node will not search for new peers or participate in the discovery protocol.")
                .takes_value(false),
        )
        .arg(
            Arg::with_name("trusted-peers")
                .long("trusted-peers")
                .value_name("TRUSTED_PEERS")
                .help("One or more comma-delimited trusted peer ids which always have the highest score according to the peer scoring system.")
                .takes_value(true),
        )
        /* REST API related arguments */
        .arg(
            Arg::with_name("http")
                .long("http")
                .help("Enable the RESTful HTTP API server. Disabled by default.")
                .takes_value(false),
        )
        .arg(
            Arg::with_name("http-address")
                .long("http-address")
                .value_name("ADDRESS")
                .help("Set the listen address for the RESTful HTTP API server.")
                .default_value("127.0.0.1")
                .takes_value(true),
        )
        .arg(
            Arg::with_name("http-port")
                .long("http-port")
                .value_name("PORT")
                .help("Set the listen TCP port for the RESTful HTTP API server.")
                .default_value("5052")
                .takes_value(true),
        )
        .arg(
            Arg::with_name("http-allow-origin")
                .long("http-allow-origin")
                .value_name("ORIGIN")
                .help("Set the value of the Access-Control-Allow-Origin response HTTP header. \
                    Use * to allow any origin (not recommended in production). \
                    If no value is supplied, the CORS allowed origin is set to the listen \
                    address of this server (e.g., http://localhost:5052).")
                .takes_value(true),
        )
        /* Prometheus metrics HTTP server related arguments */
        .arg(
            Arg::with_name("metrics")
                .long("metrics")
                .help("Enable the Prometheus metrics HTTP server. Disabled by default.")
                .takes_value(false),
        )
        .arg(
            Arg::with_name("metrics-address")
                .long("metrics-address")
                .value_name("ADDRESS")
                .help("Set the listen address for the Prometheus metrics HTTP server.")
                .default_value("127.0.0.1")
                .takes_value(true),
        )
        .arg(
            Arg::with_name("metrics-port")
                .long("metrics-port")
                .value_name("PORT")
                .help("Set the listen TCP port for the Prometheus metrics HTTP server.")
                .default_value("5054")
                .takes_value(true),
        )
        .arg(
            Arg::with_name("metrics-allow-origin")
                .long("metrics-allow-origin")
                .value_name("ORIGIN")
                .help("Set the value of the Access-Control-Allow-Origin response HTTP header. \
                    Use * to allow any origin (not recommended in production). \
                    If no value is supplied, the CORS allowed origin is set to the listen \
                    address of this server (e.g., http://localhost:5054).")
                .takes_value(true),
        )
        /* Websocket related arguments */
        .arg(
            Arg::with_name("ws")
                .long("ws")
                .help("Enable the websocket server. Disabled by default.")
                .takes_value(false),
        )
        .arg(
            Arg::with_name("ws-address")
                .long("ws-address")
                .value_name("ADDRESS")
                .help("Set the listen address for the websocket server.")
                .default_value("127.0.0.1")
                .takes_value(true),
        )
        .arg(
            Arg::with_name("ws-port")
                .long("ws-port")
                .value_name("PORT")
                .help("Set the listen TCP port for the websocket server.")
                .default_value("5053")
                .takes_value(true),
        )

        /*
         * Standard staking flags
         */

        .arg(
            Arg::with_name("staking")
                .long("staking")
                .help("Standard option for a staking beacon node. Equivalent to \
                `lighthouse bn --http --eth1 `. This will enable the http server on localhost:5052 \
                and try connecting to an eth1 node on localhost:8545")
                .takes_value(false)
        )

        /*
         * Eth1 Integration
         */
        .arg(
            Arg::with_name("eth1")
                .long("eth1")
                .help("If present the node will connect to an eth1 node. This is required for \
                       block production, you must use this flag if you wish to serve a validator.")
                .takes_value(false),
        )
        .arg(
            Arg::with_name("dummy-eth1")
                .long("dummy-eth1")
                .conflicts_with("eth1")
                .help("If present, uses an eth1 backend that generates static dummy data.\
                      Identical to the method used at the 2019 Canada interop.")
        )
        .arg(
            Arg::with_name("eth1-endpoint")
                .long("eth1-endpoint")
                .value_name("HTTP-ENDPOINT")
                .help("Specifies the server for a web3 connection to the Eth1 chain. Also enables the --eth1 flag. Defaults to http://127.0.0.1:8545.")
                .takes_value(true)
        )
        .arg(
            Arg::with_name("slots-per-restore-point")
                .long("slots-per-restore-point")
                .value_name("SLOT_COUNT")
                .help("Specifies how often a freezer DB restore point should be stored. \
                       Cannot be changed after initialization. \
                       [default: 2048 (mainnet) or 64 (minimal)]")
                .takes_value(true)
        )
        .arg(
            Arg::with_name("block-cache-size")
                .long("block-cache-size")
                .value_name("SIZE")
                .help("Specifies how many blocks the database should cache in memory [default: 5]")
                .takes_value(true)
        )

        /*
         * Purge.
         */
        .arg(
            Arg::with_name("purge-db")
                .long("purge-db")
                .help("If present, the chain database will be deleted. Use with caution.")
        )

        /*
         * Misc.
         */
        .arg(
            Arg::with_name("graffiti")
                .long("graffiti")
                .help(
                    "Specify your custom graffiti to be included in blocks. \
                    Defaults to the current version and commit, truncated to fit in 32 bytes. "
                )
                .value_name("GRAFFITI")
                .takes_value(true)
        )
        .arg(
            Arg::with_name("max-skip-slots")
                .long("max-skip-slots")
                .help(
                    "Refuse to skip more than this many slots when processing a block or attestation. \
                    This prevents nodes on minority forks from wasting our time and disk space, \
                    but could also cause unnecessary consensus failures, so is disabled by default."
                )
                .value_name("NUM_SLOTS")
                .takes_value(true)
<<<<<<< HEAD
                .default_value("700")
                )
        /*
         * Slasher.
         */
        .arg(
            Arg::with_name("slasher")
                .long("slasher")
                .help(
                    "Run a slasher alongside the beacon node [EXPERIMENTAL]."
                )
                .takes_value(false)
        )
        .arg(
            Arg::with_name("slasher-dir")
                .long("slasher-dir")
                .help(
                    "Set the slasher's database directory."
                )
                .value_name("DIR")
                .takes_value(true)
                .requires("slasher")
        )
        .arg(
            Arg::with_name("slasher-update-period")
                .long("slasher-update-period")
                .help(
                    "Configure how often the slasher runs batch processing."
                )
                .value_name("SECONDS")
                .requires("slasher")
                .takes_value(true)
=======
>>>>>>> 7453f39d
        )
        .arg(
            Arg::with_name("wss-checkpoint")
                .long("wss-checkpoint")
                .help(
                    "Used to input a Weak Subjectivity State Checkpoint in `block_root:epoch_number` format,\
                     where block_root is an '0x' prefixed 32-byte hex string and epoch_number is an integer."
                )
                .value_name("WSS_CHECKPOINT")
                .takes_value(true)
        )
}<|MERGE_RESOLUTION|>--- conflicted
+++ resolved
@@ -321,9 +321,7 @@
                 )
                 .value_name("NUM_SLOTS")
                 .takes_value(true)
-<<<<<<< HEAD
-                .default_value("700")
-                )
+        )
         /*
          * Slasher.
          */
@@ -354,8 +352,6 @@
                 .value_name("SECONDS")
                 .requires("slasher")
                 .takes_value(true)
-=======
->>>>>>> 7453f39d
         )
         .arg(
             Arg::with_name("wss-checkpoint")
