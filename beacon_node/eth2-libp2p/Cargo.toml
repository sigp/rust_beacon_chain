--- conflicted
+++ resolved
@@ -8,13 +8,8 @@
 hex = "0.3"
 # rust-libp2p is presently being sourced from a Sigma Prime fork of the
 # `libp2p/rust-libp2p` repository.
-<<<<<<< HEAD
-libp2p =  { git = "https://github.com/SigP/rust-libp2p", rev = "e2b0d3f6e1ab6d94299e103d4a44f9a6395da9ae" }
-enr =  { git = "https://github.com/SigP/rust-libp2p/", rev = "e2b0d3f6e1ab6d94299e103d4a44f9a6395da9ae", features = ["serde"] }
-=======
 libp2p =  { git = "https://github.com/SigP/rust-libp2p", rev = "3f9b030e29c9b31f9fe6f2ed27be4a813e2b3701" }
 enr =  { git = "https://github.com/SigP/rust-libp2p/", rev = "3f9b030e29c9b31f9fe6f2ed27be4a813e2b3701", features = ["serde"] }
->>>>>>> 3c6c06a5
 types = { path =  "../../eth2/types" }
 serde = "1.0.102"
 serde_derive = "1.0.102"
