--- conflicted
+++ resolved
@@ -4,8 +4,7 @@
 use crate::PeerId;
 use slog::{crit, debug, trace, warn};
 use std::collections::{hash_map::Entry, HashMap};
-use std::time::Duration;
-use tokio::time::Instant;
+use std::time::Instant;
 use types::{EthSpec, SubnetId};
 
 /// A peer's reputation (perceived potential usefulness)
@@ -238,30 +237,6 @@
     }
 
     /// Update min ttl of a peer.
-<<<<<<< HEAD
-    pub fn update_min_ttl(&mut self, peer_id: &PeerId, min_ttl: Duration) {
-        let info = self.peers.entry(peer_id.clone()).or_default();
-
-        info.min_ttl = Some(min_ttl);
-        debug!(self.log, "Updating minimum duration a peer is required for"; "peer_id" => peer_id.to_string(), "min_ttl" => min_ttl.as_secs());
-    }
-
-    /// Extends the required duration of all peers on the given subnet that have a shorter
-    /// min_ttl than what's given
-    pub fn extend_peers_on_subnet(&mut self, subnet_id: SubnetId, min_ttl: Duration) {
-        self.peers
-            .clone()
-            .iter()
-            .filter(move |(_, info)| {
-                info.connection_status.is_connected() && info.on_subnet(subnet_id)
-            })
-            .for_each(|(peer_id, _)| {
-                let info = self.peers.entry(peer_id.clone()).or_default();
-                if info.min_ttl.is_some() && info.min_ttl.unwrap() < min_ttl {
-                    info.min_ttl = Some(min_ttl);
-                }
-                debug!(self.log, "Updating minimum duration a peer is required for"; "peer_id" => peer_id.to_string(), "min_ttl" => min_ttl.as_secs());
-=======
     pub fn update_min_ttl(&mut self, peer_id: &PeerId, min_ttl: Instant) {
         let info = self.peers.entry(peer_id.clone()).or_default();
 
@@ -294,7 +269,6 @@
                     .map(|duration| duration.as_secs())
                     .unwrap_or_else(|| 0);
                 trace!(log, "Updating minimum duration a peer is required for"; "peer_id" => peer_id.to_string(), "min_ttl" => min_ttl_secs);
->>>>>>> efdd40a3
             });
     }
 
