use crate::config::*;
use crate::discovery::Discovery;
use crate::rpc::{RPCEvent, RPCMessage, RPC};
use crate::{error, NetworkConfig};
use crate::{Topic, TopicHash};
use crate::{BEACON_ATTESTATION_TOPIC, BEACON_BLOCK_TOPIC};
use futures::prelude::*;
use libp2p::{
    core::identity::Keypair,
    discv5::Discv5Event,
    gossipsub::{Gossipsub, GossipsubEvent},
    identify::{Identify, IdentifyEvent},
    ping::{Ping, PingConfig, PingEvent},
    swarm::{NetworkBehaviourAction, NetworkBehaviourEventProcess},
    tokio_io::{AsyncRead, AsyncWrite},
    NetworkBehaviour, PeerId,
};
use slog::{debug, o, trace};
<<<<<<< HEAD
=======
use ssz::{ssz_encode, Encode};
>>>>>>> 989e2727
use std::num::NonZeroU32;
use std::time::Duration;

const MAX_IDENTIFY_ADDRESSES: usize = 20;

/// Builds the network behaviour that manages the core protocols of eth2.
/// This core behaviour is managed by `Behaviour` which adds peer management to all core
/// behaviours.
#[derive(NetworkBehaviour)]
#[behaviour(out_event = "BehaviourEvent", poll_method = "poll")]
pub struct Behaviour<TSubstream: AsyncRead + AsyncWrite> {
    /// The routing pub-sub mechanism for eth2.
    gossipsub: Gossipsub<TSubstream>,
    /// The Eth2 RPC specified in the wire-0 protocol.
    eth2_rpc: RPC<TSubstream>,
    /// Keep regular connection to peers and disconnect if absent.
    // TODO: Remove Libp2p ping in favour of discv5 ping.
    ping: Ping<TSubstream>,
    // TODO: Using id for initial interop. This will be removed by mainnet.
    /// Provides IP addresses and peer information.
    identify: Identify<TSubstream>,
    /// Discovery behaviour.
    discovery: Discovery<TSubstream>,
    #[behaviour(ignore)]
    /// The events generated by this behaviour to be consumed in the swarm poll.
    events: Vec<BehaviourEvent>,
    /// Logger for behaviour actions.
    #[behaviour(ignore)]
    log: slog::Logger,
}

impl<TSubstream: AsyncRead + AsyncWrite> Behaviour<TSubstream> {
    pub fn new(
        local_key: &Keypair,
        net_conf: &NetworkConfig,
        log: &slog::Logger,
    ) -> error::Result<Self> {
        let local_peer_id = local_key.public().clone().into_peer_id();
        let behaviour_log = log.new(o!());

        let ping_config = PingConfig::new()
            .with_timeout(Duration::from_secs(30))
            .with_interval(Duration::from_secs(20))
            .with_max_failures(NonZeroU32::new(2).expect("2 != 0"))
            .with_keep_alive(false);

        let identify = Identify::new(
            "lighthouse/libp2p".into(),
            version::version(),
            local_key.public(),
        );

        Ok(Behaviour {
            eth2_rpc: RPC::new(log),
            gossipsub: Gossipsub::new(local_peer_id.clone(), net_conf.gs_config.clone()),
            discovery: Discovery::new(local_key, net_conf, log)?,
            ping: Ping::new(ping_config),
            identify,
            events: Vec::new(),
            log: behaviour_log,
        })
    }
}

// Implement the NetworkBehaviourEventProcess trait so that we can derive NetworkBehaviour for Behaviour
impl<TSubstream: AsyncRead + AsyncWrite> NetworkBehaviourEventProcess<GossipsubEvent>
    for Behaviour<TSubstream>
{
    fn inject_event(&mut self, event: GossipsubEvent) {
        match event {
            GossipsubEvent::Message(gs_msg) => {
                trace!(self.log, "Received GossipEvent"; "msg" => format!("{:?}", gs_msg));

                let msg = PubsubMessage::from_topics(&gs_msg.topics, gs_msg.data);

                self.events.push(BehaviourEvent::GossipMessage {
                    source: gs_msg.source,
                    topics: gs_msg.topics,
                    message: msg,
                });
            }
            GossipsubEvent::Subscribed { .. } => {}
            GossipsubEvent::Unsubscribed { .. } => {}
        }
    }
}

impl<TSubstream: AsyncRead + AsyncWrite> NetworkBehaviourEventProcess<RPCMessage>
    for Behaviour<TSubstream>
{
    fn inject_event(&mut self, event: RPCMessage) {
        match event {
            RPCMessage::PeerDialed(peer_id) => {
                self.events.push(BehaviourEvent::PeerDialed(peer_id))
            }
            RPCMessage::PeerDisconnected(peer_id) => {
                self.events.push(BehaviourEvent::PeerDisconnected(peer_id))
            }
            RPCMessage::RPC(peer_id, rpc_event) => {
                self.events.push(BehaviourEvent::RPC(peer_id, rpc_event))
            }
        }
    }
}

impl<TSubstream: AsyncRead + AsyncWrite> NetworkBehaviourEventProcess<PingEvent>
    for Behaviour<TSubstream>
{
    fn inject_event(&mut self, _event: PingEvent) {
        // not interested in ping responses at the moment.
    }
}

impl<TSubstream: AsyncRead + AsyncWrite> Behaviour<TSubstream> {
    /// Consumes the events list when polled.
    fn poll<TBehaviourIn>(
        &mut self,
    ) -> Async<NetworkBehaviourAction<TBehaviourIn, BehaviourEvent>> {
        if !self.events.is_empty() {
            return Async::Ready(NetworkBehaviourAction::GenerateEvent(self.events.remove(0)));
        }

        Async::NotReady
    }
}

impl<TSubstream: AsyncRead + AsyncWrite> NetworkBehaviourEventProcess<IdentifyEvent>
    for Behaviour<TSubstream>
{
    fn inject_event(&mut self, event: IdentifyEvent) {
        match event {
            IdentifyEvent::Identified {
                peer_id, mut info, ..
            } => {
                if info.listen_addrs.len() > MAX_IDENTIFY_ADDRESSES {
                    debug!(
                        self.log,
                        "More than 20 addresses have been identified, truncating"
                    );
                    info.listen_addrs.truncate(MAX_IDENTIFY_ADDRESSES);
                }
                debug!(self.log, "Identified Peer"; "Peer" => format!("{}", peer_id),
                "Protocol Version" => info.protocol_version,
                "Agent Version" => info.agent_version,
                "Listening Addresses" => format!("{:?}", info.listen_addrs),
                "Protocols" => format!("{:?}", info.protocols)
                );
            }
            IdentifyEvent::Error { .. } => {}
            IdentifyEvent::SendBack { .. } => {}
        }
    }
}

impl<TSubstream: AsyncRead + AsyncWrite> NetworkBehaviourEventProcess<Discv5Event>
    for Behaviour<TSubstream>
{
    fn inject_event(&mut self, _event: Discv5Event) {
        // discv5 has no events to inject
    }
}

/// Implements the combined behaviour for the libp2p service.
impl<TSubstream: AsyncRead + AsyncWrite> Behaviour<TSubstream> {
    /* Pubsub behaviour functions */

    /// Subscribes to a gossipsub topic.
    pub fn subscribe(&mut self, topic: Topic) -> bool {
        self.gossipsub.subscribe(topic)
    }

    /// Publishes a message on the pubsub (gossipsub) behaviour.
    pub fn publish(&mut self, topics: Vec<Topic>, message: PubsubMessage) {
<<<<<<< HEAD
        let message_data = message.to_data();
=======
        let message_bytes = ssz_encode(&message);
>>>>>>> 989e2727
        for topic in topics {
            self.gossipsub.publish(topic, message_data.clone());
        }
    }

    /* Eth2 RPC behaviour functions */

    /// Sends an RPC Request/Response via the RPC protocol.
    pub fn send_rpc(&mut self, peer_id: PeerId, rpc_event: RPCEvent) {
        self.eth2_rpc.send_rpc(peer_id, rpc_event);
    }

    /* Discovery / Peer management functions */
    pub fn connected_peers(&self) -> usize {
        self.discovery.connected_peers()
    }
}

/// The types of events than can be obtained from polling the behaviour.
pub enum BehaviourEvent {
    RPC(PeerId, RPCEvent),
    PeerDialed(PeerId),
    PeerDisconnected(PeerId),
    GossipMessage {
        source: PeerId,
        topics: Vec<TopicHash>,
        message: PubsubMessage,
    },
}

/// Messages that are passed to and from the pubsub (Gossipsub) behaviour. These are encoded and
/// decoded upstream.
#[derive(Debug, Clone, PartialEq)]
pub enum PubsubMessage {
    /// Gossipsub message providing notification of a new block.
    Block(Vec<u8>),
    /// Gossipsub message providing notification of a new attestation.
    Attestation(Vec<u8>),
<<<<<<< HEAD
    /// Gossipsub message providing notification of a voluntary exit.
    VoluntaryExit(Vec<u8>),
    /// Gossipsub message providing notification of a new proposer slashing.
    ProposerSlashing(Vec<u8>),
    /// Gossipsub message providing notification of a new attester slashing.
    AttesterSlashing(Vec<u8>),
=======
>>>>>>> 989e2727
    /// Gossipsub message from an unknown topic.
    Unknown(Vec<u8>),
}

impl PubsubMessage {
    /* Note: This is assuming we are not hashing topics. If we choose to hash topics, these will
     * need to be modified.
     *
     * Also note that a message can be associated with many topics. As soon as one of the topics is
     * known we match. If none of the topics are known we return an unknown state.
     */
    fn from_topics(topics: &Vec<TopicHash>, data: Vec<u8>) -> Self {
        for topic in topics {
<<<<<<< HEAD
            // compare the prefix and postfix, then match on the topic
            let topic_parts: Vec<&str> = topic.as_str().split('/').collect();
            if topic_parts.len() == 4
                && topic_parts[1] == TOPIC_PREFIX
                && topic_parts[3] == TOPIC_ENCODING_POSTFIX
            {
                match topic_parts[2] {
                    BEACON_BLOCK_TOPIC => return PubsubMessage::Block(data),
                    BEACON_ATTESTATION_TOPIC => return PubsubMessage::Attestation(data),
                    VOLUNTARY_EXIT_TOPIC => return PubsubMessage::VoluntaryExit(data),
                    PROPOSER_SLASHING_TOPIC => return PubsubMessage::ProposerSlashing(data),
                    ATTESTER_SLASHING_TOPIC => return PubsubMessage::AttesterSlashing(data),
                    _ => {}
                }
=======
            match topic.as_str() {
                BEACON_BLOCK_TOPIC => return PubsubMessage::Block(data),
                BEACON_ATTESTATION_TOPIC => return PubsubMessage::Attestation(data),
                _ => {}
>>>>>>> 989e2727
            }
        }
        PubsubMessage::Unknown(data)
    }
<<<<<<< HEAD

    fn to_data(self) -> Vec<u8> {
        match self {
            PubsubMessage::Block(data)
            | PubsubMessage::Attestation(data)
            | PubsubMessage::VoluntaryExit(data)
            | PubsubMessage::ProposerSlashing(data)
            | PubsubMessage::AttesterSlashing(data)
            | PubsubMessage::Unknown(data) => data,
=======
}

impl Encode for PubsubMessage {
    fn is_ssz_fixed_len() -> bool {
        false
    }

    fn ssz_append(&self, buf: &mut Vec<u8>) {
        match self {
            PubsubMessage::Block(inner)
            | PubsubMessage::Attestation(inner)
            | PubsubMessage::Unknown(inner) => {
                // Encode the gossip as a Vec<u8>;
                buf.append(&mut inner.as_ssz_bytes());
            }
>>>>>>> 989e2727
        }
    }
}<|MERGE_RESOLUTION|>--- conflicted
+++ resolved
@@ -16,10 +16,7 @@
     NetworkBehaviour, PeerId,
 };
 use slog::{debug, o, trace};
-<<<<<<< HEAD
-=======
 use ssz::{ssz_encode, Encode};
->>>>>>> 989e2727
 use std::num::NonZeroU32;
 use std::time::Duration;
 
@@ -193,11 +190,7 @@
 
     /// Publishes a message on the pubsub (gossipsub) behaviour.
     pub fn publish(&mut self, topics: Vec<Topic>, message: PubsubMessage) {
-<<<<<<< HEAD
         let message_data = message.to_data();
-=======
-        let message_bytes = ssz_encode(&message);
->>>>>>> 989e2727
         for topic in topics {
             self.gossipsub.publish(topic, message_data.clone());
         }
@@ -236,15 +229,12 @@
     Block(Vec<u8>),
     /// Gossipsub message providing notification of a new attestation.
     Attestation(Vec<u8>),
-<<<<<<< HEAD
     /// Gossipsub message providing notification of a voluntary exit.
     VoluntaryExit(Vec<u8>),
     /// Gossipsub message providing notification of a new proposer slashing.
     ProposerSlashing(Vec<u8>),
     /// Gossipsub message providing notification of a new attester slashing.
     AttesterSlashing(Vec<u8>),
-=======
->>>>>>> 989e2727
     /// Gossipsub message from an unknown topic.
     Unknown(Vec<u8>),
 }
@@ -258,7 +248,6 @@
      */
     fn from_topics(topics: &Vec<TopicHash>, data: Vec<u8>) -> Self {
         for topic in topics {
-<<<<<<< HEAD
             // compare the prefix and postfix, then match on the topic
             let topic_parts: Vec<&str> = topic.as_str().split('/').collect();
             if topic_parts.len() == 4
@@ -273,17 +262,10 @@
                     ATTESTER_SLASHING_TOPIC => return PubsubMessage::AttesterSlashing(data),
                     _ => {}
                 }
-=======
-            match topic.as_str() {
-                BEACON_BLOCK_TOPIC => return PubsubMessage::Block(data),
-                BEACON_ATTESTATION_TOPIC => return PubsubMessage::Attestation(data),
-                _ => {}
->>>>>>> 989e2727
             }
         }
         PubsubMessage::Unknown(data)
     }
-<<<<<<< HEAD
 
     fn to_data(self) -> Vec<u8> {
         match self {
@@ -293,23 +275,6 @@
             | PubsubMessage::ProposerSlashing(data)
             | PubsubMessage::AttesterSlashing(data)
             | PubsubMessage::Unknown(data) => data,
-=======
-}
-
-impl Encode for PubsubMessage {
-    fn is_ssz_fixed_len() -> bool {
-        false
-    }
-
-    fn ssz_append(&self, buf: &mut Vec<u8>) {
-        match self {
-            PubsubMessage::Block(inner)
-            | PubsubMessage::Attestation(inner)
-            | PubsubMessage::Unknown(inner) => {
-                // Encode the gossip as a Vec<u8>;
-                buf.append(&mut inner.as_ssz_bytes());
-            }
->>>>>>> 989e2727
         }
     }
 }