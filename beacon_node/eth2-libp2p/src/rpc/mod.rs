//! The Ethereum 2.0 Wire Protocol
//!
//! This protocol is a purpose built Ethereum 2.0 libp2p protocol. It's role is to facilitate
//! direct peer-to-peer communication primarily for sending/receiving chain information for
//! syncing.

use futures::prelude::*;
use handler::RPCHandler;
use libp2p::core::protocols_handler::ProtocolsHandler;
use libp2p::core::swarm::{
    ConnectedPoint, NetworkBehaviour, NetworkBehaviourAction, PollParameters,
};
use libp2p::{Multiaddr, PeerId};
pub use methods::{ErrorMessage, HelloMessage, RPCErrorResponse, RPCResponse, RequestId};
pub use protocol::{RPCError, RPCProtocol, RPCRequest};
use slog::o;
use std::marker::PhantomData;
use tokio::io::{AsyncRead, AsyncWrite};
use types::EthSpec;

pub(crate) mod codec;
mod handler;
pub mod methods;
mod protocol;
// mod request_response;

/// The return type used in the behaviour and the resultant event from the protocols handler.
#[derive(Debug)]
pub enum RPCEvent {
    /// A request that was received from the RPC protocol. The first parameter is a sequential
    /// id which tracks an awaiting substream for the response.
    Request(RequestId, RPCRequest),

    /// A response that has been received from the RPC protocol. The first parameter returns
    /// that which was sent with the corresponding request.
    Response(RequestId, RPCErrorResponse),
    /// An Error occurred.
    Error(RequestId, RPCError),
}

impl RPCEvent {
    pub fn id(&self) -> usize {
        match *self {
            RPCEvent::Request(id, _) => id,
            RPCEvent::Response(id, _) => id,
            RPCEvent::Error(id, _) => id,
        }
    }
}

<<<<<<< HEAD
pub struct Rpc<TSubstream, E: EthSpec> {
=======
/// Implements the libp2p `NetworkBehaviour` trait and therefore manages network-level
/// logic.
pub struct RPC<TSubstream> {
>>>>>>> b5af73d0
    /// Queue of events to processed.
    events: Vec<NetworkBehaviourAction<RPCEvent<E>, RPCMessage<E>>>,
    /// Pins the generic substream.
    marker: PhantomData<TSubstream>,
    /// Slog logger for RPC behaviour.
    _log: slog::Logger,
}

<<<<<<< HEAD
impl<TSubstream, E: EthSpec> Rpc<TSubstream, E> {
=======
impl<TSubstream> RPC<TSubstream> {
>>>>>>> b5af73d0
    pub fn new(log: &slog::Logger) -> Self {
        let log = log.new(o!("Service" => "Libp2p-RPC"));
        RPC {
            events: Vec::new(),
            marker: PhantomData,
            _log: log,
        }
    }

<<<<<<< HEAD
    /// Submits and RPC request.
    pub fn send_rpc(&mut self, peer_id: PeerId, rpc_event: RPCEvent<E>) {
=======
    /// Submits an RPC request.
    ///
    /// The peer must be connected for this to succeed.
    pub fn send_rpc(&mut self, peer_id: PeerId, rpc_event: RPCEvent) {
>>>>>>> b5af73d0
        self.events.push(NetworkBehaviourAction::SendEvent {
            peer_id,
            event: rpc_event,
        });
    }
}

<<<<<<< HEAD
impl<TSubstream, E> NetworkBehaviour for Rpc<TSubstream, E>
=======
impl<TSubstream> NetworkBehaviour for RPC<TSubstream>
>>>>>>> b5af73d0
where
    TSubstream: AsyncRead + AsyncWrite,
    E: EthSpec,
{
<<<<<<< HEAD
    type ProtocolsHandler =
        OneShotHandler<TSubstream, RPCProtocol<E>, RPCEvent<E>, OneShotEvent<E>>;
    type OutEvent = RPCMessage<E>;
=======
    type ProtocolsHandler = RPCHandler<TSubstream>;
    type OutEvent = RPCMessage;
>>>>>>> b5af73d0

    fn new_handler(&mut self) -> Self::ProtocolsHandler {
        Default::default()
    }

    // handled by discovery
    fn addresses_of_peer(&mut self, _peer_id: &PeerId) -> Vec<Multiaddr> {
        Vec::new()
    }

    fn inject_connected(&mut self, peer_id: PeerId, connected_point: ConnectedPoint) {
        // if initialised the connection, report this upwards to send the HELLO request
        if let ConnectedPoint::Dialer { .. } = connected_point {
            self.events.push(NetworkBehaviourAction::GenerateEvent(
                RPCMessage::PeerDialed(peer_id),
            ));
        }
    }

    fn inject_disconnected(&mut self, peer_id: &PeerId, _: ConnectedPoint) {
        // inform the rpc handler that the peer has disconnected
        self.events.push(NetworkBehaviourAction::GenerateEvent(
            RPCMessage::PeerDisconnected(peer_id.clone()),
        ));
    }

    fn inject_node_event(
        &mut self,
        source: PeerId,
        event: <Self::ProtocolsHandler as ProtocolsHandler>::OutEvent,
    ) {
        // send the event to the user
        self.events
            .push(NetworkBehaviourAction::GenerateEvent(RPCMessage::RPC(
                source, event,
            )));
    }

    fn poll(
        &mut self,
        _: &mut impl PollParameters,
    ) -> Async<
        NetworkBehaviourAction<
            <Self::ProtocolsHandler as ProtocolsHandler>::InEvent,
            Self::OutEvent,
        >,
    > {
        if !self.events.is_empty() {
            return Async::Ready(self.events.remove(0));
        }
        Async::NotReady
    }
}

/// Messages sent to the user from the RPC protocol.
pub enum RPCMessage<E: EthSpec> {
    RPC(PeerId, RPCEvent<E>),
    PeerDialed(PeerId),
<<<<<<< HEAD
}

/// Transmission between the `OneShotHandler` and the `RPCEvent`.
#[derive(Debug)]
pub enum OneShotEvent<E: EthSpec> {
    /// We received an RPC from a remote.
    Rx(RPCEvent<E>),
    /// We successfully sent an RPC request.
    Sent,
}

impl<E: EthSpec> From<RPCEvent<E>> for OneShotEvent<E> {
    #[inline]
    fn from(rpc: RPCEvent<E>) -> Self {
        OneShotEvent::Rx(rpc)
    }
}

impl<E: EthSpec> From<()> for OneShotEvent<E> {
    #[inline]
    fn from(_: ()) -> Self {
        OneShotEvent::Sent
    }
=======
    PeerDisconnected(PeerId),
>>>>>>> b5af73d0
}<|MERGE_RESOLUTION|>--- conflicted
+++ resolved
@@ -48,26 +48,18 @@
     }
 }
 
-<<<<<<< HEAD
-pub struct Rpc<TSubstream, E: EthSpec> {
-=======
 /// Implements the libp2p `NetworkBehaviour` trait and therefore manages network-level
 /// logic.
-pub struct RPC<TSubstream> {
->>>>>>> b5af73d0
+pub struct RPC<TSubstream, E: EthSpec> {
     /// Queue of events to processed.
-    events: Vec<NetworkBehaviourAction<RPCEvent<E>, RPCMessage<E>>>,
+    events: Vec<NetworkBehaviourAction<RPCEvent, RPCMessage>>,
     /// Pins the generic substream.
-    marker: PhantomData<TSubstream>,
+    marker: PhantomData<(TSubstream, E)>,
     /// Slog logger for RPC behaviour.
     _log: slog::Logger,
 }
 
-<<<<<<< HEAD
-impl<TSubstream, E: EthSpec> Rpc<TSubstream, E> {
-=======
-impl<TSubstream> RPC<TSubstream> {
->>>>>>> b5af73d0
+impl<TSubstream, E: EthSpec> RPC<TSubstream, E> {
     pub fn new(log: &slog::Logger) -> Self {
         let log = log.new(o!("Service" => "Libp2p-RPC"));
         RPC {
@@ -77,15 +69,10 @@
         }
     }
 
-<<<<<<< HEAD
-    /// Submits and RPC request.
-    pub fn send_rpc(&mut self, peer_id: PeerId, rpc_event: RPCEvent<E>) {
-=======
     /// Submits an RPC request.
     ///
     /// The peer must be connected for this to succeed.
     pub fn send_rpc(&mut self, peer_id: PeerId, rpc_event: RPCEvent) {
->>>>>>> b5af73d0
         self.events.push(NetworkBehaviourAction::SendEvent {
             peer_id,
             event: rpc_event,
@@ -93,23 +80,13 @@
     }
 }
 
-<<<<<<< HEAD
-impl<TSubstream, E> NetworkBehaviour for Rpc<TSubstream, E>
-=======
-impl<TSubstream> NetworkBehaviour for RPC<TSubstream>
->>>>>>> b5af73d0
+impl<TSubstream, E> NetworkBehaviour for RPC<TSubstream, E>
 where
     TSubstream: AsyncRead + AsyncWrite,
     E: EthSpec,
 {
-<<<<<<< HEAD
-    type ProtocolsHandler =
-        OneShotHandler<TSubstream, RPCProtocol<E>, RPCEvent<E>, OneShotEvent<E>>;
-    type OutEvent = RPCMessage<E>;
-=======
-    type ProtocolsHandler = RPCHandler<TSubstream>;
+    type ProtocolsHandler = RPCHandler<TSubstream, E>;
     type OutEvent = RPCMessage;
->>>>>>> b5af73d0
 
     fn new_handler(&mut self) -> Self::ProtocolsHandler {
         Default::default()
@@ -165,34 +142,8 @@
 }
 
 /// Messages sent to the user from the RPC protocol.
-pub enum RPCMessage<E: EthSpec> {
-    RPC(PeerId, RPCEvent<E>),
+pub enum RPCMessage {
+    RPC(PeerId, RPCEvent),
     PeerDialed(PeerId),
-<<<<<<< HEAD
-}
-
-/// Transmission between the `OneShotHandler` and the `RPCEvent`.
-#[derive(Debug)]
-pub enum OneShotEvent<E: EthSpec> {
-    /// We received an RPC from a remote.
-    Rx(RPCEvent<E>),
-    /// We successfully sent an RPC request.
-    Sent,
-}
-
-impl<E: EthSpec> From<RPCEvent<E>> for OneShotEvent<E> {
-    #[inline]
-    fn from(rpc: RPCEvent<E>) -> Self {
-        OneShotEvent::Rx(rpc)
-    }
-}
-
-impl<E: EthSpec> From<()> for OneShotEvent<E> {
-    #[inline]
-    fn from(_: ()) -> Self {
-        OneShotEvent::Sent
-    }
-=======
     PeerDisconnected(PeerId),
->>>>>>> b5af73d0
 }