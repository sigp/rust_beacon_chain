--- conflicted
+++ resolved
@@ -97,13 +97,8 @@
                                 agg_and_proof,
                             )));
                         }
-<<<<<<< HEAD
                         GossipKind::Attestation(subnet_id) => {
-                            let attestation = Attestation::from_ssz_bytes(data)
-=======
-                        GossipKind::CommitteeIndex(subnet_id) => {
                             let attestation = Attestation::from_ssz_bytes(decompressed_data)
->>>>>>> 1a4de898
                                 .map_err(|e| format!("{:?}", e))?;
                             return Ok(PubsubMessage::Attestation(Box::new((
                                 *subnet_id,
