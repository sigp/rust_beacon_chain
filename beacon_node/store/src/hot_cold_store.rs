use crate::chunked_vector::{
    store_updated_vector, BlockRoots, HistoricalRoots, RandaoMixes, StateRoots,
};
use crate::config::StoreConfig;
use crate::forwards_iter::HybridForwardsBlockRootsIterator;
use crate::impls::beacon_state::store_full_state;
use crate::iter::{ParentRootBlockIterator, StateRootsIterator};
use crate::metrics;
use crate::{
    leveldb_store::LevelDB, DBColumn, Error, PartialBeaconState, SimpleStoreItem, Store, StoreItem,
};
use lru::LruCache;
<<<<<<< HEAD
use parking_lot::{Mutex, RwLock};
=======
use parking_lot::RwLock;
>>>>>>> 19cda2c0
use slog::{debug, trace, warn, Logger};
use ssz::{Decode, Encode};
use ssz_derive::{Decode, Encode};
use state_processing::{
    per_block_processing, per_slot_processing, BlockProcessingError, BlockSignatureStrategy,
    SlotProcessingError,
};
use std::convert::TryInto;
use std::marker::PhantomData;
use std::path::Path;
use std::sync::Arc;
use types::beacon_state::CloneConfig;
use types::*;

/// 32-byte key for accessing the `split` of the freezer DB.
pub const SPLIT_DB_KEY: &str = "FREEZERDBSPLITFREEZERDBSPLITFREE";

/// On-disk database that stores finalized states efficiently.
///
/// Stores vector fields like the `block_roots` and `state_roots` separately, and only stores
/// intermittent "restore point" states pre-finalization.
pub struct HotColdDB<E: EthSpec> {
    /// The slot and state root at the point where the database is split between hot and cold.
    ///
    /// States with slots less than `split.slot` are in the cold DB, while states with slots
    /// greater than or equal are in the hot DB.
    split: RwLock<Split>,
    config: StoreConfig,
    /// Cold database containing compact historical data.
    pub(crate) cold_db: LevelDB<E>,
    /// Hot database containing duplicated but quick-to-access recent data.
    ///
    /// The hot database also contains all blocks.
    pub(crate) hot_db: LevelDB<E>,
    /// LRU cache of deserialized blocks. Updated whenever a block is loaded.
<<<<<<< HEAD
    block_cache: Mutex<LruCache<Hash256, BeaconBlock<E>>>,
    /// LRU cache of deserialized states. Updated whenever a state is loaded.
    state_cache: Mutex<LruCache<Hash256, BeaconState<E>>>,
=======
    block_cache: RwLock<LruCache<Hash256, BeaconBlock<E>>>,
    /// LRU cache of deserialized states. Updated whenever a state is loaded.
    state_cache: RwLock<LruCache<Hash256, BeaconState<E>>>,
>>>>>>> 19cda2c0
    /// Chain spec.
    spec: ChainSpec,
    /// Logger.
    pub(crate) log: Logger,
    /// Mere vessel for E.
    _phantom: PhantomData<E>,
}

#[derive(Debug, PartialEq)]
pub enum HotColdDBError {
    /// Recoverable error indicating that the database freeze point couldn't be updated
    /// due to the finalized block not lying on an epoch boundary (should be infrequent).
    FreezeSlotUnaligned(Slot),
    FreezeSlotError {
        current_split_slot: Slot,
        proposed_split_slot: Slot,
    },
    MissingStateToFreeze(Hash256),
    MissingRestorePointHash(u64),
    MissingRestorePoint(Hash256),
    MissingColdStateSummary(Hash256),
    MissingHotStateSummary(Hash256),
    MissingEpochBoundaryState(Hash256),
    MissingSplitState(Hash256, Slot),
    HotStateSummaryError(BeaconStateError),
    RestorePointDecodeError(ssz::DecodeError),
    BlockReplayBeaconError(BeaconStateError),
    BlockReplaySlotError(SlotProcessingError),
    BlockReplayBlockError(BlockProcessingError),
    InvalidSlotsPerRestorePoint {
        slots_per_restore_point: u64,
        slots_per_historical_root: u64,
        slots_per_epoch: u64,
    },
    RestorePointBlockHashError(BeaconStateError),
}

impl<E: EthSpec> Store<E> for HotColdDB<E> {
    type ForwardsBlockRootsIterator = HybridForwardsBlockRootsIterator<E>;

    // Defer to the hot database for basic operations (including blocks for now)
    fn get_bytes(&self, column: &str, key: &[u8]) -> Result<Option<Vec<u8>>, Error> {
        self.hot_db.get_bytes(column, key)
    }

    fn put_bytes(&self, column: &str, key: &[u8], value: &[u8]) -> Result<(), Error> {
        self.hot_db.put_bytes(column, key, value)
    }

    fn key_exists(&self, column: &str, key: &[u8]) -> Result<bool, Error> {
        self.hot_db.key_exists(column, key)
    }

    fn key_delete(&self, column: &str, key: &[u8]) -> Result<(), Error> {
        self.hot_db.key_delete(column, key)
    }

    /// Store a block and update the LRU cache.
    fn put_block(&self, block_root: &Hash256, block: BeaconBlock<E>) -> Result<(), Error> {
        // Store on disk.
        self.put(block_root, &block)?;

        // Update cache.
<<<<<<< HEAD
        self.block_cache.lock().put(*block_root, block);
=======
        self.block_cache.write().put(*block_root, block);
>>>>>>> 19cda2c0

        Ok(())
    }

    /// Fetch a block from the store.
    fn get_block(&self, block_root: &Hash256) -> Result<Option<BeaconBlock<E>>, Error> {
        metrics::inc_counter(&metrics::BEACON_BLOCK_GET_COUNT);

        // Check the cache.
<<<<<<< HEAD
        if let Some(block) = self.block_cache.lock().get(block_root) {
=======
        if let Some(block) = self.block_cache.write().get(block_root) {
>>>>>>> 19cda2c0
            metrics::inc_counter(&metrics::BEACON_BLOCK_CACHE_HIT_COUNT);
            return Ok(Some(block.clone()));
        }

        // Fetch from database.
        match self.get::<BeaconBlock<E>>(block_root)? {
            Some(block) => {
                // Add to cache.
<<<<<<< HEAD
                self.block_cache.lock().put(*block_root, block.clone());
=======
                self.block_cache.write().put(*block_root, block.clone());
>>>>>>> 19cda2c0
                Ok(Some(block))
            }
            None => Ok(None),
        }
    }

    /// Store a state in the store.
    fn put_state(&self, state_root: &Hash256, state: BeaconState<E>) -> Result<(), Error> {
        if state.slot < self.get_split_slot() {
            self.store_cold_state(state_root, &state)
        } else {
            self.store_hot_state(state_root, state)
        }
    }

    /// Fetch a state from the store.
    fn get_state(
        &self,
        state_root: &Hash256,
        slot: Option<Slot>,
    ) -> Result<Option<BeaconState<E>>, Error> {
        self.get_state_with(state_root, slot, CloneConfig::all())
    }

    /// Get a state from the store.
    ///
    /// Fetch a state from the store, controlling which cache fields are cloned.
    fn get_state_with(
        &self,
        state_root: &Hash256,
        slot: Option<Slot>,
        clone_config: CloneConfig,
    ) -> Result<Option<BeaconState<E>>, Error> {
        metrics::inc_counter(&metrics::BEACON_STATE_GET_COUNT);

        if let Some(slot) = slot {
            if slot < self.get_split_slot() {
                self.load_cold_state_by_slot(slot).map(Some)
            } else {
                self.load_hot_state(state_root, clone_config)
            }
        } else {
            match self.load_hot_state(state_root, clone_config)? {
                Some(state) => Ok(Some(state)),
                None => self.load_cold_state(state_root),
            }
        }
    }

    /// Advance the split point of the store, moving new finalized states to the freezer.
    fn freeze_to_state(
        store: Arc<Self>,
        frozen_head_root: Hash256,
        frozen_head: &BeaconState<E>,
    ) -> Result<(), Error> {
        debug!(
            store.log,
            "Freezer migration started";
            "slot" => frozen_head.slot
        );

        // 0. Check that the migration is sensible.
        // The new frozen head must increase the current split slot, and lie on an epoch
        // boundary (in order for the hot state summary scheme to work).
        let current_split_slot = store.get_split_slot();

        if frozen_head.slot < current_split_slot {
            return Err(HotColdDBError::FreezeSlotError {
                current_split_slot,
                proposed_split_slot: frozen_head.slot,
            }
            .into());
        }

        if frozen_head.slot % E::slots_per_epoch() != 0 {
            return Err(HotColdDBError::FreezeSlotUnaligned(frozen_head.slot).into());
        }

        // 1. Copy all of the states between the head and the split slot, from the hot DB
        // to the cold DB.
        let state_root_iter = StateRootsIterator::new(store.clone(), frozen_head);

        let mut to_delete = vec![];
        for (state_root, slot) in
            state_root_iter.take_while(|&(_, slot)| slot >= current_split_slot)
        {
            if slot % store.config.slots_per_restore_point == 0 {
                let state: BeaconState<E> = store
                    .hot_db
                    .get_state(&state_root, None)?
                    .ok_or_else(|| HotColdDBError::MissingStateToFreeze(state_root))?;

                store.store_cold_state(&state_root, &state)?;
            }

            // Store a pointer from this state root to its slot, so we can later reconstruct states
            // from their state root alone.
            store.store_cold_state_slot(&state_root, slot)?;

            // Delete the old summary, and the full state if we lie on an epoch boundary.
            to_delete.push((DBColumn::BeaconStateSummary, state_root));
            if slot % E::slots_per_epoch() == 0 {
                to_delete.push((DBColumn::BeaconState, state_root));
            }
        }

        // 2. Update the split slot
        *store.split.write() = Split {
            slot: frozen_head.slot,
            state_root: frozen_head_root,
        };
        store.store_split()?;

        // 3. Delete from the hot DB
        for (column, state_root) in to_delete {
            store
                .hot_db
                .key_delete(column.into(), state_root.as_bytes())?;
        }

        debug!(
            store.log,
            "Freezer migration complete";
            "slot" => frozen_head.slot
        );

        Ok(())
    }

    fn forwards_block_roots_iterator(
        store: Arc<Self>,
        start_slot: Slot,
        end_state: BeaconState<E>,
        end_block_root: Hash256,
        spec: &ChainSpec,
    ) -> Self::ForwardsBlockRootsIterator {
        HybridForwardsBlockRootsIterator::new(store, start_slot, end_state, end_block_root, spec)
    }

    /// Load an epoch boundary state by using the hot state summary look-up.
    ///
    /// Will fall back to the cold DB if a hot state summary is not found.
    fn load_epoch_boundary_state(
        &self,
        state_root: &Hash256,
    ) -> Result<Option<BeaconState<E>>, Error> {
        if let Some(HotStateSummary {
            epoch_boundary_state_root,
            ..
        }) = self.load_hot_state_summary(state_root)?
        {
            // NOTE: minor inefficiency here because we load an unnecessary hot state summary
            let state = self
                .load_hot_state(
                    &epoch_boundary_state_root,
                    CloneConfig::committee_caches_only(),
                )?
                .ok_or_else(|| {
                    HotColdDBError::MissingEpochBoundaryState(epoch_boundary_state_root)
                })?;
            Ok(Some(state))
        } else {
            // Try the cold DB
            match self.load_cold_state_slot(state_root)? {
                Some(state_slot) => {
                    let epoch_boundary_slot =
                        state_slot / E::slots_per_epoch() * E::slots_per_epoch();
                    self.load_cold_state_by_slot(epoch_boundary_slot).map(Some)
                }
                None => Ok(None),
            }
        }
    }
}

impl<E: EthSpec> HotColdDB<E> {
    /// Open a new or existing database, with the given paths to the hot and cold DBs.
    ///
    /// The `slots_per_restore_point` parameter must be a divisor of `SLOTS_PER_HISTORICAL_ROOT`.
    pub fn open(
        hot_path: &Path,
        cold_path: &Path,
        config: StoreConfig,
        spec: ChainSpec,
        log: Logger,
    ) -> Result<Self, Error> {
        Self::verify_slots_per_restore_point(config.slots_per_restore_point)?;

        let db = HotColdDB {
            split: RwLock::new(Split::default()),
            cold_db: LevelDB::open(cold_path)?,
            hot_db: LevelDB::open(hot_path)?,
<<<<<<< HEAD
            block_cache: Mutex::new(LruCache::new(config.block_cache_size)),
            state_cache: Mutex::new(LruCache::new(config.state_cache_size)),
=======
            block_cache: RwLock::new(LruCache::new(config.block_cache_size)),
            state_cache: RwLock::new(LruCache::new(config.state_cache_size)),
>>>>>>> 19cda2c0
            config,
            spec,
            log,
            _phantom: PhantomData,
        };

        // Load the previous split slot from the database (if any). This ensures we can
        // stop and restart correctly.
        if let Some(split) = db.load_split()? {
            *db.split.write() = split;
        }
        Ok(db)
    }

    /// Store a post-finalization state efficiently in the hot database.
    ///
    /// On an epoch boundary, store a full state. On an intermediate slot, store
    /// just a backpointer to the nearest epoch boundary.
    pub fn store_hot_state(
        &self,
        state_root: &Hash256,
        state: BeaconState<E>,
    ) -> Result<(), Error> {
        // On the epoch boundary, store the full state.
        if state.slot % E::slots_per_epoch() == 0 {
            trace!(
                self.log,
                "Storing full state on epoch boundary";
                "slot" => state.slot.as_u64(),
                "state_root" => format!("{:?}", state_root)
            );
            store_full_state(&self.hot_db, state_root, &state)?;
        }

        // Store a summary of the state.
        // We store one even for the epoch boundary states, as we may need their slots
        // when doing a look up by state root.
        self.put_state_summary(state_root, HotStateSummary::new(state_root, &state)?)?;

        // Store the state in the cache.
<<<<<<< HEAD
        self.state_cache.lock().put(*state_root, state);
=======
        self.state_cache.write().put(*state_root, state);
>>>>>>> 19cda2c0

        Ok(())
    }

    /// Load a post-finalization state from the hot database.
    ///
    /// Will replay blocks from the nearest epoch boundary.
    pub fn load_hot_state(
        &self,
        state_root: &Hash256,
        clone_config: CloneConfig,
    ) -> Result<Option<BeaconState<E>>, Error> {
        metrics::inc_counter(&metrics::BEACON_STATE_HOT_GET_COUNT);

        // Check the cache.
<<<<<<< HEAD
        if let Some(state) = self.state_cache.lock().get(state_root) {
=======
        if let Some(state) = self.state_cache.write().get(state_root) {
>>>>>>> 19cda2c0
            metrics::inc_counter(&metrics::BEACON_STATE_CACHE_HIT_COUNT);

            let timer = metrics::start_timer(&metrics::BEACON_STATE_CACHE_CLONE_TIME);
            let state = state.clone_with(clone_config);
            metrics::stop_timer(timer);

            return Ok(Some(state));
        }

        if let Some(HotStateSummary {
            slot,
            latest_block_root,
            epoch_boundary_state_root,
        }) = self.load_hot_state_summary(state_root)?
        {
            let boundary_state = self
                .hot_db
                .get_state(&epoch_boundary_state_root, None)?
                .ok_or_else(|| {
                    HotColdDBError::MissingEpochBoundaryState(epoch_boundary_state_root)
                })?;

            // Optimization to avoid even *thinking* about replaying blocks if we're already
            // on an epoch boundary.
            let state = if slot % E::slots_per_epoch() == 0 {
                boundary_state
            } else {
                let blocks =
                    self.load_blocks_to_replay(boundary_state.slot, slot, latest_block_root)?;
                self.replay_blocks(boundary_state, blocks, slot)?
            };

            // Update the LRU cache.
<<<<<<< HEAD
            self.state_cache.lock().put(*state_root, state.clone());
=======
            self.state_cache.write().put(*state_root, state.clone());
>>>>>>> 19cda2c0

            Ok(Some(state))
        } else {
            Ok(None)
        }
    }

    /// Store a pre-finalization state in the freezer database.
    ///
    /// Will log a warning and not store anything if the state does not lie on a restore point
    /// boundary.
    pub fn store_cold_state(
        &self,
        state_root: &Hash256,
        state: &BeaconState<E>,
    ) -> Result<(), Error> {
        if state.slot % self.config.slots_per_restore_point != 0 {
            warn!(
                self.log,
                "Not storing non-restore point state in freezer";
                "slot" => state.slot.as_u64(),
                "state_root" => format!("{:?}", state_root)
            );
            return Ok(());
        }

        trace!(
            self.log,
            "Creating restore point";
            "slot" => state.slot,
            "state_root" => format!("{:?}", state_root)
        );

        // 1. Convert to PartialBeaconState and store that in the DB.
        let partial_state = PartialBeaconState::from_state_forgetful(state);
        partial_state.db_put(&self.cold_db, state_root)?;

        // 2. Store updated vector entries.
        let db = &self.cold_db;
        store_updated_vector(BlockRoots, db, state, &self.spec)?;
        store_updated_vector(StateRoots, db, state, &self.spec)?;
        store_updated_vector(HistoricalRoots, db, state, &self.spec)?;
        store_updated_vector(RandaoMixes, db, state, &self.spec)?;

        // 3. Store restore point.
        let restore_point_index = state.slot.as_u64() / self.config.slots_per_restore_point;
        self.store_restore_point_hash(restore_point_index, *state_root)?;

        Ok(())
    }

    /// Try to load a pre-finalization state from the freezer database.
    ///
    /// Return `None` if no state with `state_root` lies in the freezer.
    pub fn load_cold_state(&self, state_root: &Hash256) -> Result<Option<BeaconState<E>>, Error> {
        match self.load_cold_state_slot(state_root)? {
            Some(slot) => self.load_cold_state_by_slot(slot).map(Some),
            None => Ok(None),
        }
    }

    /// Load a pre-finalization state from the freezer database.
    ///
    /// Will reconstruct the state if it lies between restore points.
    pub fn load_cold_state_by_slot(&self, slot: Slot) -> Result<BeaconState<E>, Error> {
        if slot % self.config.slots_per_restore_point == 0 {
            let restore_point_idx = slot.as_u64() / self.config.slots_per_restore_point;
            self.load_restore_point_by_index(restore_point_idx)
        } else {
            self.load_cold_intermediate_state(slot)
        }
    }

    /// Load a restore point state by its `state_root`.
    fn load_restore_point(&self, state_root: &Hash256) -> Result<BeaconState<E>, Error> {
        let mut partial_state = PartialBeaconState::db_get(&self.cold_db, state_root)?
            .ok_or_else(|| HotColdDBError::MissingRestorePoint(*state_root))?;

        // Fill in the fields of the partial state.
        partial_state.load_block_roots(&self.cold_db, &self.spec)?;
        partial_state.load_state_roots(&self.cold_db, &self.spec)?;
        partial_state.load_historical_roots(&self.cold_db, &self.spec)?;
        partial_state.load_randao_mixes(&self.cold_db, &self.spec)?;

        Ok(partial_state.try_into()?)
    }

    /// Load a restore point state by its `restore_point_index`.
    fn load_restore_point_by_index(
        &self,
        restore_point_index: u64,
    ) -> Result<BeaconState<E>, Error> {
        let state_root = self.load_restore_point_hash(restore_point_index)?;
        self.load_restore_point(&state_root)
    }

    /// Load a frozen state that lies between restore points.
    fn load_cold_intermediate_state(&self, slot: Slot) -> Result<BeaconState<E>, Error> {
        // 1. Load the restore points either side of the intermediate state.
        let low_restore_point_idx = slot.as_u64() / self.config.slots_per_restore_point;
        let high_restore_point_idx = low_restore_point_idx + 1;

        // Acquire the read lock, so that the split can't change while this is happening.
        let split = self.split.read();

        let low_restore_point = self.load_restore_point_by_index(low_restore_point_idx)?;
        // If the slot of the high point lies outside the freezer, use the split state
        // as the upper restore point.
        let high_restore_point = if high_restore_point_idx * self.config.slots_per_restore_point
            >= split.slot.as_u64()
        {
            self.get_state(&split.state_root, Some(split.slot))?
                .ok_or_else(|| HotColdDBError::MissingSplitState(split.state_root, split.slot))?
        } else {
            self.load_restore_point_by_index(high_restore_point_idx)?
        };

        // 2. Load the blocks from the high restore point back to the low restore point.
        let blocks = self.load_blocks_to_replay(
            low_restore_point.slot,
            slot,
            self.get_high_restore_point_block_root(&high_restore_point, slot)?,
        )?;

        // 3. Replay the blocks on top of the low restore point.
        self.replay_blocks(low_restore_point, blocks, slot)
    }

    /// Get a suitable block root for backtracking from `high_restore_point` to the state at `slot`.
    ///
    /// Defaults to the block root for `slot`, which *should* be in range.
    fn get_high_restore_point_block_root(
        &self,
        high_restore_point: &BeaconState<E>,
        slot: Slot,
    ) -> Result<Hash256, HotColdDBError> {
        high_restore_point
            .get_block_root(slot)
            .or_else(|_| high_restore_point.get_oldest_block_root())
            .map(|x| *x)
            .map_err(HotColdDBError::RestorePointBlockHashError)
    }

    /// Load the blocks between `start_slot` and `end_slot` by backtracking from `end_block_hash`.
    ///
    /// Blocks are returned in slot-ascending order, suitable for replaying on a state with slot
    /// equal to `start_slot`, to reach a state with slot equal to `end_slot`.
    fn load_blocks_to_replay(
        &self,
        start_slot: Slot,
        end_slot: Slot,
        end_block_hash: Hash256,
    ) -> Result<Vec<BeaconBlock<E>>, Error> {
        let mut blocks = ParentRootBlockIterator::new(self, end_block_hash)
            .map(|(_, block)| block)
            // Include the block at the end slot (if any), it needs to be
            // replayed in order to construct the canonical state at `end_slot`.
            .filter(|block| block.slot <= end_slot)
            // Exclude the block at the start slot (if any), because it has already
            // been applied to the starting state.
            .take_while(|block| block.slot > start_slot)
            .collect::<Vec<_>>();
        blocks.reverse();
        Ok(blocks)
    }

    /// Replay `blocks` on top of `state` until `target_slot` is reached.
    ///
    /// Will skip slots as necessary. The returned state is not guaranteed
    /// to have any caches built, beyond those immediately required by block processing.
    fn replay_blocks(
        &self,
        mut state: BeaconState<E>,
        blocks: Vec<BeaconBlock<E>>,
        target_slot: Slot,
    ) -> Result<BeaconState<E>, Error> {
        let state_root_from_prev_block = |i: usize, state: &BeaconState<E>| {
            if i > 0 {
                let prev_block = &blocks[i - 1];
                if prev_block.slot == state.slot {
                    Some(prev_block.state_root)
                } else {
                    None
                }
            } else {
                None
            }
        };

        for (i, block) in blocks.iter().enumerate() {
            while state.slot < block.slot {
                let state_root = state_root_from_prev_block(i, &state);
                per_slot_processing(&mut state, state_root, &self.spec)
                    .map_err(HotColdDBError::BlockReplaySlotError)?;
            }
            per_block_processing(
                &mut state,
                &block,
                None,
                BlockSignatureStrategy::NoVerification,
                &self.spec,
            )
            .map_err(HotColdDBError::BlockReplayBlockError)?;
        }

        while state.slot < target_slot {
            let state_root = state_root_from_prev_block(blocks.len(), &state);
            per_slot_processing(&mut state, state_root, &self.spec)
                .map_err(HotColdDBError::BlockReplaySlotError)?;
        }

        Ok(state)
    }

    /// Fetch a copy of the current split slot from memory.
    pub fn get_split_slot(&self) -> Slot {
        self.split.read().slot
    }

    /// Fetch the slot of the most recently stored restore point.
    pub fn get_latest_restore_point_slot(&self) -> Slot {
        (self.get_split_slot() - 1) / self.config.slots_per_restore_point
            * self.config.slots_per_restore_point
    }

    /// Load the split point from disk.
    fn load_split(&self) -> Result<Option<Split>, Error> {
        let key = Hash256::from_slice(SPLIT_DB_KEY.as_bytes());
        let split: Option<Split> = self.hot_db.get(&key)?;
        Ok(split)
    }

    /// Store the split point on disk.
    fn store_split(&self) -> Result<(), Error> {
        let key = Hash256::from_slice(SPLIT_DB_KEY.as_bytes());
        self.hot_db.put(&key, &*self.split.read())?;
        Ok(())
    }

    /// Load the state root of a restore point.
    fn load_restore_point_hash(&self, restore_point_index: u64) -> Result<Hash256, Error> {
        let key = Self::restore_point_key(restore_point_index);
        RestorePointHash::db_get(&self.cold_db, &key)?
            .map(|r| r.state_root)
            .ok_or_else(|| HotColdDBError::MissingRestorePointHash(restore_point_index).into())
    }

    /// Store the state root of a restore point.
    fn store_restore_point_hash(
        &self,
        restore_point_index: u64,
        state_root: Hash256,
    ) -> Result<(), Error> {
        let key = Self::restore_point_key(restore_point_index);
        RestorePointHash { state_root }
            .db_put(&self.cold_db, &key)
            .map_err(Into::into)
    }

    /// Convert a `restore_point_index` into a database key.
    fn restore_point_key(restore_point_index: u64) -> Hash256 {
        Hash256::from_low_u64_be(restore_point_index)
    }

    /// Load a frozen state's slot, given its root.
    fn load_cold_state_slot(&self, state_root: &Hash256) -> Result<Option<Slot>, Error> {
        Ok(ColdStateSummary::db_get(&self.cold_db, state_root)?.map(|s| s.slot))
    }

    /// Store the slot of a frozen state.
    fn store_cold_state_slot(&self, state_root: &Hash256, slot: Slot) -> Result<(), Error> {
        ColdStateSummary { slot }
            .db_put(&self.cold_db, state_root)
            .map_err(Into::into)
    }

    /// Load a hot state's summary, given its root.
    pub fn load_hot_state_summary(
        &self,
        state_root: &Hash256,
    ) -> Result<Option<HotStateSummary>, Error> {
        HotStateSummary::db_get(&self.hot_db, state_root)
    }

    /// Check that the restore point frequency is valid.
    ///
    /// Specifically, check that it is:
    /// (1) A divisor of the number of slots per historical root, and
    /// (2) Divisible by the number of slots per epoch
    ///
    ///
    /// (1) ensures that we have at least one restore point within range of our state
    /// root history when iterating backwards (and allows for more frequent restore points if
    /// desired).
    ///
    /// (2) ensures that restore points align with hot state summaries, making it
    /// quick to migrate hot to cold.
    fn verify_slots_per_restore_point(slots_per_restore_point: u64) -> Result<(), HotColdDBError> {
        let slots_per_historical_root = E::SlotsPerHistoricalRoot::to_u64();
        let slots_per_epoch = E::slots_per_epoch();
        if slots_per_restore_point > 0
            && slots_per_historical_root % slots_per_restore_point == 0
            && slots_per_restore_point % slots_per_epoch == 0
        {
            Ok(())
        } else {
            Err(HotColdDBError::InvalidSlotsPerRestorePoint {
                slots_per_restore_point,
                slots_per_historical_root,
                slots_per_epoch,
            })
        }
    }
}

/// Struct for storing the split slot and state root in the database.
#[derive(Debug, Clone, Copy, Default, Encode, Decode)]
struct Split {
    slot: Slot,
    state_root: Hash256,
}

impl SimpleStoreItem for Split {
    fn db_column() -> DBColumn {
        DBColumn::BeaconMeta
    }

    fn as_store_bytes(&self) -> Vec<u8> {
        self.as_ssz_bytes()
    }

    fn from_store_bytes(bytes: &[u8]) -> Result<Self, Error> {
        Ok(Self::from_ssz_bytes(bytes)?)
    }
}

/// Struct for summarising a state in the hot database.
///
/// Allows full reconstruction by replaying blocks.
#[derive(Debug, Clone, Copy, Default, Encode, Decode)]
pub struct HotStateSummary {
    slot: Slot,
    latest_block_root: Hash256,
    epoch_boundary_state_root: Hash256,
}

impl SimpleStoreItem for HotStateSummary {
    fn db_column() -> DBColumn {
        DBColumn::BeaconStateSummary
    }

    fn as_store_bytes(&self) -> Vec<u8> {
        self.as_ssz_bytes()
    }

    fn from_store_bytes(bytes: &[u8]) -> Result<Self, Error> {
        Ok(Self::from_ssz_bytes(bytes)?)
    }
}

impl HotStateSummary {
    /// Construct a new summary of the given state.
    pub fn new<E: EthSpec>(state_root: &Hash256, state: &BeaconState<E>) -> Result<Self, Error> {
        // Fill in the state root on the latest block header if necessary (this happens on all
        // slots where there isn't a skip).
        let latest_block_root = state.get_latest_block_root(*state_root);
        let epoch_boundary_slot = state.slot / E::slots_per_epoch() * E::slots_per_epoch();
        let epoch_boundary_state_root = if epoch_boundary_slot == state.slot {
            *state_root
        } else {
            *state
                .get_state_root(epoch_boundary_slot)
                .map_err(HotColdDBError::HotStateSummaryError)?
        };

        Ok(HotStateSummary {
            slot: state.slot,
            latest_block_root,
            epoch_boundary_state_root,
        })
    }
}

/// Struct for summarising a state in the freezer database.
#[derive(Debug, Clone, Copy, Default, Encode, Decode)]
struct ColdStateSummary {
    slot: Slot,
}

impl SimpleStoreItem for ColdStateSummary {
    fn db_column() -> DBColumn {
        DBColumn::BeaconStateSummary
    }

    fn as_store_bytes(&self) -> Vec<u8> {
        self.as_ssz_bytes()
    }

    fn from_store_bytes(bytes: &[u8]) -> Result<Self, Error> {
        Ok(Self::from_ssz_bytes(bytes)?)
    }
}

/// Struct for storing the state root of a restore point in the database.
#[derive(Debug, Clone, Copy, Default, Encode, Decode)]
struct RestorePointHash {
    state_root: Hash256,
}

impl SimpleStoreItem for RestorePointHash {
    fn db_column() -> DBColumn {
        DBColumn::BeaconRestorePoint
    }

    fn as_store_bytes(&self) -> Vec<u8> {
        self.as_ssz_bytes()
    }

    fn from_store_bytes(bytes: &[u8]) -> Result<Self, Error> {
        Ok(Self::from_ssz_bytes(bytes)?)
    }
}<|MERGE_RESOLUTION|>--- conflicted
+++ resolved
@@ -10,11 +10,7 @@
     leveldb_store::LevelDB, DBColumn, Error, PartialBeaconState, SimpleStoreItem, Store, StoreItem,
 };
 use lru::LruCache;
-<<<<<<< HEAD
-use parking_lot::{Mutex, RwLock};
-=======
 use parking_lot::RwLock;
->>>>>>> 19cda2c0
 use slog::{debug, trace, warn, Logger};
 use ssz::{Decode, Encode};
 use ssz_derive::{Decode, Encode};
@@ -50,15 +46,9 @@
     /// The hot database also contains all blocks.
     pub(crate) hot_db: LevelDB<E>,
     /// LRU cache of deserialized blocks. Updated whenever a block is loaded.
-<<<<<<< HEAD
-    block_cache: Mutex<LruCache<Hash256, BeaconBlock<E>>>,
-    /// LRU cache of deserialized states. Updated whenever a state is loaded.
-    state_cache: Mutex<LruCache<Hash256, BeaconState<E>>>,
-=======
     block_cache: RwLock<LruCache<Hash256, BeaconBlock<E>>>,
     /// LRU cache of deserialized states. Updated whenever a state is loaded.
     state_cache: RwLock<LruCache<Hash256, BeaconState<E>>>,
->>>>>>> 19cda2c0
     /// Chain spec.
     spec: ChainSpec,
     /// Logger.
@@ -122,11 +112,7 @@
         self.put(block_root, &block)?;
 
         // Update cache.
-<<<<<<< HEAD
-        self.block_cache.lock().put(*block_root, block);
-=======
         self.block_cache.write().put(*block_root, block);
->>>>>>> 19cda2c0
 
         Ok(())
     }
@@ -136,11 +122,7 @@
         metrics::inc_counter(&metrics::BEACON_BLOCK_GET_COUNT);
 
         // Check the cache.
-<<<<<<< HEAD
-        if let Some(block) = self.block_cache.lock().get(block_root) {
-=======
         if let Some(block) = self.block_cache.write().get(block_root) {
->>>>>>> 19cda2c0
             metrics::inc_counter(&metrics::BEACON_BLOCK_CACHE_HIT_COUNT);
             return Ok(Some(block.clone()));
         }
@@ -149,11 +131,7 @@
         match self.get::<BeaconBlock<E>>(block_root)? {
             Some(block) => {
                 // Add to cache.
-<<<<<<< HEAD
-                self.block_cache.lock().put(*block_root, block.clone());
-=======
                 self.block_cache.write().put(*block_root, block.clone());
->>>>>>> 19cda2c0
                 Ok(Some(block))
             }
             None => Ok(None),
@@ -346,13 +324,8 @@
             split: RwLock::new(Split::default()),
             cold_db: LevelDB::open(cold_path)?,
             hot_db: LevelDB::open(hot_path)?,
-<<<<<<< HEAD
-            block_cache: Mutex::new(LruCache::new(config.block_cache_size)),
-            state_cache: Mutex::new(LruCache::new(config.state_cache_size)),
-=======
             block_cache: RwLock::new(LruCache::new(config.block_cache_size)),
             state_cache: RwLock::new(LruCache::new(config.state_cache_size)),
->>>>>>> 19cda2c0
             config,
             spec,
             log,
@@ -393,11 +366,7 @@
         self.put_state_summary(state_root, HotStateSummary::new(state_root, &state)?)?;
 
         // Store the state in the cache.
-<<<<<<< HEAD
-        self.state_cache.lock().put(*state_root, state);
-=======
         self.state_cache.write().put(*state_root, state);
->>>>>>> 19cda2c0
 
         Ok(())
     }
@@ -413,11 +382,7 @@
         metrics::inc_counter(&metrics::BEACON_STATE_HOT_GET_COUNT);
 
         // Check the cache.
-<<<<<<< HEAD
-        if let Some(state) = self.state_cache.lock().get(state_root) {
-=======
         if let Some(state) = self.state_cache.write().get(state_root) {
->>>>>>> 19cda2c0
             metrics::inc_counter(&metrics::BEACON_STATE_CACHE_HIT_COUNT);
 
             let timer = metrics::start_timer(&metrics::BEACON_STATE_CACHE_CLONE_TIME);
@@ -451,11 +416,7 @@
             };
 
             // Update the LRU cache.
-<<<<<<< HEAD
-            self.state_cache.lock().put(*state_root, state.clone());
-=======
             self.state_cache.write().put(*state_root, state.clone());
->>>>>>> 19cda2c0
 
             Ok(Some(state))
         } else {
