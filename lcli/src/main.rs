--- conflicted
+++ resolved
@@ -8,11 +8,7 @@
 mod interop_genesis;
 mod new_testnet;
 mod parse_hex;
-<<<<<<< HEAD
-mod refund_deposit_contract;
 mod replace_state_pubkeys;
-=======
->>>>>>> f183af20
 mod skip_slots;
 mod transition_blocks;
 
@@ -242,7 +238,7 @@
                     "Loads a file with an SSZ-encoded BeaconState and replaces \
                     all the validator pubkeys with ones derived from the mnemonic \
                     such that validator indices correspond to EIP-2334 voting keypair \
-                    derivation paths."
+                    derivation paths.",
                 )
                 .arg(
                     Arg::with_name("ssz-state")
@@ -258,10 +254,12 @@
                         .value_name("BIP39_MNENMONIC")
                         .takes_value(true)
                         .required(true)
-                        .default_value("replace nephew blur decorate waste convince soup column \
-                            orient excite play baby")
+                        .default_value(
+                            "replace nephew blur decorate waste convince soup column \
+                            orient excite play baby",
+                        )
                         .help("The mnemonic for key derivation."),
-                )
+                ),
         )
         .subcommand(
             SubCommand::with_name("new-testnet")
