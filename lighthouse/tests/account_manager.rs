#![cfg(not(debug_assertions))]

use account_manager::{
<<<<<<< HEAD
    upgrade_legacy_keypairs::{CMD as UPGRADE_CMD, *},
    validator::{
        create::*,
        import::{self, CMD as IMPORT_CMD},
        CMD as VALIDATOR_CMD,
    },
=======
    validator::{create::*, CMD as VALIDATOR_CMD},
>>>>>>> e5d9d617
    wallet::{
        create::{CMD as CREATE_CMD, *},
        list::CMD as LIST_CMD,
        CMD as WALLET_CMD,
    },
    BASE_DIR_FLAG, CMD as ACCOUNT_CMD, *,
};
use account_utils::{
    eth2_keystore::KeystoreBuilder,
    validator_definitions::{SigningDefinition, ValidatorDefinition, ValidatorDefinitions},
    ZeroizeString,
};
use std::env;
use std::fs::{self, File};
use std::io::{BufRead, BufReader, Write};
use std::path::{Path, PathBuf};
use std::process::{Command, Output, Stdio};
use std::str::from_utf8;
use tempfile::{tempdir, TempDir};
use validator_dir::ValidatorDir;

// TODO: create tests for the `lighthouse account validator deposit` command. This involves getting
// access to an IPC endpoint during testing or adding support for deposit submission via HTTP and
// using ganache-cli.

/// Returns the `lighthouse account` command.
fn account_cmd() -> Command {
    let target_dir = env!("CARGO_BIN_EXE_lighthouse");
    let path = target_dir
        .parse::<PathBuf>()
        .expect("should parse CARGO_TARGET_DIR");

    let mut cmd = Command::new(path);
    cmd.arg(ACCOUNT_CMD);
    cmd
}

/// Returns the `lighthouse account wallet` command.
fn wallet_cmd() -> Command {
    let mut cmd = account_cmd();
    cmd.arg(WALLET_CMD);
    cmd
}

/// Executes a `Command`, returning a `Result` based upon the success exit code of the command.
fn output_result(cmd: &mut Command) -> Result<Output, String> {
    let output = cmd.output().expect("should run command");

    if output.status.success() {
        Ok(output)
    } else {
        Err(from_utf8(&output.stderr)
            .expect("stderr is not utf8")
            .to_string())
    }
}

/// Returns the number of nodes in a directory.
fn dir_child_count<P: AsRef<Path>>(dir: P) -> usize {
    fs::read_dir(dir).expect("should read dir").count()
}

/// Uses `lighthouse account wallet list` to list all wallets.
fn list_wallets<P: AsRef<Path>>(base_dir: P) -> Vec<String> {
    let output = output_result(
        wallet_cmd()
            .arg(format!("--{}", BASE_DIR_FLAG))
            .arg(base_dir.as_ref().as_os_str())
            .arg(LIST_CMD),
    )
    .unwrap();
    let stdout = from_utf8(&output.stdout)
        .expect("stdout is not utf8")
        .to_string();

    stdout[..stdout.len() - 1]
        .split("\n")
        .map(Into::into)
        .collect()
}

/// Create a wallet using the lighthouse CLI.
fn create_wallet<P: AsRef<Path>>(
    name: &str,
    base_dir: P,
    password: P,
    mnemonic: P,
) -> Result<Output, String> {
    output_result(
        wallet_cmd()
            .arg(format!("--{}", BASE_DIR_FLAG))
            .arg(base_dir.as_ref().as_os_str())
            .arg(CREATE_CMD)
            .arg(format!("--{}", NAME_FLAG))
            .arg(&name)
            .arg(format!("--{}", PASSPHRASE_FLAG))
            .arg(password.as_ref().as_os_str())
            .arg(format!("--{}", MNEMONIC_FLAG))
            .arg(mnemonic.as_ref().as_os_str()),
    )
}

/// Helper struct for testing wallets.
struct TestWallet {
    base_dir: PathBuf,
    password_dir: TempDir,
    mnemonic_dir: TempDir,
    name: String,
}

impl TestWallet {
    /// Creates a new wallet tester, without _actually_ creating it via the CLI.
    pub fn new<P: AsRef<Path>>(base_dir: P, name: &str) -> Self {
        Self {
            base_dir: base_dir.as_ref().into(),
            password_dir: tempdir().unwrap(),
            mnemonic_dir: tempdir().unwrap(),
            name: name.into(),
        }
    }

    pub fn base_dir(&self) -> PathBuf {
        self.base_dir.clone()
    }

    pub fn password_path(&self) -> PathBuf {
        self.password_dir.path().join("password.pass")
    }

    pub fn mnemonic_path(&self) -> PathBuf {
        self.mnemonic_dir.path().join("mnemonic")
    }

    /// Actually create the wallet using the lighthouse CLI.
    pub fn create(&self) -> Result<Output, String> {
        create_wallet(
            &self.name,
            self.base_dir(),
            self.password_path(),
            self.mnemonic_path(),
        )
    }

    /// Create a wallet, expecting it to succeed.
    pub fn create_expect_success(&self) {
        self.create().unwrap();
        assert!(self.password_path().exists(), "{} password", self.name);
        assert!(self.mnemonic_path().exists(), "{} mnemonic", self.name);
        assert!(list_wallets(self.base_dir()).contains(&self.name));
    }
}

#[test]
fn without_pass_extension() {
    let base_dir = tempdir().unwrap();
    let password_dir = tempdir().unwrap();
    let mnemonic_dir = tempdir().unwrap();

    let err = create_wallet(
        "bad_extension",
        base_dir.path(),
        &password_dir.path().join("password"),
        &mnemonic_dir.path().join("mnemonic"),
    )
    .unwrap_err();

    assert!(err.contains("ends in .pass"));
}

#[test]
fn wallet_create_and_list() {
    let base_temp_dir = tempdir().unwrap();
    let base_dir: PathBuf = base_temp_dir.path().into();

    let wally = TestWallet::new(&base_dir, "wally");

    assert_eq!(dir_child_count(&base_dir), 0);

    wally.create_expect_success();

    assert_eq!(dir_child_count(&base_dir), 1);
    assert!(wally.password_path().exists());
    assert!(wally.mnemonic_path().exists());

    // Should not create a wallet with a duplicate name.
    wally.create().unwrap_err();

    assert_eq!(list_wallets(wally.base_dir()).len(), 1);

    let wally2 = TestWallet::new(&base_dir, "wally2");
    wally2.create_expect_success();

    assert_eq!(list_wallets(wally.base_dir()).len(), 2);
}

/// Returns the `lighthouse account validator` command.
fn validator_cmd() -> Command {
    let mut cmd = account_cmd();
    cmd.arg(VALIDATOR_CMD);
    cmd
}

/// Helper struct for testing wallets.
struct TestValidator {
    wallet: TestWallet,
    validator_dir: PathBuf,
    secrets_dir: PathBuf,
}

impl TestValidator {
    pub fn new<P: AsRef<Path>>(validator_dir: P, secrets_dir: P, wallet: TestWallet) -> Self {
        Self {
            wallet,
            validator_dir: validator_dir.as_ref().into(),
            secrets_dir: secrets_dir.as_ref().into(),
        }
    }

    /// Create validators, returning a list of validator pubkeys on success.
    pub fn create(
        &self,
        quantity_flag: &str,
        quantity: usize,
        store_withdrawal_key: bool,
    ) -> Result<Vec<String>, String> {
        let mut cmd = validator_cmd();
        cmd.arg(format!("--{}", BASE_DIR_FLAG))
            .arg(self.wallet.base_dir().into_os_string())
            .arg(CREATE_CMD)
            .arg(format!("--{}", WALLET_NAME_FLAG))
            .arg(&self.wallet.name)
            .arg(format!("--{}", WALLET_PASSPHRASE_FLAG))
            .arg(self.wallet.password_path().into_os_string())
            .arg(format!("--{}", VALIDATOR_DIR_FLAG))
            .arg(self.validator_dir.clone().into_os_string())
            .arg(format!("--{}", SECRETS_DIR_FLAG))
            .arg(self.secrets_dir.clone().into_os_string())
            .arg(format!("--{}", DEPOSIT_GWEI_FLAG))
            .arg("32000000000")
            .arg(format!("--{}", quantity_flag))
            .arg(format!("{}", quantity));

        let output = if store_withdrawal_key {
            output_result(cmd.arg(format!("--{}", STORE_WITHDRAW_FLAG))).unwrap()
        } else {
            output_result(&mut cmd).unwrap()
        };

        let stdout = from_utf8(&output.stdout)
            .expect("stdout is not utf8")
            .to_string();

        if stdout == "" {
            return Ok(vec![]);
        }

        let pubkeys = stdout[..stdout.len() - 1]
            .split("\n")
            .map(|line| {
                let tab = line.find("\t").expect("line must have tab");
                let (_, pubkey) = line.split_at(tab + 1);
                pubkey.to_string()
            })
            .collect::<Vec<_>>();

        Ok(pubkeys)
    }

    /// Create a validators, expecting success.
    pub fn create_expect_success(
        &self,
        quantity_flag: &str,
        quantity: usize,
        store_withdrawal_key: bool,
    ) -> Vec<ValidatorDir> {
        let pubkeys = self
            .create(quantity_flag, quantity, store_withdrawal_key)
            .unwrap();

        pubkeys
            .into_iter()
            .map(|pk| {
                // Password should have been created.
                assert!(self.secrets_dir.join(&pk).exists(), "password exists");

                // Should have created a validator directory.
                let dir = ValidatorDir::open(self.validator_dir.join(&pk))
                    .expect("should open validator dir");

                // Validator dir should have a voting keypair.
                let voting_keypair = dir.voting_keypair(&self.secrets_dir).unwrap();

                // Validator dir should *not* have a withdrawal keypair.
                let withdrawal_result = dir.withdrawal_keypair(&self.secrets_dir);
                if store_withdrawal_key {
                    let withdrawal_keypair = withdrawal_result.unwrap();
                    assert_ne!(voting_keypair.pk, withdrawal_keypair.pk);
                } else {
                    withdrawal_result.err().unwrap();
                }

                // Deposit tx file should not exist yet.
                assert!(!dir.eth1_deposit_tx_hash_exists(), "deposit tx");

                // Should have created a valid deposit data file.
                dir.eth1_deposit_data().unwrap().unwrap();
                dir
            })
            .collect()
    }
}

#[test]
fn validator_create() {
    let base_dir = tempdir().unwrap();
    let validator_dir = tempdir().unwrap();
    let secrets_dir = tempdir().unwrap();

    let wallet = TestWallet::new(base_dir.path(), "wally");
    wallet.create_expect_success();

    assert_eq!(dir_child_count(validator_dir.path()), 0);

    let validator = TestValidator::new(validator_dir.path(), secrets_dir.path(), wallet);

    // Create a validator _without_ storing the withdraw key.
    validator.create_expect_success(COUNT_FLAG, 1, false);

    assert_eq!(dir_child_count(validator_dir.path()), 1);

    // Create a validator storing the withdraw key.
    validator.create_expect_success(COUNT_FLAG, 1, true);

    assert_eq!(dir_child_count(validator_dir.path()), 2);

    // Use the at-most flag with less validators then are in the directory.
    assert_eq!(
        validator.create_expect_success(AT_MOST_FLAG, 1, true).len(),
        0
    );

    assert_eq!(dir_child_count(validator_dir.path()), 2);

    // Use the at-most flag with the same number of validators that are in the directory.
    assert_eq!(
        validator.create_expect_success(AT_MOST_FLAG, 2, true).len(),
        0
    );

    assert_eq!(dir_child_count(validator_dir.path()), 2);

    // Use the at-most flag with two more number of validators than are in the directory.
    assert_eq!(
        validator.create_expect_success(AT_MOST_FLAG, 4, true).len(),
        2
    );

    assert_eq!(dir_child_count(validator_dir.path()), 4);

    // Create multiple validators with the count flag.
    assert_eq!(
        validator.create_expect_success(COUNT_FLAG, 2, true).len(),
        2
    );

    assert_eq!(dir_child_count(validator_dir.path()), 6);
<<<<<<< HEAD
}

fn write_legacy_keypair<P: AsRef<Path>>(name: &str, dir: P) -> Keypair {
    let keypair = Keypair::random();

    let mut keypair_bytes = keypair.pk.as_bytes().to_vec();
    keypair_bytes.extend_from_slice(keypair.sk.as_bytes().as_ref());

    fs::write(dir.as_ref().join(name), &keypair_bytes).unwrap();

    keypair
}

#[test]
fn upgrade_legacy_keypairs() {
    let validators_dir = tempdir().unwrap();
    let secrets_dir = tempdir().unwrap();

    let validators = (0..2)
        .into_iter()
        .map(|i| {
            let validator_dir = validators_dir.path().join(format!("myval{}", i));

            fs::create_dir_all(&validator_dir).unwrap();

            let voting_keypair = write_legacy_keypair(VOTING_KEYPAIR_FILE, &validator_dir);
            let withdrawal_keypair = write_legacy_keypair(WITHDRAWAL_KEYPAIR_FILE, &validator_dir);

            (validator_dir, voting_keypair, withdrawal_keypair)
        })
        .collect::<Vec<_>>();

    account_cmd()
        .arg(UPGRADE_CMD)
        .arg(format!("--{}", VALIDATOR_DIR_FLAG))
        .arg(validators_dir.path().as_os_str())
        .arg(format!("--{}", SECRETS_DIR_FLAG))
        .arg(secrets_dir.path().as_os_str())
        .output()
        .unwrap();

    for (validator_dir, voting_keypair, withdrawal_keypair) in validators {
        let dir = ValidatorDir::open(&validator_dir).unwrap();

        assert_eq!(
            voting_keypair.pk,
            dir.voting_keypair(secrets_dir.path()).unwrap().pk
        );
        assert_eq!(
            withdrawal_keypair.pk,
            dir.withdrawal_keypair(secrets_dir.path()).unwrap().pk
        );
    }
}

/// Returns the `lighthouse account validator import` command.
fn validator_import_cmd() -> Command {
    let mut cmd = validator_cmd();
    cmd.arg(IMPORT_CMD);
    cmd
}

#[test]
fn validator_import_launchpad() {
    const PASSWORD: &str = "cats";
    const KEYSTORE_NAME: &str = "keystore-m_12381_3600_0_0_0-1595406747.json";
    const NOT_KEYSTORE_NAME: &str = "keystore-m_12381_3600_0_0-1595406747.json";

    let src_dir = tempdir().unwrap();
    let dst_dir = tempdir().unwrap();

    let keypair = Keypair::random();
    let keystore = KeystoreBuilder::new(&keypair, PASSWORD.as_bytes(), "".into())
        .unwrap()
        .build()
        .unwrap();

    let dst_keystore_dir = dst_dir.path().join(format!("0x{}", keystore.pubkey()));

    // Create a keystore in the src dir.
    File::create(src_dir.path().join(KEYSTORE_NAME))
        .map(|mut file| keystore.to_json_writer(&mut file).unwrap())
        .unwrap();

    // Create a not-keystore file in the src dir.
    File::create(src_dir.path().join(NOT_KEYSTORE_NAME)).unwrap();

    let mut child = validator_import_cmd()
        .arg(format!("--{}", import::STDIN_PASSWORD_FLAG)) // Using tty does not work well with tests.
        .arg(format!("--{}", import::DIR_FLAG))
        .arg(src_dir.path().as_os_str())
        .arg(format!("--{}", VALIDATOR_DIR_FLAG))
        .arg(dst_dir.path().as_os_str())
        .stderr(Stdio::piped())
        .stdin(Stdio::piped())
        .spawn()
        .unwrap();

    let mut stderr = child.stderr.as_mut().map(BufReader::new).unwrap().lines();
    let stdin = child.stdin.as_mut().unwrap();

    loop {
        if stderr.next().unwrap().unwrap() == import::PASSWORD_PROMPT {
            break;
        }
    }

    stdin.write(format!("{}\n", PASSWORD).as_bytes()).unwrap();

    child.wait().unwrap();

    assert!(
        !src_dir.path().join(KEYSTORE_NAME).exists(),
        "keystore should be removed from src dir"
    );
    assert!(
        src_dir.path().join(NOT_KEYSTORE_NAME).exists(),
        "not-keystore should not be removed from src dir."
    );

    let voting_keystore_path = dst_keystore_dir.join(KEYSTORE_NAME);

    assert!(
        voting_keystore_path.exists(),
        "keystore should be present in dst dir"
    );
    assert!(
        !dst_dir.path().join(NOT_KEYSTORE_NAME).exists(),
        "not-keystore should not be present in dst dir"
    );

    let defs = ValidatorDefinitions::open(&dst_dir).unwrap();

    let expected_def = ValidatorDefinition {
        enabled: true,
        voting_public_key: keystore.public_key().unwrap(),
        signing_definition: SigningDefinition::LocalKeystore {
            voting_keystore_path,
            voting_keystore_password_path: None,
            voting_keystore_password: Some(ZeroizeString::from(PASSWORD.to_string())),
        },
    };

    assert!(
        defs.as_slice() == &[expected_def],
        "validator defs file should be accurate"
    );
=======
>>>>>>> e5d9d617
}<|MERGE_RESOLUTION|>--- conflicted
+++ resolved
@@ -1,16 +1,11 @@
 #![cfg(not(debug_assertions))]
 
 use account_manager::{
-<<<<<<< HEAD
-    upgrade_legacy_keypairs::{CMD as UPGRADE_CMD, *},
     validator::{
         create::*,
         import::{self, CMD as IMPORT_CMD},
         CMD as VALIDATOR_CMD,
     },
-=======
-    validator::{create::*, CMD as VALIDATOR_CMD},
->>>>>>> e5d9d617
     wallet::{
         create::{CMD as CREATE_CMD, *},
         list::CMD as LIST_CMD,
@@ -30,6 +25,7 @@
 use std::process::{Command, Output, Stdio};
 use std::str::from_utf8;
 use tempfile::{tempdir, TempDir};
+use types::Keypair;
 use validator_dir::ValidatorDir;
 
 // TODO: create tests for the `lighthouse account validator deposit` command. This involves getting
@@ -377,60 +373,6 @@
     );
 
     assert_eq!(dir_child_count(validator_dir.path()), 6);
-<<<<<<< HEAD
-}
-
-fn write_legacy_keypair<P: AsRef<Path>>(name: &str, dir: P) -> Keypair {
-    let keypair = Keypair::random();
-
-    let mut keypair_bytes = keypair.pk.as_bytes().to_vec();
-    keypair_bytes.extend_from_slice(keypair.sk.as_bytes().as_ref());
-
-    fs::write(dir.as_ref().join(name), &keypair_bytes).unwrap();
-
-    keypair
-}
-
-#[test]
-fn upgrade_legacy_keypairs() {
-    let validators_dir = tempdir().unwrap();
-    let secrets_dir = tempdir().unwrap();
-
-    let validators = (0..2)
-        .into_iter()
-        .map(|i| {
-            let validator_dir = validators_dir.path().join(format!("myval{}", i));
-
-            fs::create_dir_all(&validator_dir).unwrap();
-
-            let voting_keypair = write_legacy_keypair(VOTING_KEYPAIR_FILE, &validator_dir);
-            let withdrawal_keypair = write_legacy_keypair(WITHDRAWAL_KEYPAIR_FILE, &validator_dir);
-
-            (validator_dir, voting_keypair, withdrawal_keypair)
-        })
-        .collect::<Vec<_>>();
-
-    account_cmd()
-        .arg(UPGRADE_CMD)
-        .arg(format!("--{}", VALIDATOR_DIR_FLAG))
-        .arg(validators_dir.path().as_os_str())
-        .arg(format!("--{}", SECRETS_DIR_FLAG))
-        .arg(secrets_dir.path().as_os_str())
-        .output()
-        .unwrap();
-
-    for (validator_dir, voting_keypair, withdrawal_keypair) in validators {
-        let dir = ValidatorDir::open(&validator_dir).unwrap();
-
-        assert_eq!(
-            voting_keypair.pk,
-            dir.voting_keypair(secrets_dir.path()).unwrap().pk
-        );
-        assert_eq!(
-            withdrawal_keypair.pk,
-            dir.withdrawal_keypair(secrets_dir.path()).unwrap().pk
-        );
-    }
 }
 
 /// Returns the `lighthouse account validator import` command.
@@ -525,6 +467,4 @@
         defs.as_slice() == &[expected_def],
         "validator defs file should be accurate"
     );
-=======
->>>>>>> e5d9d617
 }