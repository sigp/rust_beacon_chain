#![recursion_limit = "256"]

mod metrics;

use beacon_node::{get_eth2_network_config, ProductionBeaconNode};
use clap::{App, Arg, ArgMatches};
use clap_utils::flags::DISABLE_MALLOC_TUNING_FLAG;
use env_logger::{Builder, Env};
use environment::EnvironmentBuilder;
use eth2_hashing::have_sha_extensions;
use eth2_network_config::{Eth2NetworkConfig, DEFAULT_HARDCODED_NETWORK};
use lighthouse_version::VERSION;
use malloc_utils::configure_memory_allocator;
use slog::{crit, info, warn};
use std::fs::File;
use std::path::PathBuf;
use std::process::exit;
use task_executor::ShutdownReason;
use types::{EthSpec, EthSpecId};
use validator_client::ProductionValidatorClient;

fn bls_library_name() -> &'static str {
    if cfg!(feature = "portable") {
        "blst-portable"
    } else if cfg!(feature = "modern") {
        "blst-modern"
    } else if cfg!(feature = "milagro") {
        "milagro"
    } else {
        "blst"
    }
}

fn main() {
    // Parse the CLI parameters.
    let matches = App::new("Lighthouse")
        .version(VERSION.replace("Lighthouse/", "").as_str())
        .author("Sigma Prime <contact@sigmaprime.io>")
        .setting(clap::AppSettings::ColoredHelp)
        .about(
            "Ethereum 2.0 client by Sigma Prime. Provides a full-featured beacon \
             node, a validator client and utilities for managing validator accounts.",
        )
        .long_version(
            format!(
                "{}\n\
                 BLS library: {}\n\
                 SHA256 hardware acceleration: {}\n\
                 Specs: mainnet (true), minimal ({})",
                 VERSION.replace("Lighthouse/", ""),
                 bls_library_name(),
                 have_sha_extensions(),
                 cfg!(feature = "spec-minimal"),
            ).as_str()
        )
        .arg(
            Arg::with_name("spec")
                .short("s")
                .long("spec")
                .value_name("DEPRECATED")
                .help("This flag is deprecated, it will be disallowed in a future release. This \
                    value is now derived from the --network or --testnet-dir flags.")
                .takes_value(true)
                .global(true)
        )
        .arg(
            Arg::with_name("env_log")
                .short("l")
                .help("Enables environment logging giving access to sub-protocol logs such as discv5 and libp2p",
                )
                .takes_value(false),
        )
        .arg(
            Arg::with_name("logfile")
                .long("logfile")
                .value_name("FILE")
                .help(
                    "File path where output will be written.",
                )
                .takes_value(true),
        )
        .arg(
            Arg::with_name("log-format")
                .long("log-format")
                .value_name("FORMAT")
                .help("Specifies the format used for logging.")
                .possible_values(&["JSON"])
                .takes_value(true),
        )
        .arg(
            Arg::with_name("debug-level")
                .long("debug-level")
                .value_name("LEVEL")
                .help("The verbosity level for emitting logs.")
                .takes_value(true)
                .possible_values(&["info", "debug", "trace", "warn", "error", "crit"])
                .global(true)
                .default_value("info"),
        )
        .arg(
            Arg::with_name("datadir")
                .long("datadir")
                .short("d")
                .value_name("DIR")
                .global(true)
                .help(
                    "Used to specify a custom root data directory for lighthouse keys and databases. \
                    Defaults to $HOME/.lighthouse/{network} where network is the value of the `network` flag \
                    Note: Users should specify separate custom datadirs for different networks.")
                .takes_value(true),
        )
        .arg(
            Arg::with_name("testnet-dir")
                .short("t")
                .long("testnet-dir")
                .value_name("DIR")
                .help(
                    "Path to directory containing eth2_testnet specs. Defaults to \
                      a hard-coded Lighthouse testnet. Only effective if there is no \
                      existing database.",
                )
                .takes_value(true)
                .global(true),
        )
        .arg(
            Arg::with_name("network")
                .long("network")
                .value_name("network")
                .help("Name of the Eth2 chain Lighthouse will sync and follow.")
                .possible_values(&["pyrmont", "mainnet", "prater"])
                .conflicts_with("testnet-dir")
                .takes_value(true)
                .global(true)

        )
        .arg(
            Arg::with_name("dump-config")
                .long("dump-config")
                .hidden(true)
                .help("Dumps the config to a desired location. Used for testing only.")
                .takes_value(true)
                .global(true)
        )
        .arg(
            Arg::with_name("immediate-shutdown")
                .long("immediate-shutdown")
                .hidden(true)
                .help(
                    "Shuts down immediately after the Beacon Node or Validator has successfully launched. \
                    Used for testing only, DO NOT USE IN PRODUCTION.")
                .global(true)
        )
        .arg(
            Arg::with_name(DISABLE_MALLOC_TUNING_FLAG)
                .long(DISABLE_MALLOC_TUNING_FLAG)
                .help(
                    "If present, do not configure the system allocator. Providing this flag will \
                    generally increase memory usage, it should only be provided when debugging \
                    specific memory allocation issues."
                )
                .global(true),
        )
        .subcommand(beacon_node::cli_app())
        .subcommand(boot_node::cli_app())
        .subcommand(validator_client::cli_app())
        .subcommand(account_manager::cli_app())
        .subcommand(remote_signer::cli_app())
        .get_matches();

    // Configure the allocator early in the process, before it has the chance to use the default values for
    // anything important.
    //
    // Only apply this optimization for the beacon node. It's the only process with a substantial
    // memory footprint.
    let is_beacon_node = matches.subcommand_name() == Some("beacon_node");
    if is_beacon_node && !matches.is_present(DISABLE_MALLOC_TUNING_FLAG) {
        if let Err(e) = configure_memory_allocator() {
            eprintln!(
                "Unable to configure the memory allocator: {} \n\
                Try providing the --{} flag",
                e, DISABLE_MALLOC_TUNING_FLAG
            );
            exit(1)
        }
    }

    // Debugging output for libp2p and external crates.
    if matches.is_present("env_log") {
        Builder::from_env(Env::default()).init();
    }

    let result = get_eth2_network_config(&matches).and_then(|testnet_config| {
        let eth_spec_id = testnet_config.eth_spec_id()?;

        // boot node subcommand circumvents the environment
        if let Some(bootnode_matches) = matches.subcommand_matches("boot_node") {
            // The bootnode uses the main debug-level flag
            let debug_info = matches
                .value_of("debug-level")
                .expect("Debug-level must be present")
                .into();

            boot_node::run(bootnode_matches, eth_spec_id, debug_info);

            return Ok(());
        }

        match eth_spec_id {
            EthSpecId::Mainnet => run(EnvironmentBuilder::mainnet(), &matches, testnet_config),
            #[cfg(feature = "spec-minimal")]
            EthSpecId::Minimal => run(EnvironmentBuilder::minimal(), &matches, testnet_config),
<<<<<<< HEAD
            #[cfg(any(not(feature = "spec-minimal")))]
=======
            #[cfg(not(feature = "spec-minimal"))]
>>>>>>> 20fce117
            other => {
                eprintln!(
                    "Eth spec `{}` is not supported by this build of Lighthouse",
                    other
                );
                eprintln!("You must compile with a feature flag to enable this spec variant");
                exit(1);
            }
        }
    });

    // `std::process::exit` does not run destructors so we drop manually.
    drop(matches);

    // Return the appropriate error code.
    match result {
        Ok(()) => exit(0),
        Err(e) => {
            eprintln!("{}", e);
            drop(e);
            exit(1)
        }
    }
}

fn run<E: EthSpec>(
    environment_builder: EnvironmentBuilder<E>,
    matches: &ArgMatches,
    testnet_config: Eth2NetworkConfig,
) -> Result<(), String> {
    if std::mem::size_of::<usize>() != 8 {
        return Err(format!(
            "{}-bit architecture is not supported (64-bit only).",
            std::mem::size_of::<usize>() * 8
        ));
    }

    let debug_level = matches
        .value_of("debug-level")
        .ok_or("Expected --debug-level flag")?;

    let log_format = matches.value_of("log-format");

    let builder = if let Some(log_path) = matches.value_of("logfile") {
        let path = log_path
            .parse::<PathBuf>()
            .map_err(|e| format!("Failed to parse log path: {:?}", e))?;
        environment_builder.log_to_file(path, debug_level, log_format)?
    } else {
        environment_builder.async_logger(debug_level, log_format)?
    };

    let mut environment = builder
        .multi_threaded_tokio_runtime()?
        .optional_eth2_network_config(Some(testnet_config))?
        .build()?;

    let log = environment.core_context().log().clone();

    // Allow Prometheus to export the time at which the process was started.
    metrics::expose_process_start_time(&log);

    // Allow Prometheus access to the version and commit of the Lighthouse build.
    metrics::expose_lighthouse_version();

    if matches.is_present("spec") {
        warn!(
            log,
            "The --spec flag is deprecated and will be removed in a future release"
        );
    }

    #[cfg(all(feature = "modern", target_arch = "x86_64"))]
    if !std::is_x86_feature_detected!("adx") {
        warn!(
            log,
            "CPU seems incompatible with optimized Lighthouse build";
            "advice" => "If you get a SIGILL, please try Lighthouse portable build"
        );
    }

    // Note: the current code technically allows for starting a beacon node _and_ a validator
    // client at the same time.
    //
    // Whilst this is possible, the mutual-exclusivity of `clap` sub-commands prevents it from
    // actually happening.
    //
    // Creating a command which can run both might be useful future works.

    // Print an indication of which network is currently in use.
    let optional_testnet = clap_utils::parse_optional::<String>(matches, "network")?;
    let optional_testnet_dir = clap_utils::parse_optional::<PathBuf>(matches, "testnet-dir")?;

    let network_name = match (optional_testnet, optional_testnet_dir) {
        (Some(testnet), None) => testnet,
        (None, Some(testnet_dir)) => format!("custom ({})", testnet_dir.display()),
        (None, None) => DEFAULT_HARDCODED_NETWORK.to_string(),
        (Some(_), Some(_)) => panic!("CLI prevents both --network and --testnet-dir"),
    };

    if let Some(sub_matches) = matches.subcommand_matches("account_manager") {
        eprintln!("Running account manager for {} network", network_name);
        // Pass the entire `environment` to the account manager so it can run blocking operations.
        account_manager::run(sub_matches, environment)?;

        // Exit as soon as account manager returns control.
        return Ok(());
    };

    info!(log, "Lighthouse started"; "version" => VERSION);
    info!(
        log,
        "Configured for network";
        "name" => &network_name
    );

    match matches.subcommand() {
        ("beacon_node", Some(matches)) => {
            let context = environment.core_context();
            let log = context.log().clone();
            let executor = context.executor.clone();
            let config = beacon_node::get_config::<E>(
                matches,
                &context.eth2_config().spec,
                context.log().clone(),
            )?;
            let shutdown_flag = matches.is_present("immediate-shutdown");
            if let Some(dump_path) = clap_utils::parse_optional::<PathBuf>(matches, "dump-config")?
            {
                let mut file = File::create(dump_path)
                    .map_err(|e| format!("Failed to create dumped config: {:?}", e))?;
                serde_json::to_writer(&mut file, &config)
                    .map_err(|e| format!("Error serializing config: {:?}", e))?;
            };

            environment.runtime().spawn(async move {
                if let Err(e) = ProductionBeaconNode::new(context.clone(), config).await {
                    crit!(log, "Failed to start beacon node"; "reason" => e);
                    // Ignore the error since it always occurs during normal operation when
                    // shutting down.
                    let _ = executor
                        .shutdown_sender()
                        .try_send(ShutdownReason::Failure("Failed to start beacon node"));
                } else if shutdown_flag {
                    let _ = executor.shutdown_sender().try_send(ShutdownReason::Success(
                        "Beacon node immediate shutdown triggered.",
                    ));
                }
            });
        }
        ("validator_client", Some(matches)) => {
            let context = environment.core_context();
            let log = context.log().clone();
            let executor = context.executor.clone();
            let config = validator_client::Config::from_cli(&matches, context.log())
                .map_err(|e| format!("Unable to initialize validator config: {}", e))?;
            let shutdown_flag = matches.is_present("immediate-shutdown");
            if let Some(dump_path) = clap_utils::parse_optional::<PathBuf>(matches, "dump-config")?
            {
                let mut file = File::create(dump_path)
                    .map_err(|e| format!("Failed to create dumped config: {:?}", e))?;
                serde_json::to_writer(&mut file, &config)
                    .map_err(|e| format!("Error serializing config: {:?}", e))?;
            };
            if !shutdown_flag {
                environment.runtime().spawn(async move {
                    if let Err(e) = ProductionValidatorClient::new(context, config)
                        .await
                        .and_then(|mut vc| vc.start_service())
                    {
                        crit!(log, "Failed to start validator client"; "reason" => e);
                        // Ignore the error since it always occurs during normal operation when
                        // shutting down.
                        let _ = executor
                            .shutdown_sender()
                            .try_send(ShutdownReason::Failure("Failed to start validator client"));
                    }
                });
            } else {
                let _ = executor.shutdown_sender().try_send(ShutdownReason::Success(
                    "Validator client immediate shutdown triggered.",
                ));
            }
        }
        ("remote_signer", Some(matches)) => {
            if let Err(e) = remote_signer::run(&mut environment, matches) {
                crit!(log, "Failed to start remote signer"; "reason" => e);
                let _ = environment
                    .core_context()
                    .executor
                    .shutdown_sender()
                    .try_send(ShutdownReason::Failure("Failed to start remote signer"));
            }
        }
        _ => {
            crit!(log, "No subcommand supplied. See --help .");
            return Err("No subcommand supplied.".into());
        }
    };

    // Block this thread until we get a ctrl-c or a task sends a shutdown signal.
    let shutdown_reason = environment.block_until_shutdown_requested()?;
    info!(log, "Shutting down.."; "reason" => ?shutdown_reason);

    environment.fire_signal();

    // Shutdown the environment once all tasks have completed.
    environment.shutdown_on_idle();

    match shutdown_reason {
        ShutdownReason::Success(_) => Ok(()),
        ShutdownReason::Failure(msg) => Err(msg.to_string()),
    }
}<|MERGE_RESOLUTION|>--- conflicted
+++ resolved
@@ -209,11 +209,7 @@
             EthSpecId::Mainnet => run(EnvironmentBuilder::mainnet(), &matches, testnet_config),
             #[cfg(feature = "spec-minimal")]
             EthSpecId::Minimal => run(EnvironmentBuilder::minimal(), &matches, testnet_config),
-<<<<<<< HEAD
-            #[cfg(any(not(feature = "spec-minimal")))]
-=======
             #[cfg(not(feature = "spec-minimal"))]
->>>>>>> 20fce117
             other => {
                 eprintln!(
                     "Eth spec `{}` is not supported by this build of Lighthouse",
