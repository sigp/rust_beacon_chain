--- conflicted
+++ resolved
@@ -16,15 +16,9 @@
 };
 use state_processing::per_block_processing::{
     get_slashable_indices_modular, verify_attestation_for_block_inclusion,
-<<<<<<< HEAD
     verify_attestation_for_state, verify_attester_slashing, verify_exit,
     verify_exit_time_independent_only, verify_proposer_slashing, verify_transfer,
     verify_transfer_time_independent_only, VerifySignatures,
-=======
-    verify_attester_slashing, verify_exit, verify_exit_time_independent_only,
-    verify_proposer_slashing, verify_transfer, verify_transfer_time_independent_only,
-    VerifySignatures,
->>>>>>> c4ced3e0
 };
 use std::collections::{btree_map::Entry, hash_map, BTreeMap, HashMap, HashSet};
 use std::marker::PhantomData;
@@ -81,12 +75,9 @@
         state: &BeaconState<T>,
         spec: &ChainSpec,
     ) -> Result<(), AttestationValidationError> {
-<<<<<<< HEAD
         // Check that attestation signatures are valid.
         verify_attestation_for_state(state, &attestation, VerifySignatures::True, spec)?;
 
-=======
->>>>>>> c4ced3e0
         let id = AttestationId::from_data(&attestation.data, state, spec);
 
         // Take a write lock on the attestations map.
@@ -146,13 +137,8 @@
                 verify_attestation_for_block_inclusion(
                     state,
                     attestation,
-<<<<<<< HEAD
-                    VerifySignatures::False,
+                    VerifySignatures::True,
                     spec,
-=======
-                    spec,
-                    VerifySignatures::True,
->>>>>>> c4ced3e0
                 )
                 .is_ok()
             })
