mod attestation;
mod attestation_id;
mod max_cover;
mod persistence;

pub use persistence::PersistedOperationPool;

use attestation::AttMaxCover;
use attestation_id::AttestationId;
use max_cover::maximum_cover;
use parking_lot::RwLock;
use state_processing::per_block_processing::errors::{
    AttestationValidationError, AttesterSlashingValidationError, ExitValidationError,
    ProposerSlashingValidationError,
};
use state_processing::per_block_processing::{
    get_slashable_indices_modular, verify_attestation_for_block_inclusion,
    verify_attester_slashing, verify_exit, verify_exit_time_independent_only,
    verify_proposer_slashing, VerifySignatures,
};
use std::collections::{hash_map, HashMap, HashSet};
use std::marker::PhantomData;
use types::{
<<<<<<< HEAD
    typenum::Unsigned, Attestation, AttesterSlashing, BeaconState, BeaconStateError, ChainSpec,
    Deposit, EthSpec, ProposerSlashing, RelativeEpoch, Validator, VoluntaryExit,
=======
    typenum::Unsigned, Attestation, AttesterSlashing, BeaconState, ChainSpec, EthSpec,
    ProposerSlashing, Validator, VoluntaryExit,
>>>>>>> 30f51df4
};

#[derive(Default, Debug)]
pub struct OperationPool<T: EthSpec + Default> {
    /// Map from attestation ID (see below) to vectors of attestations.
    attestations: RwLock<HashMap<AttestationId, Vec<Attestation<T>>>>,
    /// Map from two attestation IDs to a slashing for those IDs.
    attester_slashings: RwLock<HashMap<(AttestationId, AttestationId), AttesterSlashing<T>>>,
    /// Map from proposer index to slashing.
    proposer_slashings: RwLock<HashMap<u64, ProposerSlashing>>,
    /// Map from exiting validator to their exit data.
    voluntary_exits: RwLock<HashMap<u64, VoluntaryExit>>,
    _phantom: PhantomData<T>,
}

<<<<<<< HEAD
#[derive(Debug, PartialEq)]
pub enum OpPoolError {
    GetAttestationsTotalBalanceError(BeaconStateError),
}

#[derive(Debug, PartialEq, Clone)]
pub enum DepositInsertStatus {
    /// The deposit was not already in the pool.
    Fresh,
    /// The deposit already existed in the pool.
    Duplicate,
    /// The deposit conflicted with an existing deposit, which was replaced.
    Replaced(Box<Deposit>),
}

=======
>>>>>>> 30f51df4
impl<T: EthSpec> OperationPool<T> {
    /// Create a new operation pool.
    pub fn new() -> Self {
        Self::default()
    }

    /// Insert an attestation into the pool, aggregating it with existing attestations if possible.
    ///
    /// ## Note
    ///
    /// This function assumes the given `attestation` is valid.
    pub fn insert_attestation(
        &self,
        attestation: Attestation<T>,
        state: &BeaconState<T>,
        spec: &ChainSpec,
    ) -> Result<(), AttestationValidationError> {
        let id = AttestationId::from_data(&attestation.data, state, spec);

        // Take a write lock on the attestations map.
        let mut attestations = self.attestations.write();

        let existing_attestations = match attestations.entry(id) {
            hash_map::Entry::Vacant(entry) => {
                entry.insert(vec![attestation]);
                return Ok(());
            }
            hash_map::Entry::Occupied(entry) => entry.into_mut(),
        };

        let mut aggregated = false;
        for existing_attestation in existing_attestations.iter_mut() {
            if existing_attestation.signers_disjoint_from(&attestation) {
                existing_attestation.aggregate(&attestation);
                aggregated = true;
            } else if *existing_attestation == attestation {
                aggregated = true;
            }
        }

        if !aggregated {
            existing_attestations.push(attestation);
        }

        Ok(())
    }

    /// Total number of attestations in the pool, including attestations for the same data.
    pub fn num_attestations(&self) -> usize {
        self.attestations.read().values().map(Vec::len).sum()
    }

    /// Get a list of attestations for inclusion in a block.
    pub fn get_attestations(
        &self,
        state: &BeaconState<T>,
        spec: &ChainSpec,
    ) -> Result<Vec<Attestation<T>>, OpPoolError> {
        // Attestations for the current fork, which may be from the current or previous epoch.
        let prev_epoch = state.previous_epoch();
        let current_epoch = state.current_epoch();
        let prev_domain_bytes = AttestationId::compute_domain_bytes(prev_epoch, state, spec);
        let curr_domain_bytes = AttestationId::compute_domain_bytes(current_epoch, state, spec);
        let reader = self.attestations.read();
        let active_indices = state
            .get_cached_active_validator_indices(RelativeEpoch::Current)
            .map_err(OpPoolError::GetAttestationsTotalBalanceError)?;
        let total_active_balance = state
            .get_total_balance(&active_indices, spec)
            .map_err(OpPoolError::GetAttestationsTotalBalanceError)?;
        let valid_attestations = reader
            .iter()
            .filter(|(key, _)| {
                key.domain_bytes_match(&prev_domain_bytes)
                    || key.domain_bytes_match(&curr_domain_bytes)
            })
            .flat_map(|(_, attestations)| attestations)
            // That are valid...
            .filter(|attestation| {
                verify_attestation_for_block_inclusion(
                    state,
                    attestation,
                    VerifySignatures::True,
                    spec,
                )
                .is_ok()
            })
            .flat_map(|att| AttMaxCover::new(att, state, total_active_balance, spec));

        Ok(maximum_cover(
            valid_attestations,
            T::MaxAttestations::to_usize(),
        ))
    }

    /// Remove attestations which are too old to be included in a block.
    pub fn prune_attestations(&self, finalized_state: &BeaconState<T>) {
        // We know we can include an attestation if:
        // state.slot <= attestation_slot + SLOTS_PER_EPOCH
        // We approximate this check using the attestation's epoch, to avoid computing
        // the slot or relying on the committee cache of the finalized state.
        self.attestations.write().retain(|_, attestations| {
            // All the attestations in this bucket have the same data, so we only need to
            // check the first one.
            attestations.first().map_or(false, |att| {
                finalized_state.current_epoch() <= att.data.target.epoch + 1
            })
        });
    }

    /// Insert a proposer slashing into the pool.
    pub fn insert_proposer_slashing(
        &self,
        slashing: ProposerSlashing,
        state: &BeaconState<T>,
        spec: &ChainSpec,
    ) -> Result<(), ProposerSlashingValidationError> {
        // TODO: should maybe insert anyway if the proposer is unknown in the validator index,
        // because they could *become* known later
        verify_proposer_slashing(&slashing, state, VerifySignatures::True, spec)?;
        self.proposer_slashings
            .write()
            .insert(slashing.proposer_index, slashing);
        Ok(())
    }

    /// Compute the tuple ID that is used to identify an attester slashing.
    ///
    /// Depends on the fork field of the state, but not on the state's epoch.
    fn attester_slashing_id(
        slashing: &AttesterSlashing<T>,
        state: &BeaconState<T>,
        spec: &ChainSpec,
    ) -> (AttestationId, AttestationId) {
        (
            AttestationId::from_data(&slashing.attestation_1.data, state, spec),
            AttestationId::from_data(&slashing.attestation_2.data, state, spec),
        )
    }

    /// Insert an attester slashing into the pool.
    pub fn insert_attester_slashing(
        &self,
        slashing: AttesterSlashing<T>,
        state: &BeaconState<T>,
        spec: &ChainSpec,
    ) -> Result<(), AttesterSlashingValidationError> {
        verify_attester_slashing(state, &slashing, true, VerifySignatures::True, spec)?;
        let id = Self::attester_slashing_id(&slashing, state, spec);
        self.attester_slashings.write().insert(id, slashing);
        Ok(())
    }

    /// Get proposer and attester slashings for inclusion in a block.
    ///
    /// This function computes both types of slashings together, because
    /// attester slashings may be invalidated by proposer slashings included
    /// earlier in the block.
    pub fn get_slashings(
        &self,
        state: &BeaconState<T>,
        spec: &ChainSpec,
    ) -> (Vec<ProposerSlashing>, Vec<AttesterSlashing<T>>) {
        let proposer_slashings = filter_limit_operations(
            self.proposer_slashings.read().values(),
            |slashing| {
                state
                    .validators
                    .get(slashing.proposer_index as usize)
                    .map_or(false, |validator| !validator.slashed)
            },
            T::MaxProposerSlashings::to_usize(),
        );

        // Set of validators to be slashed, so we don't attempt to construct invalid attester
        // slashings.
        let mut to_be_slashed = proposer_slashings
            .iter()
            .map(|s| s.proposer_index)
            .collect::<HashSet<_>>();

        let attester_slashings = self
            .attester_slashings
            .read()
            .iter()
            .filter(|(id, slashing)| {
                // Check the fork.
                Self::attester_slashing_id(slashing, state, spec) == **id
            })
            .filter(|(_, slashing)| {
                // Take all slashings that will slash 1 or more validators.
                let slashed_validators =
                    get_slashable_indices_modular(state, slashing, |index, validator| {
                        validator.slashed || to_be_slashed.contains(&index)
                    });

                // Extend the `to_be_slashed` set so subsequent iterations don't try to include
                // useless slashings.
                if let Ok(validators) = slashed_validators {
                    to_be_slashed.extend(validators);
                    true
                } else {
                    false
                }
            })
            .take(T::MaxAttesterSlashings::to_usize())
            .map(|(_, slashing)| slashing.clone())
            .collect();

        (proposer_slashings, attester_slashings)
    }

    /// Prune proposer slashings for all slashed or withdrawn validators.
    pub fn prune_proposer_slashings(&self, finalized_state: &BeaconState<T>) {
        prune_validator_hash_map(
            &mut self.proposer_slashings.write(),
            |validator| {
                validator.slashed || validator.is_withdrawable_at(finalized_state.current_epoch())
            },
            finalized_state,
        );
    }

    /// Prune attester slashings for all slashed or withdrawn validators, or attestations on another
    /// fork.
    pub fn prune_attester_slashings(&self, finalized_state: &BeaconState<T>, spec: &ChainSpec) {
        self.attester_slashings.write().retain(|id, slashing| {
            let fork_ok = &Self::attester_slashing_id(slashing, finalized_state, spec) == id;
            let curr_epoch = finalized_state.current_epoch();
            let slashing_ok =
                get_slashable_indices_modular(finalized_state, slashing, |_, validator| {
                    validator.slashed || validator.is_withdrawable_at(curr_epoch)
                })
                .is_ok();
            fork_ok && slashing_ok
        });
    }

    /// Insert a voluntary exit, validating it almost-entirely (future exits are permitted).
    pub fn insert_voluntary_exit(
        &self,
        exit: VoluntaryExit,
        state: &BeaconState<T>,
        spec: &ChainSpec,
    ) -> Result<(), ExitValidationError> {
        verify_exit_time_independent_only(state, &exit, VerifySignatures::True, spec)?;
        self.voluntary_exits
            .write()
            .insert(exit.validator_index, exit);
        Ok(())
    }

    /// Get a list of voluntary exits for inclusion in a block.
    pub fn get_voluntary_exits(
        &self,
        state: &BeaconState<T>,
        spec: &ChainSpec,
    ) -> Vec<VoluntaryExit> {
        filter_limit_operations(
            self.voluntary_exits.read().values(),
            |exit| verify_exit(state, exit, VerifySignatures::False, spec).is_ok(),
            T::MaxVoluntaryExits::to_usize(),
        )
    }

    /// Prune if validator has already exited at the last finalized state.
    pub fn prune_voluntary_exits(&self, finalized_state: &BeaconState<T>) {
        prune_validator_hash_map(
            &mut self.voluntary_exits.write(),
            |validator| validator.is_exited_at(finalized_state.current_epoch()),
            finalized_state,
        );
    }

    /// Prune all types of transactions given the latest finalized state.
    pub fn prune_all(&self, finalized_state: &BeaconState<T>, spec: &ChainSpec) {
        self.prune_attestations(finalized_state);
        self.prune_proposer_slashings(finalized_state);
        self.prune_attester_slashings(finalized_state, spec);
        self.prune_voluntary_exits(finalized_state);
    }
}

/// Filter up to a maximum number of operations out of an iterator.
fn filter_limit_operations<'a, T: 'a, I, F>(operations: I, filter: F, limit: usize) -> Vec<T>
where
    I: IntoIterator<Item = &'a T>,
    F: Fn(&T) -> bool,
    T: Clone,
{
    operations
        .into_iter()
        .filter(|x| filter(*x))
        .take(limit)
        .cloned()
        .collect()
}

/// Remove all entries from the given hash map for which `prune_if` returns true.
///
/// The keys in the map should be validator indices, which will be looked up
/// in the state's validator registry and then passed to `prune_if`.
/// Entries for unknown validators will be kept.
fn prune_validator_hash_map<T, F, E: EthSpec>(
    map: &mut HashMap<u64, T>,
    prune_if: F,
    finalized_state: &BeaconState<E>,
) where
    F: Fn(&Validator) -> bool,
{
    map.retain(|&validator_index, _| {
        finalized_state
            .validators
            .get(validator_index as usize)
            .map_or(true, |validator| !prune_if(validator))
    });
}

/// Compare two operation pools.
impl<T: EthSpec + Default> PartialEq for OperationPool<T> {
    fn eq(&self, other: &Self) -> bool {
        *self.attestations.read() == *other.attestations.read()
            && *self.attester_slashings.read() == *other.attester_slashings.read()
            && *self.proposer_slashings.read() == *other.proposer_slashings.read()
            && *self.voluntary_exits.read() == *other.voluntary_exits.read()
    }
}

// TODO: more tests
#[cfg(all(test, not(debug_assertions)))]
mod release_tests {
    use super::*;
    use types::test_utils::*;
    use types::*;

    /// Create a signed attestation for use in tests.
    /// Signed by all validators in `committee[signing_range]` and `committee[extra_signer]`.
    fn signed_attestation<R: std::slice::SliceIndex<[usize], Output = [usize]>, E: EthSpec>(
        committee: &[usize],
        index: u64,
        keypairs: &[Keypair],
        signing_range: R,
        slot: Slot,
        state: &BeaconState<E>,
        spec: &ChainSpec,
        extra_signer: Option<usize>,
    ) -> Attestation<E> {
        let mut builder = TestingAttestationBuilder::new(
            AttestationTestTask::Valid,
            state,
            committee,
            slot,
            index,
            spec,
        );
        let signers = &committee[signing_range];
        let committee_keys = signers.iter().map(|&i| &keypairs[i].sk).collect::<Vec<_>>();
        builder.sign(
            AttestationTestTask::Valid,
            signers,
            &committee_keys,
            &state.fork,
            spec,
        );
        extra_signer.map(|c_idx| {
            let validator_index = committee[c_idx];
            builder.sign(
                AttestationTestTask::Valid,
                &[validator_index],
                &[&keypairs[validator_index].sk],
                &state.fork,
                spec,
            )
        });
        builder.build()
    }

    /// Test state for attestation-related tests.
    fn attestation_test_state<E: EthSpec>(
        num_committees: usize,
    ) -> (BeaconState<E>, Vec<Keypair>, ChainSpec) {
        let spec = E::default_spec();

        let num_validators =
            num_committees * E::slots_per_epoch() as usize * spec.target_committee_size;
        let mut state_builder =
            TestingBeaconStateBuilder::from_default_keypairs_file_if_exists(num_validators, &spec);
        let slot_offset = 1000 * E::slots_per_epoch() + E::slots_per_epoch() / 2;
        let slot = spec.genesis_slot + slot_offset;
        state_builder.teleport_to_slot(slot);
        state_builder.build_caches(&spec).unwrap();
        let (state, keypairs) = state_builder.build();
        (state, keypairs, MainnetEthSpec::default_spec())
    }

    #[test]
    fn test_earliest_attestation() {
        let (ref mut state, ref keypairs, ref spec) = attestation_test_state::<MainnetEthSpec>(1);
        let slot = state.slot - 1;
        let committees = state
            .get_beacon_committees_at_slot(slot)
            .unwrap()
            .into_iter()
            .map(BeaconCommittee::into_owned)
            .collect::<Vec<_>>();

<<<<<<< HEAD
    #[cfg(not(debug_assertions))]
    mod release_tests {
        use super::super::attestation::earliest_attestation_validators;
        use super::*;
        use state_processing::common::{get_attesting_indices, get_base_reward};
        use std::collections::BTreeSet;

        /// Create a signed attestation for use in tests.
        /// Signed by all validators in `committee[signing_range]` and `committee[extra_signer]`.
        fn signed_attestation<R: std::slice::SliceIndex<[usize], Output = [usize]>, E: EthSpec>(
            committee: &[usize],
            index: u64,
            keypairs: &[Keypair],
            signing_range: R,
            slot: Slot,
            state: &BeaconState<E>,
            spec: &ChainSpec,
            extra_signer: Option<usize>,
        ) -> Attestation<E> {
            let mut builder = TestingAttestationBuilder::new(
                AttestationTestTask::Valid,
                state,
                committee,
=======
        for bc in committees {
            let att1 = signed_attestation(
                &bc.committee,
                bc.index,
                keypairs,
                ..2,
>>>>>>> 30f51df4
                slot,
                state,
                spec,
                None,
            );
            let att2 = signed_attestation(
                &bc.committee,
                bc.index,
                keypairs,
                ..,
                slot,
                state,
                spec,
                None,
            );

            assert_eq!(
                att1.aggregation_bits.num_set_bits(),
                earliest_attestation_validators(&att1, state).num_set_bits()
            );
            state
                .current_epoch_attestations
                .push(PendingAttestation {
                    aggregation_bits: att1.aggregation_bits.clone(),
                    data: att1.data.clone(),
                    inclusion_delay: 0,
                    proposer_index: 0,
                })
                .unwrap();

            assert_eq!(
                bc.committee.len() - 2,
                earliest_attestation_validators(&att2, state).num_set_bits()
            );
        }
    }

    /// End-to-end test of basic attestation handling.
    #[test]
    fn attestation_aggregation_insert_get_prune() {
        let (ref mut state, ref keypairs, ref spec) = attestation_test_state::<MainnetEthSpec>(1);

        let op_pool = OperationPool::new();

        let slot = state.slot - 1;
        let committees = state
            .get_beacon_committees_at_slot(slot)
            .unwrap()
            .into_iter()
            .map(BeaconCommittee::into_owned)
            .collect::<Vec<_>>();

        assert_eq!(
            committees.len(),
            1,
            "we expect just one committee with this many validators"
        );

        for bc in &committees {
            let step_size = 2;
            for i in (0..bc.committee.len()).step_by(step_size) {
                let att = signed_attestation(
                    &bc.committee,
                    bc.index,
                    keypairs,
                    i..i + step_size,
                    slot,
                    state,
                    spec,
                    None,
                );
                op_pool.insert_attestation(att, state, spec).unwrap();
            }
        }

        assert_eq!(op_pool.attestations.read().len(), committees.len());
        assert_eq!(op_pool.num_attestations(), committees.len());

        // Before the min attestation inclusion delay, get_attestations shouldn't return anything.
        state.slot -= 1;
        assert_eq!(op_pool.get_attestations(state, spec).len(), 0);

        // Then once the delay has elapsed, we should get a single aggregated attestation.
        state.slot += spec.min_attestation_inclusion_delay;

        let block_attestations = op_pool.get_attestations(state, spec);
        assert_eq!(block_attestations.len(), committees.len());

        let agg_att = &block_attestations[0];
        assert_eq!(
            agg_att.aggregation_bits.num_set_bits(),
            spec.target_committee_size as usize
        );

<<<<<<< HEAD
            // Before the min attestation inclusion delay, get_attestations shouldn't return anything.
            state.slot -= 1;
            let attest = op_pool
                .get_attestations(state, spec)
                .expect("should have a valid result");
            assert_eq!(attest.len(), 0);
=======
        // Prune attestations shouldn't do anything at this point.
        op_pool.prune_attestations(state);
        assert_eq!(op_pool.num_attestations(), committees.len());
>>>>>>> 30f51df4

        // But once we advance to more than an epoch after the attestation, it should prune it
        // out of existence.
        state.slot += 2 * MainnetEthSpec::slots_per_epoch();
        op_pool.prune_attestations(state);
        assert_eq!(op_pool.num_attestations(), 0);
    }

<<<<<<< HEAD
            let block_attestations = op_pool
                .get_attestations(state, spec)
                .expect("should have valid attestations");
            assert_eq!(block_attestations.len(), committees.len());
=======
    /// Adding an attestation already in the pool should not increase the size of the pool.
    #[test]
    fn attestation_duplicate() {
        let (ref mut state, ref keypairs, ref spec) = attestation_test_state::<MainnetEthSpec>(1);
>>>>>>> 30f51df4

        let op_pool = OperationPool::new();

        let slot = state.slot - 1;
        let committees = state
            .get_beacon_committees_at_slot(slot)
            .unwrap()
            .into_iter()
            .map(BeaconCommittee::into_owned)
            .collect::<Vec<_>>();

        for bc in &committees {
            let att = signed_attestation(
                &bc.committee,
                bc.index,
                keypairs,
                ..,
                slot,
                state,
                spec,
                None,
            );
            op_pool
                .insert_attestation(att.clone(), state, spec)
                .unwrap();
            op_pool.insert_attestation(att, state, spec).unwrap();
        }

        assert_eq!(op_pool.num_attestations(), committees.len());
    }

    /// Adding lots of attestations that only intersect pairwise should lead to two aggregate
    /// attestations.
    #[test]
    fn attestation_pairwise_overlapping() {
        let (ref mut state, ref keypairs, ref spec) = attestation_test_state::<MainnetEthSpec>(1);

        let op_pool = OperationPool::new();

        let slot = state.slot - 1;
        let committees = state
            .get_beacon_committees_at_slot(slot)
            .unwrap()
            .into_iter()
            .map(BeaconCommittee::into_owned)
            .collect::<Vec<_>>();

        let step_size = 2;
        for bc in &committees {
            // Create attestations that overlap on `step_size` validators, like:
            // {0,1,2,3}, {2,3,4,5}, {4,5,6,7}, ...
            for i in (0..bc.committee.len() - step_size).step_by(step_size) {
                let att = signed_attestation(
                    &bc.committee,
                    bc.index,
                    keypairs,
                    i..i + 2 * step_size,
                    slot,
                    state,
                    spec,
                    None,
                );
                op_pool.insert_attestation(att, state, spec).unwrap();
            }
        }

        // The attestations should get aggregated into two attestations that comprise all
        // validators.
        assert_eq!(op_pool.attestations.read().len(), committees.len());
        assert_eq!(op_pool.num_attestations(), 2 * committees.len());
    }

    /// Create a bunch of attestations signed by a small number of validators, and another
    /// bunch signed by a larger number, such that there are at least `max_attestations`
    /// signed by the larger number. Then, check that `get_attestations` only returns the
    /// high-quality attestations. To ensure that no aggregation occurs, ALL attestations
    /// are also signed by the 0th member of the committee.
    #[test]
    fn attestation_get_max() {
        let small_step_size = 2;
        let big_step_size = 4;

        let (ref mut state, ref keypairs, ref spec) =
            attestation_test_state::<MainnetEthSpec>(big_step_size);

        let op_pool = OperationPool::new();

        let slot = state.slot - 1;
        let committees = state
            .get_beacon_committees_at_slot(slot)
            .unwrap()
            .into_iter()
            .map(BeaconCommittee::into_owned)
            .collect::<Vec<_>>();

        let max_attestations = <MainnetEthSpec as EthSpec>::MaxAttestations::to_usize();
        let target_committee_size = spec.target_committee_size as usize;

        let insert_attestations = |bc: &OwnedBeaconCommittee, step_size| {
            for i in (0..target_committee_size).step_by(step_size) {
                let att = signed_attestation(
                    &bc.committee,
                    bc.index,
                    keypairs,
                    i..i + step_size,
                    slot,
                    state,
                    spec,
                    if i == 0 { None } else { Some(0) },
                );
                op_pool.insert_attestation(att, state, spec).unwrap();
            }
        };

        for committee in &committees {
            assert_eq!(committee.committee.len(), target_committee_size);
            // Attestations signed by only 2-3 validators
            insert_attestations(committee, small_step_size);
            // Attestations signed by 4+ validators
            insert_attestations(committee, big_step_size);
        }

        let num_small = target_committee_size / small_step_size;
        let num_big = target_committee_size / big_step_size;

<<<<<<< HEAD
            state.slot += spec.min_attestation_inclusion_delay;
            let best_attestations = op_pool
                .get_attestations(state, spec)
                .expect("should have valid best attestations");
            assert_eq!(best_attestations.len(), max_attestations);
=======
        assert_eq!(op_pool.attestations.read().len(), committees.len());
        assert_eq!(
            op_pool.num_attestations(),
            (num_small + num_big) * committees.len()
        );
        assert!(op_pool.num_attestations() > max_attestations);
>>>>>>> 30f51df4

        state.slot += spec.min_attestation_inclusion_delay;
        let best_attestations = op_pool.get_attestations(state, spec);
        assert_eq!(best_attestations.len(), max_attestations);

        // All the best attestations should be signed by at least `big_step_size` (4) validators.
        for att in &best_attestations {
            assert!(att.aggregation_bits.num_set_bits() >= big_step_size);
        }
<<<<<<< HEAD

        #[test]
        fn attestation_get_max_reward() {
            let small_step_size = 2;
            let big_step_size = 4;

            let (ref mut state, ref keypairs, ref spec) =
                attestation_test_state::<MainnetEthSpec>(big_step_size);

            let op_pool = OperationPool::new();

            let slot = state.slot - 1;
            let committees = state
                .get_beacon_committees_at_slot(slot)
                .unwrap()
                .into_iter()
                .map(BeaconCommittee::into_owned)
                .collect::<Vec<_>>();

            let max_attestations = <MainnetEthSpec as EthSpec>::MaxAttestations::to_usize();
            let target_committee_size = spec.target_committee_size as usize;

            // Each validator will have a multiple of 1_000_000_000 wei.
            // Safe from overflow unless there are about 18B validators (2^64 / 1_000_000_000).
            for i in 0..state.validators.len() {
                state.validators[i].effective_balance = 1_000_000_000 * i as u64;
            }

            let insert_attestations = |bc: &OwnedBeaconCommittee, step_size| {
                for i in (0..target_committee_size).step_by(step_size) {
                    let att = signed_attestation(
                        &bc.committee,
                        bc.index,
                        keypairs,
                        i..i + step_size,
                        slot,
                        state,
                        spec,
                        if i == 0 { None } else { Some(0) },
                    );
                    op_pool.insert_attestation(att, state, spec).unwrap();
                }
            };

            for committee in &committees {
                assert_eq!(committee.committee.len(), target_committee_size);
                // Attestations signed by only 2-3 validators
                insert_attestations(committee, small_step_size);
                // Attestations signed by 4+ validators
                insert_attestations(committee, big_step_size);
            }

            let num_small = target_committee_size / small_step_size;
            let num_big = target_committee_size / big_step_size;

            assert_eq!(op_pool.attestations.read().len(), committees.len());
            assert_eq!(
                op_pool.num_attestations(),
                (num_small + num_big) * committees.len()
            );
            assert!(op_pool.num_attestations() > max_attestations);

            state.slot += spec.min_attestation_inclusion_delay;
            let best_attestations = op_pool
                .get_attestations(state, spec)
                .expect("should have valid best attestations");
            assert_eq!(best_attestations.len(), max_attestations);

            let active_indices = state
                .get_cached_active_validator_indices(RelativeEpoch::Current)
                .unwrap();
            let total_active_balance = state.get_total_balance(&active_indices, spec).unwrap();

            // Set of indices covered by previous attestations in `best_attestations`.
            let mut seen_indices = BTreeSet::new();
            // Used for asserting that rewards are in decreasing order.
            let mut prev_reward = u64::max_value();

            for att in &best_attestations {
                let fresh_validators_bitlist = earliest_attestation_validators(att, state);
                let att_indices =
                    get_attesting_indices(state, &att.data, &fresh_validators_bitlist).unwrap();
                let fresh_indices = &att_indices - &seen_indices;

                let rewards = fresh_indices
                    .iter()
                    .map(|validator_index| {
                        get_base_reward(
                            state,
                            *validator_index as usize,
                            total_active_balance,
                            spec,
                        )
                        .unwrap()
                            / spec.proposer_reward_quotient
                    })
                    .sum();

                // Check that rewards are in decreasing order
                assert!(prev_reward >= rewards);

                prev_reward = rewards;
                seen_indices.extend(fresh_indices);
            }
        }
=======
>>>>>>> 30f51df4
    }
}<|MERGE_RESOLUTION|>--- conflicted
+++ resolved
@@ -21,13 +21,8 @@
 use std::collections::{hash_map, HashMap, HashSet};
 use std::marker::PhantomData;
 use types::{
-<<<<<<< HEAD
     typenum::Unsigned, Attestation, AttesterSlashing, BeaconState, BeaconStateError, ChainSpec,
-    Deposit, EthSpec, ProposerSlashing, RelativeEpoch, Validator, VoluntaryExit,
-=======
-    typenum::Unsigned, Attestation, AttesterSlashing, BeaconState, ChainSpec, EthSpec,
-    ProposerSlashing, Validator, VoluntaryExit,
->>>>>>> 30f51df4
+    EthSpec, ProposerSlashing, RelativeEpoch, Validator, VoluntaryExit,
 };
 
 #[derive(Default, Debug)]
@@ -43,24 +38,11 @@
     _phantom: PhantomData<T>,
 }
 
-<<<<<<< HEAD
 #[derive(Debug, PartialEq)]
 pub enum OpPoolError {
     GetAttestationsTotalBalanceError(BeaconStateError),
 }
 
-#[derive(Debug, PartialEq, Clone)]
-pub enum DepositInsertStatus {
-    /// The deposit was not already in the pool.
-    Fresh,
-    /// The deposit already existed in the pool.
-    Duplicate,
-    /// The deposit conflicted with an existing deposit, which was replaced.
-    Replaced(Box<Deposit>),
-}
-
-=======
->>>>>>> 30f51df4
 impl<T: EthSpec> OperationPool<T> {
     /// Create a new operation pool.
     pub fn new() -> Self {
@@ -392,7 +374,10 @@
 // TODO: more tests
 #[cfg(all(test, not(debug_assertions)))]
 mod release_tests {
+    use super::attestation::earliest_attestation_validators;
     use super::*;
+    use state_processing::common::{get_attesting_indices, get_base_reward};
+    use std::collections::BTreeSet;
     use types::test_utils::*;
     use types::*;
 
@@ -467,38 +452,12 @@
             .map(BeaconCommittee::into_owned)
             .collect::<Vec<_>>();
 
-<<<<<<< HEAD
-    #[cfg(not(debug_assertions))]
-    mod release_tests {
-        use super::super::attestation::earliest_attestation_validators;
-        use super::*;
-        use state_processing::common::{get_attesting_indices, get_base_reward};
-        use std::collections::BTreeSet;
-
-        /// Create a signed attestation for use in tests.
-        /// Signed by all validators in `committee[signing_range]` and `committee[extra_signer]`.
-        fn signed_attestation<R: std::slice::SliceIndex<[usize], Output = [usize]>, E: EthSpec>(
-            committee: &[usize],
-            index: u64,
-            keypairs: &[Keypair],
-            signing_range: R,
-            slot: Slot,
-            state: &BeaconState<E>,
-            spec: &ChainSpec,
-            extra_signer: Option<usize>,
-        ) -> Attestation<E> {
-            let mut builder = TestingAttestationBuilder::new(
-                AttestationTestTask::Valid,
-                state,
-                committee,
-=======
         for bc in committees {
             let att1 = signed_attestation(
                 &bc.committee,
                 bc.index,
                 keypairs,
                 ..2,
->>>>>>> 30f51df4
                 slot,
                 state,
                 spec,
@@ -579,12 +538,20 @@
 
         // Before the min attestation inclusion delay, get_attestations shouldn't return anything.
         state.slot -= 1;
-        assert_eq!(op_pool.get_attestations(state, spec).len(), 0);
+        assert_eq!(
+            op_pool
+                .get_attestations(state, spec)
+                .expect("should have attestations")
+                .len(),
+            0
+        );
 
         // Then once the delay has elapsed, we should get a single aggregated attestation.
         state.slot += spec.min_attestation_inclusion_delay;
 
-        let block_attestations = op_pool.get_attestations(state, spec);
+        let block_attestations = op_pool
+            .get_attestations(state, spec)
+            .expect("Should have block attestations");
         assert_eq!(block_attestations.len(), committees.len());
 
         let agg_att = &block_attestations[0];
@@ -593,18 +560,9 @@
             spec.target_committee_size as usize
         );
 
-<<<<<<< HEAD
-            // Before the min attestation inclusion delay, get_attestations shouldn't return anything.
-            state.slot -= 1;
-            let attest = op_pool
-                .get_attestations(state, spec)
-                .expect("should have a valid result");
-            assert_eq!(attest.len(), 0);
-=======
         // Prune attestations shouldn't do anything at this point.
         op_pool.prune_attestations(state);
         assert_eq!(op_pool.num_attestations(), committees.len());
->>>>>>> 30f51df4
 
         // But once we advance to more than an epoch after the attestation, it should prune it
         // out of existence.
@@ -613,17 +571,10 @@
         assert_eq!(op_pool.num_attestations(), 0);
     }
 
-<<<<<<< HEAD
-            let block_attestations = op_pool
-                .get_attestations(state, spec)
-                .expect("should have valid attestations");
-            assert_eq!(block_attestations.len(), committees.len());
-=======
     /// Adding an attestation already in the pool should not increase the size of the pool.
     #[test]
     fn attestation_duplicate() {
         let (ref mut state, ref keypairs, ref spec) = attestation_test_state::<MainnetEthSpec>(1);
->>>>>>> 30f51df4
 
         let op_pool = OperationPool::new();
 
@@ -749,136 +700,122 @@
         let num_small = target_committee_size / small_step_size;
         let num_big = target_committee_size / big_step_size;
 
-<<<<<<< HEAD
-            state.slot += spec.min_attestation_inclusion_delay;
-            let best_attestations = op_pool
-                .get_attestations(state, spec)
-                .expect("should have valid best attestations");
-            assert_eq!(best_attestations.len(), max_attestations);
-=======
         assert_eq!(op_pool.attestations.read().len(), committees.len());
         assert_eq!(
             op_pool.num_attestations(),
             (num_small + num_big) * committees.len()
         );
         assert!(op_pool.num_attestations() > max_attestations);
->>>>>>> 30f51df4
 
         state.slot += spec.min_attestation_inclusion_delay;
-        let best_attestations = op_pool.get_attestations(state, spec);
+        let best_attestations = op_pool
+            .get_attestations(state, spec)
+            .expect("should have best attestations");
         assert_eq!(best_attestations.len(), max_attestations);
 
         // All the best attestations should be signed by at least `big_step_size` (4) validators.
         for att in &best_attestations {
             assert!(att.aggregation_bits.num_set_bits() >= big_step_size);
         }
-<<<<<<< HEAD
-
-        #[test]
-        fn attestation_get_max_reward() {
-            let small_step_size = 2;
-            let big_step_size = 4;
-
-            let (ref mut state, ref keypairs, ref spec) =
-                attestation_test_state::<MainnetEthSpec>(big_step_size);
-
-            let op_pool = OperationPool::new();
-
-            let slot = state.slot - 1;
-            let committees = state
-                .get_beacon_committees_at_slot(slot)
-                .unwrap()
-                .into_iter()
-                .map(BeaconCommittee::into_owned)
-                .collect::<Vec<_>>();
-
-            let max_attestations = <MainnetEthSpec as EthSpec>::MaxAttestations::to_usize();
-            let target_committee_size = spec.target_committee_size as usize;
-
-            // Each validator will have a multiple of 1_000_000_000 wei.
-            // Safe from overflow unless there are about 18B validators (2^64 / 1_000_000_000).
-            for i in 0..state.validators.len() {
-                state.validators[i].effective_balance = 1_000_000_000 * i as u64;
+    }
+
+    #[test]
+    fn attestation_get_max_reward() {
+        let small_step_size = 2;
+        let big_step_size = 4;
+
+        let (ref mut state, ref keypairs, ref spec) =
+            attestation_test_state::<MainnetEthSpec>(big_step_size);
+
+        let op_pool = OperationPool::new();
+
+        let slot = state.slot - 1;
+        let committees = state
+            .get_beacon_committees_at_slot(slot)
+            .unwrap()
+            .into_iter()
+            .map(BeaconCommittee::into_owned)
+            .collect::<Vec<_>>();
+
+        let max_attestations = <MainnetEthSpec as EthSpec>::MaxAttestations::to_usize();
+        let target_committee_size = spec.target_committee_size as usize;
+
+        // Each validator will have a multiple of 1_000_000_000 wei.
+        // Safe from overflow unless there are about 18B validators (2^64 / 1_000_000_000).
+        for i in 0..state.validators.len() {
+            state.validators[i].effective_balance = 1_000_000_000 * i as u64;
+        }
+
+        let insert_attestations = |bc: &OwnedBeaconCommittee, step_size| {
+            for i in (0..target_committee_size).step_by(step_size) {
+                let att = signed_attestation(
+                    &bc.committee,
+                    bc.index,
+                    keypairs,
+                    i..i + step_size,
+                    slot,
+                    state,
+                    spec,
+                    if i == 0 { None } else { Some(0) },
+                );
+                op_pool.insert_attestation(att, state, spec).unwrap();
             }
-
-            let insert_attestations = |bc: &OwnedBeaconCommittee, step_size| {
-                for i in (0..target_committee_size).step_by(step_size) {
-                    let att = signed_attestation(
-                        &bc.committee,
-                        bc.index,
-                        keypairs,
-                        i..i + step_size,
-                        slot,
-                        state,
-                        spec,
-                        if i == 0 { None } else { Some(0) },
-                    );
-                    op_pool.insert_attestation(att, state, spec).unwrap();
-                }
-            };
-
-            for committee in &committees {
-                assert_eq!(committee.committee.len(), target_committee_size);
-                // Attestations signed by only 2-3 validators
-                insert_attestations(committee, small_step_size);
-                // Attestations signed by 4+ validators
-                insert_attestations(committee, big_step_size);
-            }
-
-            let num_small = target_committee_size / small_step_size;
-            let num_big = target_committee_size / big_step_size;
-
-            assert_eq!(op_pool.attestations.read().len(), committees.len());
-            assert_eq!(
-                op_pool.num_attestations(),
-                (num_small + num_big) * committees.len()
-            );
-            assert!(op_pool.num_attestations() > max_attestations);
-
-            state.slot += spec.min_attestation_inclusion_delay;
-            let best_attestations = op_pool
-                .get_attestations(state, spec)
-                .expect("should have valid best attestations");
-            assert_eq!(best_attestations.len(), max_attestations);
-
-            let active_indices = state
-                .get_cached_active_validator_indices(RelativeEpoch::Current)
-                .unwrap();
-            let total_active_balance = state.get_total_balance(&active_indices, spec).unwrap();
-
-            // Set of indices covered by previous attestations in `best_attestations`.
-            let mut seen_indices = BTreeSet::new();
-            // Used for asserting that rewards are in decreasing order.
-            let mut prev_reward = u64::max_value();
-
-            for att in &best_attestations {
-                let fresh_validators_bitlist = earliest_attestation_validators(att, state);
-                let att_indices =
-                    get_attesting_indices(state, &att.data, &fresh_validators_bitlist).unwrap();
-                let fresh_indices = &att_indices - &seen_indices;
-
-                let rewards = fresh_indices
-                    .iter()
-                    .map(|validator_index| {
-                        get_base_reward(
-                            state,
-                            *validator_index as usize,
-                            total_active_balance,
-                            spec,
-                        )
+        };
+
+        for committee in &committees {
+            assert_eq!(committee.committee.len(), target_committee_size);
+            // Attestations signed by only 2-3 validators
+            insert_attestations(committee, small_step_size);
+            // Attestations signed by 4+ validators
+            insert_attestations(committee, big_step_size);
+        }
+
+        let num_small = target_committee_size / small_step_size;
+        let num_big = target_committee_size / big_step_size;
+
+        assert_eq!(op_pool.attestations.read().len(), committees.len());
+        assert_eq!(
+            op_pool.num_attestations(),
+            (num_small + num_big) * committees.len()
+        );
+        assert!(op_pool.num_attestations() > max_attestations);
+
+        state.slot += spec.min_attestation_inclusion_delay;
+        let best_attestations = op_pool
+            .get_attestations(state, spec)
+            .expect("should have valid best attestations");
+        assert_eq!(best_attestations.len(), max_attestations);
+
+        let active_indices = state
+            .get_cached_active_validator_indices(RelativeEpoch::Current)
+            .unwrap();
+        let total_active_balance = state.get_total_balance(&active_indices, spec).unwrap();
+
+        // Set of indices covered by previous attestations in `best_attestations`.
+        let mut seen_indices = BTreeSet::new();
+        // Used for asserting that rewards are in decreasing order.
+        let mut prev_reward = u64::max_value();
+
+        for att in &best_attestations {
+            let fresh_validators_bitlist = earliest_attestation_validators(att, state);
+            let att_indices =
+                get_attesting_indices(state, &att.data, &fresh_validators_bitlist).unwrap();
+            let fresh_indices = &att_indices - &seen_indices;
+
+            let rewards = fresh_indices
+                .iter()
+                .map(|validator_index| {
+                    get_base_reward(state, *validator_index as usize, total_active_balance, spec)
                         .unwrap()
-                            / spec.proposer_reward_quotient
-                    })
-                    .sum();
-
-                // Check that rewards are in decreasing order
-                assert!(prev_reward >= rewards);
-
-                prev_reward = rewards;
-                seen_indices.extend(fresh_indices);
-            }
-        }
-=======
->>>>>>> 30f51df4
+                        / spec.proposer_reward_quotient
+                })
+                .sum();
+
+            // Check that rewards are in decreasing order
+            assert!(prev_reward >= rewards);
+
+            prev_reward = rewards;
+            seen_indices.extend(fresh_indices);
+        }
     }
 }