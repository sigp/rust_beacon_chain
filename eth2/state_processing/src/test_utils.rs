--- conflicted
+++ resolved
@@ -1,11 +1,7 @@
 use log::info;
 use types::test_utils::{
-<<<<<<< HEAD
     AttestationTestTask, AttesterSlashingTestTask, DepositTestTask, ExitTestTask,
-    TestingBeaconBlockBuilder, TestingBeaconStateBuilder,
-=======
     ProposerSlashingTestTask, TestingBeaconBlockBuilder, TestingBeaconStateBuilder,
->>>>>>> 82d57e91
 };
 use types::{EthSpec, *};
 
