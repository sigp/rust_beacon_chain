--- conflicted
+++ resolved
@@ -1,11 +1,7 @@
 use log::info;
 use types::test_utils::{
-<<<<<<< HEAD
-    AttestationTestTask, DepositTestTask, ExitTestTask, TestingBeaconBlockBuilder,
-    TestingBeaconStateBuilder,
-=======
-    AttesterSlashingTestTask, TestingBeaconBlockBuilder, TestingBeaconStateBuilder,
->>>>>>> 1cc4b780
+    AttestationTestTask, AttesterSlashingTestTask, DepositTestTask, ExitTestTask,
+    TestingBeaconBlockBuilder, TestingBeaconStateBuilder,
 };
 use types::{EthSpec, *};
 
