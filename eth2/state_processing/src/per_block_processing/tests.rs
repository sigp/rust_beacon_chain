#![cfg(all(test, not(feature = "fake_crypto")))]

use super::block_processing_builder::BlockProcessingBuilder;
use super::errors::*;
use crate::{per_block_processing, BlockSignatureStrategy};
use tree_hash::SignedRoot;
<<<<<<< HEAD
use types::test_utils::{AttestationTestTask, DepositTestTask, ExitTestTask};
=======
use types::test_utils::AttesterSlashingTestTask;
>>>>>>> 1cc4b780
use types::*;

pub const NUM_DEPOSITS: u64 = 1;
pub const VALIDATOR_COUNT: usize = 10;
pub const SLOT_OFFSET: u64 = 4;
pub const EXIT_SLOT_OFFSET: u64 = 2048;
pub const NUM_ATTESTATIONS: u64 = 1;

#[test]
fn valid_block_ok() {
    let spec = MainnetEthSpec::default_spec();
    let builder = get_builder(&spec, SLOT_OFFSET, VALIDATOR_COUNT);
    let (block, mut state) = builder.build(None, None, &spec);

    let result = per_block_processing(
        &mut state,
        &block,
        None,
        BlockSignatureStrategy::VerifyIndividual,
        &spec,
    );

    assert_eq!(result, Ok(()));
}

#[test]
fn invalid_block_header_state_slot() {
    let spec = MainnetEthSpec::default_spec();
    let builder = get_builder(&spec, SLOT_OFFSET, VALIDATOR_COUNT);
    let (mut block, mut state) = builder.build(None, None, &spec);

    state.slot = Slot::new(133_713);
    block.slot = Slot::new(424_242);

    let result = per_block_processing(
        &mut state,
        &block,
        None,
        BlockSignatureStrategy::VerifyIndividual,
        &spec,
    );

    assert_eq!(
        result,
        Err(BlockProcessingError::HeaderInvalid {
            reason: HeaderInvalid::StateSlotMismatch
        })
    );
}

#[test]
fn invalid_parent_block_root() {
    let spec = MainnetEthSpec::default_spec();
    let builder = get_builder(&spec, SLOT_OFFSET, VALIDATOR_COUNT);
    let invalid_parent_root = Hash256::from([0xAA; 32]);
    let (block, mut state) = builder.build(None, Some(invalid_parent_root), &spec);

    let result = per_block_processing(
        &mut state,
        &block,
        None,
        BlockSignatureStrategy::VerifyIndividual,
        &spec,
    );

    assert_eq!(
        result,
        Err(BlockProcessingError::HeaderInvalid {
            reason: HeaderInvalid::ParentBlockRootMismatch {
                state: Hash256::from_slice(&state.latest_block_header.signed_root()),
                block: block.parent_root
            }
        })
    );
}

#[test]
fn invalid_block_signature() {
    let spec = MainnetEthSpec::default_spec();
    let builder = get_builder(&spec, SLOT_OFFSET, VALIDATOR_COUNT);
    let (mut block, mut state) = builder.build(None, None, &spec);

    // sign the block with a keypair that is not the expected proposer
    let keypair = Keypair::random();
    let message = block.signed_root();
    let epoch = block.slot.epoch(MainnetEthSpec::slots_per_epoch());
    let domain = spec.get_domain(epoch, Domain::BeaconProposer, &state.fork);
    block.signature = Signature::new(&message, domain, &keypair.sk);

    // process block with invalid block signature
    let result = per_block_processing(
        &mut state,
        &block,
        None,
        BlockSignatureStrategy::VerifyIndividual,
        &spec,
    );

    // should get a BadSignature error
    assert_eq!(
        result,
        Err(BlockProcessingError::HeaderInvalid {
            reason: HeaderInvalid::ProposalSignatureInvalid
        })
    );
}

#[test]
fn invalid_randao_reveal_signature() {
    let spec = MainnetEthSpec::default_spec();
    let builder = get_builder(&spec, SLOT_OFFSET, VALIDATOR_COUNT);

    // sign randao reveal with random keypair
    let keypair = Keypair::random();
    let (block, mut state) = builder.build(Some(keypair.sk), None, &spec);

    let result = per_block_processing(
        &mut state,
        &block,
        None,
        BlockSignatureStrategy::VerifyIndividual,
        &spec,
    );

    // should get a BadRandaoSignature error
    assert_eq!(result, Err(BlockProcessingError::RandaoSignatureInvalid));
}

#[test]
<<<<<<< HEAD
fn valid_4_deposits() {
    let spec = MainnetEthSpec::default_spec();
    let builder = get_builder(&spec, SLOT_OFFSET, VALIDATOR_COUNT);
    let test_task = DepositTestTask::Valid;

    let (block, mut state) = builder.build_with_n_deposits(4, test_task, None, None, &spec);

    let result = per_block_processing(
        &mut state,
        &block,
        None,
        BlockSignatureStrategy::VerifyIndividual,
        &spec,
    );

    // Expecting Ok because these are valid deposits.
    assert_eq!(result, Ok(()));
}

#[test]
fn valid_insert_max_deposits_plus_one() {
    let spec = MainnetEthSpec::default_spec();
    let builder = get_builder(&spec, SLOT_OFFSET, VALIDATOR_COUNT);
    let test_task = DepositTestTask::Valid;
    let num_deposits = <MainnetEthSpec as EthSpec>::MaxDeposits::to_u64() + 1;

    let (block, mut state) =
        builder.build_with_n_deposits(num_deposits, test_task, None, None, &spec);

    let result = per_block_processing(
        &mut state,
        &block,
        None,
        BlockSignatureStrategy::VerifyIndividual,
        &spec,
    );
    // Should return ok because actual size of deposits vector should be MaxDeposits.
    assert_eq!(result, Ok(()));
}

#[test]
fn invalid_deposit_deposit_count_too_big() {
    let spec = MainnetEthSpec::default_spec();
    let builder = get_builder(&spec, SLOT_OFFSET, VALIDATOR_COUNT);
    let test_task = DepositTestTask::Valid;

    let (block, mut state) =
        builder.build_with_n_deposits(NUM_DEPOSITS, test_task, None, None, &spec);

    let big_deposit_count = NUM_DEPOSITS + 1;
    state.eth1_data.deposit_count = big_deposit_count;

    let result = per_block_processing(
        &mut state,
        &block,
        None,
        BlockSignatureStrategy::VerifyIndividual,
        &spec,
    );

    // Expecting DepositCountInvalid because we incremented the deposit_count
    assert_eq!(
        result,
        Err(BlockProcessingError::DepositCountInvalid {
            expected: big_deposit_count as usize,
            found: 1
        })
    );
}

#[test]
fn invalid_deposit_count_too_small() {
    let spec = MainnetEthSpec::default_spec();
    let builder = get_builder(&spec, SLOT_OFFSET, VALIDATOR_COUNT);
    let test_task = DepositTestTask::Valid;

    let (block, mut state) =
        builder.build_with_n_deposits(NUM_DEPOSITS, test_task, None, None, &spec);

    let small_deposit_count = NUM_DEPOSITS - 1;
    state.eth1_data.deposit_count = small_deposit_count;

    let result = per_block_processing(
        &mut state,
        &block,
        None,
        BlockSignatureStrategy::VerifyIndividual,
        &spec,
    );

    // Expecting DepositCountInvalid because we decremented the deposit_count
    assert_eq!(
        result,
        Err(BlockProcessingError::DepositCountInvalid {
            expected: small_deposit_count as usize,
            found: 1
        })
    );
}

#[test]
fn invalid_deposit_bad_merkle_proof() {
    let spec = MainnetEthSpec::default_spec();
    let builder = get_builder(&spec, SLOT_OFFSET, VALIDATOR_COUNT);
    let test_task = DepositTestTask::Valid;

    let (block, mut state) =
        builder.build_with_n_deposits(NUM_DEPOSITS, test_task, None, None, &spec);

    let bad_index = state.eth1_deposit_index as usize;

    // Manually offsetting deposit count and index to trigger bad merkle proof
    state.eth1_data.deposit_count += 1;
    state.eth1_deposit_index += 1;
    let result = per_block_processing(
        &mut state,
        &block,
        None,
        BlockSignatureStrategy::VerifyIndividual,
        &spec,
    );

    // Expecting BadMerkleProof because the proofs were created with different indices
    assert_eq!(
        result,
        Err(BlockProcessingError::DepositInvalid {
            index: bad_index,
            reason: DepositInvalid::BadMerkleProof
        })
    );
}

#[test]
fn invalid_deposit_wrong_pubkey() {
    let spec = MainnetEthSpec::default_spec();
    let builder = get_builder(&spec, SLOT_OFFSET, VALIDATOR_COUNT);
    let test_task = DepositTestTask::BadPubKey;

    let (block, mut state) =
        builder.build_with_n_deposits(NUM_DEPOSITS, test_task, None, None, &spec);

    let result = per_block_processing(
        &mut state,
        &block,
        None,
        BlockSignatureStrategy::VerifyIndividual,
        &spec,
    );

    // Expecting Ok(()) even though the public key provided does not correspond to the correct public key
    assert_eq!(result, Ok(()));
}

#[test]
fn invalid_deposit_wrong_sig() {
    let spec = MainnetEthSpec::default_spec();
    let builder = get_builder(&spec, SLOT_OFFSET, VALIDATOR_COUNT);
    let test_task = DepositTestTask::BadSig;

    let (block, mut state) =
        builder.build_with_n_deposits(NUM_DEPOSITS, test_task, None, None, &spec);

    let result = per_block_processing(
        &mut state,
        &block,
        None,
        BlockSignatureStrategy::VerifyIndividual,
        &spec,
    );

    // Expecting Ok(()) even though the block signature does not correspond to the correct public key
    assert_eq!(result, Ok(()));
}

#[test]
fn invalid_deposit_invalid_pub_key() {
    let spec = MainnetEthSpec::default_spec();
    let builder = get_builder(&spec, SLOT_OFFSET, VALIDATOR_COUNT);
    let test_task = DepositTestTask::InvalidPubKey;

    let (block, mut state) =
        builder.build_with_n_deposits(NUM_DEPOSITS, test_task, None, None, &spec);

    let result = per_block_processing(
        &mut state,
        &block,
        None,
        BlockSignatureStrategy::VerifyIndividual,
        &spec,
    );

    // Expecting Ok(()) even though we passed in invalid publickeybytes in the public key field of the deposit data.
    assert_eq!(result, Ok(()));
}

#[test]
fn valid_insert_3_exits() {
    use std::cmp::max;

    let spec = MainnetEthSpec::default_spec();
    let num_exits = 3;
    let num_validators = max(VALIDATOR_COUNT, num_exits);
    let test_task = ExitTestTask::Valid;
    let builder = get_builder(&spec, EXIT_SLOT_OFFSET, num_validators);

    let (block, mut state) = builder.build_with_n_exits(num_exits, test_task, None, None, &spec);
    let result = per_block_processing(
        &mut state,
        &block,
        None,
        BlockSignatureStrategy::VerifyIndividual,
        &spec,
    );

    // Expecting Ok because these are valid exits.
    assert_eq!(result, Ok(()));
}

#[test]
fn valid_insert_max_exits_plus_one() {
    let spec = MainnetEthSpec::default_spec();
    let num_exits = <MainnetEthSpec as EthSpec>::MaxVoluntaryExits::to_u64() as usize + 1;
    let num_validators = num_exits + 1;
    let test_task = ExitTestTask::Valid;
    let builder = get_builder(&spec, EXIT_SLOT_OFFSET, num_validators);

    let (block, mut state) = builder.build_with_n_exits(num_exits, test_task, None, None, &spec);
    let result = per_block_processing(
        &mut state,
        &block,
        None,
        BlockSignatureStrategy::VerifyIndividual,
        &spec,
    );

    // Expecting Ok because these are valid deposits, and the vector
    // containing exits shouldn't be bigger than MaxVoluntaryExits.
    assert_eq!(result, Ok(()));
}

#[test]
fn invalid_exit_validator_unknown() {
    use std::cmp::max;

    let spec = MainnetEthSpec::default_spec();
    let num_exits = 1;
    let test_task = ExitTestTask::ValidatorUnknown;
    let num_validators = max(VALIDATOR_COUNT, num_exits);
    let builder = get_builder(&spec, EXIT_SLOT_OFFSET, num_validators);

    let (block, mut state) = builder.build_with_n_exits(num_exits, test_task, None, None, &spec);

    let result = per_block_processing(
        &mut state,
        &block,
        None,
        BlockSignatureStrategy::VerifyIndividual,
        &spec,
    );

    // Expecting Validator Unknwon because the exit index is incorrect
    assert_eq!(
        result,
        Err(BlockProcessingError::ExitInvalid {
            index: 0,
            reason: ExitInvalid::ValidatorUnknown(4242),
        })
    );
}

#[test]
fn invalid_exit_already_exited() {
    use std::cmp::max;

    let spec = MainnetEthSpec::default_spec();
    let num_exits = 1;
    let test_task = ExitTestTask::AlreadyExited;
    let num_validators = max(VALIDATOR_COUNT, num_exits);
    let builder = get_builder(&spec, EXIT_SLOT_OFFSET, num_validators);

    let (block, mut state) = builder.build_with_n_exits(num_exits, test_task, None, None, &spec);
    let result = per_block_processing(
        &mut state,
        &block,
        None,
        BlockSignatureStrategy::VerifyIndividual,
        &spec,
    );

    // Expecting AlreadyExited because we manually set the exit_epoch to be different than far_future_epoch.
    assert_eq!(
        result,
        Err(BlockProcessingError::ExitInvalid {
            index: 0,
            reason: ExitInvalid::AlreadyExited(0),
        })
    );
}

#[test]
fn invalid_exit_not_active() {
    use std::cmp::max;

    let spec = MainnetEthSpec::default_spec();
    let num_exits = 1;
    let test_task = ExitTestTask::NotActive;
    let num_validators = max(VALIDATOR_COUNT, num_exits);
    let builder = get_builder(&spec, EXIT_SLOT_OFFSET, num_validators);

    let (block, mut state) = builder.build_with_n_exits(num_exits, test_task, None, None, &spec);
    let result = per_block_processing(
        &mut state,
        &block,
        None,
        BlockSignatureStrategy::VerifyIndividual,
        &spec,
    );

    // Expecting NotActive because we manually set the activation_epoch to be in the future
    assert_eq!(
        result,
        Err(BlockProcessingError::ExitInvalid {
            index: 0,
            reason: ExitInvalid::NotActive(0),
        })
    );
}

#[test]
fn invalid_exit_already_initiated() {
    use std::cmp::max;

    let spec = MainnetEthSpec::default_spec();
    let num_exits = 1;
    let test_task = ExitTestTask::AlreadyInitiated;
    let num_validators = max(VALIDATOR_COUNT, num_exits);
    let builder = get_builder(&spec, EXIT_SLOT_OFFSET, num_validators);

    let (block, mut state) = builder.build_with_n_exits(num_exits, test_task, None, None, &spec);

    let result = per_block_processing(
        &mut state,
        &block,
        None,
        BlockSignatureStrategy::VerifyIndividual,
        &spec,
    );

    // Expecting Ok(()) even though we inserted the same exit twice
    assert_eq!(result, Ok(()));
}

#[test]
fn invalid_exit_future_epoch() {
    use std::cmp::max;

    let spec = MainnetEthSpec::default_spec();
    let num_exits = 1;
    let test_task = ExitTestTask::FutureEpoch;
    let num_validators = max(VALIDATOR_COUNT, num_exits);
    let builder = get_builder(&spec, EXIT_SLOT_OFFSET, num_validators);

    let (block, mut state) = builder.build_with_n_exits(num_exits, test_task, None, None, &spec);

    let result = per_block_processing(
        &mut state,
        &block,
        None,
        BlockSignatureStrategy::VerifyIndividual,
        &spec,
    );

    // Expecting FutureEpoch because we set the exit_epoch to be far_future_epoch
    assert_eq!(
        result,
        Err(BlockProcessingError::ExitInvalid {
            index: 0,
            reason: ExitInvalid::FutureEpoch {
                state: Epoch::from(2048 as u64),
                exit: spec.far_future_epoch
            }
        })
    );
}

#[test]
fn invalid_exit_too_young() {
    use std::cmp::max;

    let spec = MainnetEthSpec::default_spec();
    let num_exits = 1;
    let test_task = ExitTestTask::Valid;
    let num_validators = max(VALIDATOR_COUNT, num_exits);
    let builder = get_builder(&spec, SLOT_OFFSET, num_validators);

    let (block, mut state) = builder.build_with_n_exits(num_exits, test_task, None, None, &spec);
    let result = per_block_processing(
        &mut state,
        &block,
        None,
        BlockSignatureStrategy::VerifyIndividual,
        &spec,
    );

    // Expecting TooYoung because validator has not been active for long enough when trying to exit
    assert_eq!(
        result,
        Err(BlockProcessingError::ExitInvalid {
            index: 0,
            reason: ExitInvalid::TooYoungToExit {
                current_epoch: Epoch::from(SLOT_OFFSET),
                earliest_exit_epoch: Epoch::from(2048 as u64)
            },
        })
    );
}

#[test]
fn invalid_exit_bad_signature() {
    use std::cmp::max;

    let spec = MainnetEthSpec::default_spec();
    let num_exits = 1;
    let test_task = ExitTestTask::BadSignature;
    let num_validators = max(VALIDATOR_COUNT, num_exits);
    let builder = get_builder(&spec, EXIT_SLOT_OFFSET, num_validators);

    let (block, mut state) = builder.build_with_n_exits(num_exits, test_task, None, None, &spec);
    let result = per_block_processing(
        &mut state,
        &block,
        None,
        BlockSignatureStrategy::VerifyIndividual,
        &spec,
    );

    // Expecting Bad Signature because we signed with a different secret key than the correct one.
    assert_eq!(
        result,
        Err(BlockProcessingError::ExitInvalid {
            index: 0,
            reason: ExitInvalid::BadSignature,
        })
    );
}

#[test]
fn valid_attestations() {
    let spec = MainnetEthSpec::default_spec();
    let builder = get_builder(&spec, SLOT_OFFSET, VALIDATOR_COUNT);
    let test_task = AttestationTestTask::Valid;
    let (block, mut state) =
        builder.build_with_n_attestations(&test_task, NUM_ATTESTATIONS, None, None, &spec);
=======
fn valid_insert_attester_slashing() {
    let spec = MainnetEthSpec::default_spec();
    let builder = get_builder(&spec);
    let test_task = AttesterSlashingTestTask::Valid;
    let num_attester_slashings = 1;
    let (block, mut state) =
        builder.build_with_attester_slashing(&test_task, num_attester_slashings, None, None, &spec);
>>>>>>> 1cc4b780

    let result = per_block_processing(
        &mut state,
        &block,
        None,
        BlockSignatureStrategy::VerifyIndividual,
        &spec,
    );

<<<<<<< HEAD
    // Expecting Ok(()) because these are valid attestations
=======
    // Expecting Ok(()) because attester slashing is valid
>>>>>>> 1cc4b780
    assert_eq!(result, Ok(()));
}

#[test]
<<<<<<< HEAD
fn valid_max_attestations_plus_one() {
    let spec = MainnetEthSpec::default_spec();
    let builder = get_builder(&spec, SLOT_OFFSET, VALIDATOR_COUNT);
    let test_task = AttestationTestTask::Valid;
    let num_attestations = <MainnetEthSpec as EthSpec>::MaxAttestations::to_u64() + 1;
    let (block, mut state) =
        builder.build_with_n_attestations(&test_task, num_attestations, None, None, &spec);

=======
fn valid_insert_max_attester_slashings_plus_one() {
    let spec = MainnetEthSpec::default_spec();
    let builder = get_builder(&spec);
    let test_task = AttesterSlashingTestTask::Valid;
    let num_attester_slashings = <MainnetEthSpec as EthSpec>::MaxAttesterSlashings::to_u64() + 1;
    let (block, mut state) =
        builder.build_with_attester_slashing(&test_task, num_attester_slashings, None, None, &spec);

    // Expecting Ok(()) because attester slashings are valid
>>>>>>> 1cc4b780
    let result = per_block_processing(
        &mut state,
        &block,
        None,
        BlockSignatureStrategy::VerifyIndividual,
        &spec,
    );

<<<<<<< HEAD
    // Expecting Ok(()) because actual size of attestation vector should be MaxAttestations
=======
>>>>>>> 1cc4b780
    assert_eq!(result, Ok(()));
}

#[test]
<<<<<<< HEAD
fn invalid_attestation_parent_crosslink_start_epoch() {
    let spec = MainnetEthSpec::default_spec();
    let builder = get_builder(&spec, SLOT_OFFSET, VALIDATOR_COUNT);
    let test_task = AttestationTestTask::BadParentCrosslinkStartEpoch;
    let (block, mut state) =
        builder.build_with_n_attestations(&test_task, NUM_ATTESTATIONS, None, None, &spec);

    let result = per_block_processing(
        &mut state,
        &block,
        None,
        BlockSignatureStrategy::VerifyIndividual,
        &spec,
    );

    // Expecting BadParentCrosslinkEndEpoch because we manually set an invalid crosslink start epoch
    assert_eq!(
        result,
        Err(BlockProcessingError::AttestationInvalid {
            index: 0,
            reason: AttestationInvalid::BadParentCrosslinkStartEpoch
        })
    );
}

#[test]
fn invalid_attestation_parent_crosslink_end_epoch() {
    let spec = MainnetEthSpec::default_spec();
    let builder = get_builder(&spec, SLOT_OFFSET, VALIDATOR_COUNT);
    let test_task = AttestationTestTask::BadParentCrosslinkEndEpoch;
    let (block, mut state) =
        builder.build_with_n_attestations(&test_task, NUM_ATTESTATIONS, None, None, &spec);

    let result = per_block_processing(
        &mut state,
        &block,
        None,
        BlockSignatureStrategy::VerifyIndividual,
        &spec,
    );

    // Expecting BadParentCrosslinkEndEpoch because we manually set an invalid crosslink end epoch
    assert_eq!(
        result,
        Err(BlockProcessingError::AttestationInvalid {
            index: 0,
            reason: AttestationInvalid::BadParentCrosslinkEndEpoch
        })
    );
}

#[test]
fn invalid_attestation_parent_crosslink_hash() {
    let spec = MainnetEthSpec::default_spec();
    let builder = get_builder(&spec, SLOT_OFFSET, VALIDATOR_COUNT);
    let test_task = AttestationTestTask::BadParentCrosslinkHash;
    let (block, mut state) =
        builder.build_with_n_attestations(&test_task, NUM_ATTESTATIONS, None, None, &spec);

    let result = per_block_processing(
        &mut state,
        &block,
        None,
        BlockSignatureStrategy::VerifyIndividual,
        &spec,
    );

    // Expecting BadParentCrosslinkHash because we manually set an invalid crosslink parent_root
    assert_eq!(
        result,
        Err(BlockProcessingError::AttestationInvalid {
            index: 0,
            reason: AttestationInvalid::BadParentCrosslinkHash
        })
    );
}

#[test]
fn invalid_attestation_no_committee_for_shard() {
    let spec = MainnetEthSpec::default_spec();
    let builder = get_builder(&spec, SLOT_OFFSET, VALIDATOR_COUNT);
    let test_task = AttestationTestTask::NoCommiteeForShard;
    let (block, mut state) =
        builder.build_with_n_attestations(&test_task, NUM_ATTESTATIONS, None, None, &spec);

    let result = per_block_processing(
        &mut state,
        &block,
        None,
        BlockSignatureStrategy::VerifyIndividual,
        &spec,
    );

    // Expecting NoCommiteeForShard because we manually set the crosslink's shard to be invalid
    assert_eq!(
        result,
        Err(BlockProcessingError::BeaconStateError(
            BeaconStateError::NoCommitteeForShard
        ))
    );
}

#[test]
fn invalid_attestation_wrong_justified_checkpoint() {
    let spec = MainnetEthSpec::default_spec();
    let builder = get_builder(&spec, SLOT_OFFSET, VALIDATOR_COUNT);
    let test_task = AttestationTestTask::WrongJustifiedCheckpoint;
    let (block, mut state) =
        builder.build_with_n_attestations(&test_task, NUM_ATTESTATIONS, None, None, &spec);
=======
fn invalid_attester_slashing_not_slashable() {
    let spec = MainnetEthSpec::default_spec();
    let builder = get_builder(&spec);
    let test_task = AttesterSlashingTestTask::NotSlashable;
    let num_attester_slashings = 1;
    let (block, mut state) =
        builder.build_with_attester_slashing(&test_task, num_attester_slashings, None, None, &spec);
>>>>>>> 1cc4b780

    let result = per_block_processing(
        &mut state,
        &block,
        None,
        BlockSignatureStrategy::VerifyIndividual,
        &spec,
    );

<<<<<<< HEAD
    // Expecting WrongJustifiedCheckpoint because we manually set the
    // source field of the AttestationData object to be invalid
    assert_eq!(
        result,
        Err(BlockProcessingError::AttestationInvalid {
            index: 0,
            reason: AttestationInvalid::WrongJustifiedCheckpoint {
                state: Checkpoint {
                    epoch: Epoch::from(2 as u64),
                    root: Hash256::zero(),
                },
                attestation: Checkpoint {
                    epoch: Epoch::from(0 as u64),
                    root: Hash256::zero(),
                },
                is_current: true,
            }
=======
    // Expecting NotSlashable because the two attestations are the same
    assert_eq!(
        result,
        Err(BlockProcessingError::AttesterSlashingInvalid {
            index: 0,
            reason: AttesterSlashingInvalid::NotSlashable
>>>>>>> 1cc4b780
        })
    );
}

#[test]
<<<<<<< HEAD
fn invalid_attestation_bad_target_too_low() {
    let spec = MainnetEthSpec::default_spec();
    let builder = get_builder(&spec, SLOT_OFFSET, VALIDATOR_COUNT);
    let test_task = AttestationTestTask::BadTargetTooLow;
    let (block, mut state) =
        builder.build_with_n_attestations(&test_task, NUM_ATTESTATIONS, None, None, &spec);

    let result = per_block_processing(
        &mut state,
        &block,
        None,
        BlockSignatureStrategy::VerifyIndividual,
        &spec,
    );

    // Expecting EpochTooLow because we manually set the
    // target field of the AttestationData object to be invalid
    assert_eq!(
        result,
        Err(BlockProcessingError::BeaconStateError(
            BeaconStateError::RelativeEpochError(RelativeEpochError::EpochTooLow {
                base: state.current_epoch(),
                other: Epoch::from(0 as u64),
            })
        ))
    );
}

#[test]
fn invalid_attestation_bad_target_too_high() {
    let spec = MainnetEthSpec::default_spec();
    let builder = get_builder(&spec, SLOT_OFFSET, VALIDATOR_COUNT);
    let test_task = AttestationTestTask::BadTargetTooHigh;
    let (block, mut state) =
        builder.build_with_n_attestations(&test_task, NUM_ATTESTATIONS, None, None, &spec);
=======
fn invalid_attester_slashing_1_invalid() {
    let spec = MainnetEthSpec::default_spec();
    let builder = get_builder(&spec);
    let test_task = AttesterSlashingTestTask::IndexedAttestation1Invalid;
    let num_attester_slashings = 1;
    let (block, mut state) =
        builder.build_with_attester_slashing(&test_task, num_attester_slashings, None, None, &spec);
>>>>>>> 1cc4b780

    let result = per_block_processing(
        &mut state,
        &block,
        None,
        BlockSignatureStrategy::VerifyIndividual,
        &spec,
    );

<<<<<<< HEAD
    // Expecting EpochTooHigh because we manually set the
    // target field of the AttestationData object to be invalid
    assert_eq!(
        result,
        Err(BlockProcessingError::BeaconStateError(
            BeaconStateError::RelativeEpochError(RelativeEpochError::EpochTooHigh {
                base: state.current_epoch(),
                other: Epoch::from(10 as u64),
            })
        ))
    );
}

#[test]
fn invalid_attestation_bad_crosslink_data_root() {
    let spec = MainnetEthSpec::default_spec();
    let builder = get_builder(&spec, SLOT_OFFSET, VALIDATOR_COUNT);
    let test_task = AttestationTestTask::BadParentCrosslinkDataRoot;
    let (block, mut state) =
        builder.build_with_n_attestations(&test_task, NUM_ATTESTATIONS, None, None, &spec);

    let result = per_block_processing(
        &mut state,
        &block,
        None,
        BlockSignatureStrategy::VerifyIndividual,
        &spec,
    );

    // Expecting ShardBlockRootNotZero because we manually set the
    // data_root of the cross link to be non zero

    assert_eq!(
        result,
        Err(BlockProcessingError::AttestationInvalid {
            index: 0,
            reason: AttestationInvalid::ShardBlockRootNotZero,
        })
    );
}

#[test]
fn invalid_attestation_bad_indexed_attestation_bad_signature() {
    let spec = MainnetEthSpec::default_spec();
    let builder = get_builder(&spec, SLOT_OFFSET, 33); // minmium number of validators required for this test
    let test_task = AttestationTestTask::BadIndexedAttestationBadSignature;
    let (block, mut state) =
        builder.build_with_n_attestations(&test_task, NUM_ATTESTATIONS, None, None, &spec);

    let result = per_block_processing(
        &mut state,
        &block,
        None,
        BlockSignatureStrategy::VerifyIndividual,
        &spec,
    );

    // Expecting BadIndexedAttestation(BadSignature) because we ommitted the aggregation bits in the attestation
    assert_eq!(
        result,
        Err(BlockProcessingError::AttestationInvalid {
            index: 0,
            reason: AttestationInvalid::BadIndexedAttestation(
                IndexedAttestationInvalid::BadSignature
            )
        })
    );
}

#[test]
fn invalid_attestation_custody_bitfield_not_subset() {
    let spec = MainnetEthSpec::default_spec();
    let builder = get_builder(&spec, SLOT_OFFSET, 33); // minmium number of validators required for this test
    let test_task = AttestationTestTask::CustodyBitfieldNotSubset;
    let (block, mut state) =
        builder.build_with_n_attestations(&test_task, NUM_ATTESTATIONS, None, None, &spec);

    let result = per_block_processing(
        &mut state,
        &block,
        None,
        BlockSignatureStrategy::VerifyIndividual,
        &spec,
    );

    // Expecting CustodyBitfieldNotSubset because we set custody_bit to true without setting the aggregation bits.
    assert_eq!(
        result,
        Err(BlockProcessingError::AttestationInvalid {
            index: 0,
            reason: AttestationInvalid::CustodyBitfieldNotSubset
        })
    );
}

#[test]
fn invalid_attestation_custody_bitfield_has_set_bits() {
    let spec = MainnetEthSpec::default_spec();
    let builder = get_builder(&spec, SLOT_OFFSET, 33); // minmium number of validators required for this test
    let test_task = AttestationTestTask::CustodyBitfieldHasSetBits;
    let (block, mut state) =
        builder.build_with_n_attestations(&test_task, NUM_ATTESTATIONS, None, None, &spec);

    let result = per_block_processing(
        &mut state,
        &block,
        None,
        BlockSignatureStrategy::VerifyIndividual,
        &spec,
    );

    // Expecting CustodyBitfieldHasSetBits because we set custody bits even though the custody_bit boolean is set to false
    assert_eq!(
        result,
        Err(BlockProcessingError::AttestationInvalid {
            index: 0,
            reason: AttestationInvalid::BadIndexedAttestation(
                IndexedAttestationInvalid::CustodyBitfieldHasSetBits
            )
        })
    );
}

#[test]
fn invalid_attestation_bad_custody_bitfield_len() {
    let spec = MainnetEthSpec::default_spec();
    let builder = get_builder(&spec, SLOT_OFFSET, VALIDATOR_COUNT);
    let test_task = AttestationTestTask::BadCustodyBitfieldLen;
    let (block, mut state) =
        builder.build_with_n_attestations(&test_task, NUM_ATTESTATIONS, None, None, &spec);

    let result = per_block_processing(
        &mut state,
        &block,
        None,
        BlockSignatureStrategy::VerifyIndividual,
        &spec,
    );

    // Expecting InvalidBitfield because the size of the custody_bitfield is bigger than the commitee size.
    assert_eq!(
        result,
        Err(BlockProcessingError::BeaconStateError(
            BeaconStateError::InvalidBitfield
        ))
    );
}

#[test]
fn invalid_attestation_bad_aggregation_bitfield_len() {
    let spec = MainnetEthSpec::default_spec();
    let builder = get_builder(&spec, SLOT_OFFSET, VALIDATOR_COUNT);
    let test_task = AttestationTestTask::BadAggregationBitfieldLen;
    let (block, mut state) =
        builder.build_with_n_attestations(&test_task, NUM_ATTESTATIONS, None, None, &spec);

    let result = per_block_processing(
        &mut state,
        &block,
        None,
        BlockSignatureStrategy::VerifyIndividual,
        &spec,
    );

    // Expecting InvalidBitfield because the size of the aggregation_bitfield is bigger than the commitee size.
    assert_eq!(
        result,
        Err(BlockProcessingError::BeaconStateError(
            BeaconStateError::InvalidBitfield
        ))
    );
}

#[test]
fn invalid_attestation_bad_signature() {
    let spec = MainnetEthSpec::default_spec();
    let builder = get_builder(&spec, SLOT_OFFSET, 97); // minimal number of required validators for this test
    let test_task = AttestationTestTask::BadSignature;
    let (block, mut state) =
        builder.build_with_n_attestations(&test_task, NUM_ATTESTATIONS, None, None, &spec);

    let result = per_block_processing(
        &mut state,
        &block,
        None,
        BlockSignatureStrategy::VerifyIndividual,
        &spec,
    );

    // Expecting BadSignature because we're signing with invalid secret_keys
    assert_eq!(
        result,
        Err(BlockProcessingError::AttestationInvalid {
            index: 0,
            reason: AttestationInvalid::BadIndexedAttestation(
                IndexedAttestationInvalid::BadSignature
            )
        })
    );
}

#[test]
fn invalid_attestation_included_too_early() {
    let spec = MainnetEthSpec::default_spec();
    let builder = get_builder(&spec, SLOT_OFFSET, VALIDATOR_COUNT);
    let test_task = AttestationTestTask::IncludedTooEarly;
    let (block, mut state) =
        builder.build_with_n_attestations(&test_task, NUM_ATTESTATIONS, None, None, &spec);

    let result = per_block_processing(
        &mut state,
        &block,
        None,
        BlockSignatureStrategy::VerifyIndividual,
        &spec,
    );

    // Expecting IncludedTooEarly because the shard included in the crosslink is bigger than expected
    assert_eq!(
        result,
        Err(BlockProcessingError::AttestationInvalid {
            index: 0,
            reason: AttestationInvalid::IncludedTooEarly {
                state: Slot::from(319 as u64),
                delay: spec.min_attestation_inclusion_delay,
                attestation: Slot::from(319 as u64)
            }
        })
=======
    // Expecting IndexedAttestation1Invalid or IndexedAttestationInvalid because Attestation1 has CustodyBitfield bits set.
    assert!(
        result
            == Err(BlockProcessingError::IndexedAttestationInvalid {
                index: 0,
                reason: IndexedAttestationInvalid::CustodyBitfieldHasSetBits
            })
            || result
                == Err(BlockProcessingError::AttesterSlashingInvalid {
                    index: 0,
                    reason: AttesterSlashingInvalid::IndexedAttestation1Invalid(
                        BlockOperationError::Invalid(
                            IndexedAttestationInvalid::CustodyBitfieldHasSetBits
                        )
                    )
                })
>>>>>>> 1cc4b780
    );
}

#[test]
<<<<<<< HEAD
fn invalid_attestation_bad_shard() {
    let spec = MainnetEthSpec::default_spec();
    let builder = get_builder(&spec, SLOT_OFFSET, VALIDATOR_COUNT);
    let test_task = AttestationTestTask::BadShard;
    let (block, mut state) =
        builder.build_with_n_attestations(&test_task, NUM_ATTESTATIONS, None, None, &spec);
=======
fn invalid_attester_slashing_2_invalid() {
    let spec = MainnetEthSpec::default_spec();
    let builder = get_builder(&spec);
    let test_task = AttesterSlashingTestTask::IndexedAttestation2Invalid;
    let num_attester_slashings = 1;
    let (block, mut state) =
        builder.build_with_attester_slashing(&test_task, num_attester_slashings, None, None, &spec);
>>>>>>> 1cc4b780

    let result = per_block_processing(
        &mut state,
        &block,
        None,
        BlockSignatureStrategy::VerifyIndividual,
        &spec,
    );

<<<<<<< HEAD
    // Expecting BadShard or NoCommitteeForShard because the shard number is higher than ShardCount
    assert!(
        result
            == Err(BlockProcessingError::AttestationInvalid {
                index: 0,
                reason: AttestationInvalid::BadShard
            })
            || result
                == Err(BlockProcessingError::BeaconStateError(
                    BeaconStateError::NoCommitteeForShard
                ))
    );
}

fn get_builder(
    spec: &ChainSpec,
    slot_offset: u64,
    num_validators: usize,
) -> (BlockProcessingBuilder<MainnetEthSpec>) {
    let mut builder = BlockProcessingBuilder::new(num_validators, &spec);
=======
    // Expecting IndexedAttestation2Invalid or IndexedAttestationInvalid because Attestation2 has CustodyBitfield bits set.
    assert!(
        result
            == Err(BlockProcessingError::IndexedAttestationInvalid {
                index: 1,
                reason: IndexedAttestationInvalid::CustodyBitfieldHasSetBits
            })
            || result
                == Err(BlockProcessingError::AttesterSlashingInvalid {
                    index: 1,
                    reason: AttesterSlashingInvalid::IndexedAttestation2Invalid(
                        BlockOperationError::Invalid(
                            IndexedAttestationInvalid::CustodyBitfieldHasSetBits
                        )
                    )
                })
    );
}

fn get_builder(spec: &ChainSpec) -> (BlockProcessingBuilder<MainnetEthSpec>) {
    let mut builder = BlockProcessingBuilder::new(VALIDATOR_COUNT, &spec);
>>>>>>> 1cc4b780

    // Set the state and block to be in the last slot of the `slot_offset`th epoch.
    let last_slot_of_epoch =
        (MainnetEthSpec::genesis_epoch() + slot_offset).end_slot(MainnetEthSpec::slots_per_epoch());
    builder.set_slot(last_slot_of_epoch);
    builder.build_caches(&spec);

    (builder)
}<|MERGE_RESOLUTION|>--- conflicted
+++ resolved
@@ -4,11 +4,9 @@
 use super::errors::*;
 use crate::{per_block_processing, BlockSignatureStrategy};
 use tree_hash::SignedRoot;
-<<<<<<< HEAD
-use types::test_utils::{AttestationTestTask, DepositTestTask, ExitTestTask};
-=======
-use types::test_utils::AttesterSlashingTestTask;
->>>>>>> 1cc4b780
+use types::test_utils::{
+    AttestationTestTask, AttesterSlashingTestTask, DepositTestTask, ExitTestTask,
+};
 use types::*;
 
 pub const NUM_DEPOSITS: u64 = 1;
@@ -138,7 +136,6 @@
 }
 
 #[test]
-<<<<<<< HEAD
 fn valid_4_deposits() {
     let spec = MainnetEthSpec::default_spec();
     let builder = get_builder(&spec, SLOT_OFFSET, VALIDATOR_COUNT);
@@ -592,34 +589,20 @@
     let test_task = AttestationTestTask::Valid;
     let (block, mut state) =
         builder.build_with_n_attestations(&test_task, NUM_ATTESTATIONS, None, None, &spec);
-=======
-fn valid_insert_attester_slashing() {
-    let spec = MainnetEthSpec::default_spec();
-    let builder = get_builder(&spec);
-    let test_task = AttesterSlashingTestTask::Valid;
-    let num_attester_slashings = 1;
-    let (block, mut state) =
-        builder.build_with_attester_slashing(&test_task, num_attester_slashings, None, None, &spec);
->>>>>>> 1cc4b780
-
-    let result = per_block_processing(
-        &mut state,
-        &block,
-        None,
-        BlockSignatureStrategy::VerifyIndividual,
-        &spec,
-    );
-
-<<<<<<< HEAD
+
+    let result = per_block_processing(
+        &mut state,
+        &block,
+        None,
+        BlockSignatureStrategy::VerifyIndividual,
+        &spec,
+    );
+
     // Expecting Ok(()) because these are valid attestations
-=======
-    // Expecting Ok(()) because attester slashing is valid
->>>>>>> 1cc4b780
     assert_eq!(result, Ok(()));
 }
 
 #[test]
-<<<<<<< HEAD
 fn valid_max_attestations_plus_one() {
     let spec = MainnetEthSpec::default_spec();
     let builder = get_builder(&spec, SLOT_OFFSET, VALIDATOR_COUNT);
@@ -628,34 +611,19 @@
     let (block, mut state) =
         builder.build_with_n_attestations(&test_task, num_attestations, None, None, &spec);
 
-=======
-fn valid_insert_max_attester_slashings_plus_one() {
-    let spec = MainnetEthSpec::default_spec();
-    let builder = get_builder(&spec);
-    let test_task = AttesterSlashingTestTask::Valid;
-    let num_attester_slashings = <MainnetEthSpec as EthSpec>::MaxAttesterSlashings::to_u64() + 1;
-    let (block, mut state) =
-        builder.build_with_attester_slashing(&test_task, num_attester_slashings, None, None, &spec);
-
-    // Expecting Ok(()) because attester slashings are valid
->>>>>>> 1cc4b780
-    let result = per_block_processing(
-        &mut state,
-        &block,
-        None,
-        BlockSignatureStrategy::VerifyIndividual,
-        &spec,
-    );
-
-<<<<<<< HEAD
+    let result = per_block_processing(
+        &mut state,
+        &block,
+        None,
+        BlockSignatureStrategy::VerifyIndividual,
+        &spec,
+    );
+
     // Expecting Ok(()) because actual size of attestation vector should be MaxAttestations
-=======
->>>>>>> 1cc4b780
     assert_eq!(result, Ok(()));
 }
 
 #[test]
-<<<<<<< HEAD
 fn invalid_attestation_parent_crosslink_start_epoch() {
     let spec = MainnetEthSpec::default_spec();
     let builder = get_builder(&spec, SLOT_OFFSET, VALIDATOR_COUNT);
@@ -765,25 +733,15 @@
     let test_task = AttestationTestTask::WrongJustifiedCheckpoint;
     let (block, mut state) =
         builder.build_with_n_attestations(&test_task, NUM_ATTESTATIONS, None, None, &spec);
-=======
-fn invalid_attester_slashing_not_slashable() {
-    let spec = MainnetEthSpec::default_spec();
-    let builder = get_builder(&spec);
-    let test_task = AttesterSlashingTestTask::NotSlashable;
-    let num_attester_slashings = 1;
-    let (block, mut state) =
-        builder.build_with_attester_slashing(&test_task, num_attester_slashings, None, None, &spec);
->>>>>>> 1cc4b780
-
-    let result = per_block_processing(
-        &mut state,
-        &block,
-        None,
-        BlockSignatureStrategy::VerifyIndividual,
-        &spec,
-    );
-
-<<<<<<< HEAD
+
+    let result = per_block_processing(
+        &mut state,
+        &block,
+        None,
+        BlockSignatureStrategy::VerifyIndividual,
+        &spec,
+    );
+
     // Expecting WrongJustifiedCheckpoint because we manually set the
     // source field of the AttestationData object to be invalid
     assert_eq!(
@@ -801,20 +759,11 @@
                 },
                 is_current: true,
             }
-=======
-    // Expecting NotSlashable because the two attestations are the same
-    assert_eq!(
-        result,
-        Err(BlockProcessingError::AttesterSlashingInvalid {
-            index: 0,
-            reason: AttesterSlashingInvalid::NotSlashable
->>>>>>> 1cc4b780
-        })
-    );
-}
-
-#[test]
-<<<<<<< HEAD
+        })
+    );
+}
+
+#[test]
 fn invalid_attestation_bad_target_too_low() {
     let spec = MainnetEthSpec::default_spec();
     let builder = get_builder(&spec, SLOT_OFFSET, VALIDATOR_COUNT);
@@ -850,25 +799,15 @@
     let test_task = AttestationTestTask::BadTargetTooHigh;
     let (block, mut state) =
         builder.build_with_n_attestations(&test_task, NUM_ATTESTATIONS, None, None, &spec);
-=======
-fn invalid_attester_slashing_1_invalid() {
-    let spec = MainnetEthSpec::default_spec();
-    let builder = get_builder(&spec);
-    let test_task = AttesterSlashingTestTask::IndexedAttestation1Invalid;
-    let num_attester_slashings = 1;
-    let (block, mut state) =
-        builder.build_with_attester_slashing(&test_task, num_attester_slashings, None, None, &spec);
->>>>>>> 1cc4b780
-
-    let result = per_block_processing(
-        &mut state,
-        &block,
-        None,
-        BlockSignatureStrategy::VerifyIndividual,
-        &spec,
-    );
-
-<<<<<<< HEAD
+
+    let result = per_block_processing(
+        &mut state,
+        &block,
+        None,
+        BlockSignatureStrategy::VerifyIndividual,
+        &spec,
+    );
+
     // Expecting EpochTooHigh because we manually set the
     // target field of the AttestationData object to be invalid
     assert_eq!(
@@ -1097,7 +1036,124 @@
                 attestation: Slot::from(319 as u64)
             }
         })
-=======
+    );
+}
+
+#[test]
+fn invalid_attestation_bad_shard() {
+    let spec = MainnetEthSpec::default_spec();
+    let builder = get_builder(&spec, SLOT_OFFSET, VALIDATOR_COUNT);
+    let test_task = AttestationTestTask::BadShard;
+    let (block, mut state) =
+        builder.build_with_n_attestations(&test_task, NUM_ATTESTATIONS, None, None, &spec);
+
+    let result = per_block_processing(
+        &mut state,
+        &block,
+        None,
+        BlockSignatureStrategy::VerifyIndividual,
+        &spec,
+    );
+
+    // Expecting BadShard or NoCommitteeForShard because the shard number is higher than ShardCount
+    assert!(
+        result
+            == Err(BlockProcessingError::AttestationInvalid {
+                index: 0,
+                reason: AttestationInvalid::BadShard
+            })
+            || result
+                == Err(BlockProcessingError::BeaconStateError(
+                    BeaconStateError::NoCommitteeForShard
+                ))
+    );
+}
+
+#[test]
+fn valid_insert_attester_slashing() {
+    let spec = MainnetEthSpec::default_spec();
+    let builder = get_builder(&spec, SLOT_OFFSET, VALIDATOR_COUNT);
+    let test_task = AttesterSlashingTestTask::Valid;
+    let num_attester_slashings = 1;
+    let (block, mut state) =
+        builder.build_with_attester_slashing(&test_task, num_attester_slashings, None, None, &spec);
+
+    let result = per_block_processing(
+        &mut state,
+        &block,
+        None,
+        BlockSignatureStrategy::VerifyIndividual,
+        &spec,
+    );
+
+    // Expecting Ok(()) because attester slashing is valid
+    assert_eq!(result, Ok(()));
+}
+
+#[test]
+fn valid_insert_max_attester_slashings_plus_one() {
+    let spec = MainnetEthSpec::default_spec();
+    let builder = get_builder(&spec, SLOT_OFFSET, VALIDATOR_COUNT);
+    let test_task = AttesterSlashingTestTask::Valid;
+    let num_attester_slashings = <MainnetEthSpec as EthSpec>::MaxAttesterSlashings::to_u64() + 1;
+    let (block, mut state) =
+        builder.build_with_attester_slashing(&test_task, num_attester_slashings, None, None, &spec);
+
+    // Expecting Ok(()) because attester slashings are valid
+    let result = per_block_processing(
+        &mut state,
+        &block,
+        None,
+        BlockSignatureStrategy::VerifyIndividual,
+        &spec,
+    );
+
+    assert_eq!(result, Ok(()));
+}
+
+#[test]
+fn invalid_attester_slashing_not_slashable() {
+    let spec = MainnetEthSpec::default_spec();
+    let builder = get_builder(&spec, SLOT_OFFSET, VALIDATOR_COUNT);
+    let test_task = AttesterSlashingTestTask::NotSlashable;
+    let num_attester_slashings = 1;
+    let (block, mut state) =
+        builder.build_with_attester_slashing(&test_task, num_attester_slashings, None, None, &spec);
+
+    let result = per_block_processing(
+        &mut state,
+        &block,
+        None,
+        BlockSignatureStrategy::VerifyIndividual,
+        &spec,
+    );
+
+    // Expecting NotSlashable because the two attestations are the same
+    assert_eq!(
+        result,
+        Err(BlockProcessingError::AttesterSlashingInvalid {
+            index: 0,
+            reason: AttesterSlashingInvalid::NotSlashable
+        })
+    );
+}
+
+fn invalid_attester_slashing_1_invalid() {
+    let spec = MainnetEthSpec::default_spec();
+    let builder = get_builder(&spec, SLOT_OFFSET, VALIDATOR_COUNT);
+    let test_task = AttesterSlashingTestTask::IndexedAttestation1Invalid;
+    let num_attester_slashings = 1;
+    let (block, mut state) =
+        builder.build_with_attester_slashing(&test_task, num_attester_slashings, None, None, &spec);
+
+    let result = per_block_processing(
+        &mut state,
+        &block,
+        None,
+        BlockSignatureStrategy::VerifyIndividual,
+        &spec,
+    );
+
     // Expecting IndexedAttestation1Invalid or IndexedAttestationInvalid because Attestation1 has CustodyBitfield bits set.
     assert!(
         result
@@ -1114,58 +1170,26 @@
                         )
                     )
                 })
->>>>>>> 1cc4b780
-    );
-}
-
-#[test]
-<<<<<<< HEAD
-fn invalid_attestation_bad_shard() {
-    let spec = MainnetEthSpec::default_spec();
-    let builder = get_builder(&spec, SLOT_OFFSET, VALIDATOR_COUNT);
-    let test_task = AttestationTestTask::BadShard;
-    let (block, mut state) =
-        builder.build_with_n_attestations(&test_task, NUM_ATTESTATIONS, None, None, &spec);
-=======
+    );
+}
+
+#[test]
 fn invalid_attester_slashing_2_invalid() {
     let spec = MainnetEthSpec::default_spec();
-    let builder = get_builder(&spec);
+    let builder = get_builder(&spec, SLOT_OFFSET, VALIDATOR_COUNT);
     let test_task = AttesterSlashingTestTask::IndexedAttestation2Invalid;
     let num_attester_slashings = 1;
     let (block, mut state) =
         builder.build_with_attester_slashing(&test_task, num_attester_slashings, None, None, &spec);
->>>>>>> 1cc4b780
-
-    let result = per_block_processing(
-        &mut state,
-        &block,
-        None,
-        BlockSignatureStrategy::VerifyIndividual,
-        &spec,
-    );
-
-<<<<<<< HEAD
-    // Expecting BadShard or NoCommitteeForShard because the shard number is higher than ShardCount
-    assert!(
-        result
-            == Err(BlockProcessingError::AttestationInvalid {
-                index: 0,
-                reason: AttestationInvalid::BadShard
-            })
-            || result
-                == Err(BlockProcessingError::BeaconStateError(
-                    BeaconStateError::NoCommitteeForShard
-                ))
-    );
-}
-
-fn get_builder(
-    spec: &ChainSpec,
-    slot_offset: u64,
-    num_validators: usize,
-) -> (BlockProcessingBuilder<MainnetEthSpec>) {
-    let mut builder = BlockProcessingBuilder::new(num_validators, &spec);
-=======
+
+    let result = per_block_processing(
+        &mut state,
+        &block,
+        None,
+        BlockSignatureStrategy::VerifyIndividual,
+        &spec,
+    );
+
     // Expecting IndexedAttestation2Invalid or IndexedAttestationInvalid because Attestation2 has CustodyBitfield bits set.
     assert!(
         result
@@ -1185,9 +1209,12 @@
     );
 }
 
-fn get_builder(spec: &ChainSpec) -> (BlockProcessingBuilder<MainnetEthSpec>) {
-    let mut builder = BlockProcessingBuilder::new(VALIDATOR_COUNT, &spec);
->>>>>>> 1cc4b780
+fn get_builder(
+    spec: &ChainSpec,
+    slot_offset: u64,
+    num_validators: usize,
+) -> (BlockProcessingBuilder<MainnetEthSpec>) {
+    let mut builder = BlockProcessingBuilder::new(num_validators, &spec);
 
     // Set the state and block to be in the last slot of the `slot_offset`th epoch.
     let last_slot_of_epoch =
