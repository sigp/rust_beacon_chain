#![cfg(all(test, not(feature = "fake_crypto")))]

use super::block_processing_builder::BlockProcessingBuilder;
use super::errors::*;
use crate::{per_block_processing, BlockSignatureStrategy};
use tree_hash::SignedRoot;
<<<<<<< HEAD
use types::test_utils::DepositTestTask;
use types::*;

pub const VALIDATOR_COUNT: usize = 10;
pub const NUM_DEPOSITS: u64 = 1;
=======
use types::test_utils::ExitTestTask;
use types::*;

pub const VALIDATOR_COUNT: usize = 10;
pub const SLOT_OFFSET: u64 = 4;
pub const EXIT_SLOT_OFFSET: u64 = 2048;
>>>>>>> 4161c348

#[test]
fn valid_block_ok() {
    let spec = MainnetEthSpec::default_spec();
    let builder = get_builder(&spec, SLOT_OFFSET, VALIDATOR_COUNT);
    let (block, mut state) = builder.build(None, None, &spec);

    let result = per_block_processing(
        &mut state,
        &block,
        None,
        BlockSignatureStrategy::VerifyIndividual,
        &spec,
    );

    assert_eq!(result, Ok(()));
}

#[test]
fn invalid_block_header_state_slot() {
    let spec = MainnetEthSpec::default_spec();
    let builder = get_builder(&spec, SLOT_OFFSET, VALIDATOR_COUNT);
    let (mut block, mut state) = builder.build(None, None, &spec);

    state.slot = Slot::new(133_713);
    block.slot = Slot::new(424_242);

    let result = per_block_processing(
        &mut state,
        &block,
        None,
        BlockSignatureStrategy::VerifyIndividual,
        &spec,
    );

    assert_eq!(
        result,
        Err(BlockProcessingError::HeaderInvalid {
            reason: HeaderInvalid::StateSlotMismatch
        })
    );
}

#[test]
fn invalid_parent_block_root() {
    let spec = MainnetEthSpec::default_spec();
    let builder = get_builder(&spec, SLOT_OFFSET, VALIDATOR_COUNT);
    let invalid_parent_root = Hash256::from([0xAA; 32]);
    let (block, mut state) = builder.build(None, Some(invalid_parent_root), &spec);

    let result = per_block_processing(
        &mut state,
        &block,
        None,
        BlockSignatureStrategy::VerifyIndividual,
        &spec,
    );

    assert_eq!(
        result,
        Err(BlockProcessingError::HeaderInvalid {
            reason: HeaderInvalid::ParentBlockRootMismatch {
                state: Hash256::from_slice(&state.latest_block_header.signed_root()),
                block: block.parent_root
            }
        })
    );
}

#[test]
fn invalid_block_signature() {
    let spec = MainnetEthSpec::default_spec();
    let builder = get_builder(&spec, SLOT_OFFSET, VALIDATOR_COUNT);
    let (mut block, mut state) = builder.build(None, None, &spec);

    // sign the block with a keypair that is not the expected proposer
    let keypair = Keypair::random();
    let message = block.signed_root();
    let epoch = block.slot.epoch(MainnetEthSpec::slots_per_epoch());
    let domain = spec.get_domain(epoch, Domain::BeaconProposer, &state.fork);
    block.signature = Signature::new(&message, domain, &keypair.sk);

    // process block with invalid block signature
    let result = per_block_processing(
        &mut state,
        &block,
        None,
        BlockSignatureStrategy::VerifyIndividual,
        &spec,
    );

    // should get a BadSignature error
    assert_eq!(
        result,
        Err(BlockProcessingError::HeaderInvalid {
            reason: HeaderInvalid::ProposalSignatureInvalid
        })
    );
}

#[test]
fn invalid_randao_reveal_signature() {
    let spec = MainnetEthSpec::default_spec();
    let builder = get_builder(&spec, SLOT_OFFSET, VALIDATOR_COUNT);

    // sign randao reveal with random keypair
    let keypair = Keypair::random();
    let (block, mut state) = builder.build(Some(keypair.sk), None, &spec);

    let result = per_block_processing(
        &mut state,
        &block,
        None,
        BlockSignatureStrategy::VerifyIndividual,
        &spec,
    );

    // should get a BadRandaoSignature error
    assert_eq!(result, Err(BlockProcessingError::RandaoSignatureInvalid));
}

#[test]
<<<<<<< HEAD
fn valid_4_deposits() {
    let spec = MainnetEthSpec::default_spec();
    let builder = get_builder(&spec);
    let test_task = DepositTestTask::Valid;

    let (block, mut state) = builder.build_with_n_deposits(4, test_task, None, None, &spec);
=======
fn valid_insert_3_exits() {
    use std::cmp::max;

    let spec = MainnetEthSpec::default_spec();
    let num_exits = 3;
    let num_validators = max(VALIDATOR_COUNT, num_exits);
    let test_task = ExitTestTask::Valid;
    let builder = get_builder(&spec, EXIT_SLOT_OFFSET, num_validators);

    let (block, mut state) = builder.build_with_n_exits(num_exits, test_task, None, None, &spec);
>>>>>>> 4161c348

    let result = per_block_processing(
        &mut state,
        &block,
        None,
        BlockSignatureStrategy::VerifyIndividual,
        &spec,
    );

<<<<<<< HEAD
=======
    // Expecting Ok because these are valid deposits.
>>>>>>> 4161c348
    assert_eq!(result, Ok(()));
}

#[test]
<<<<<<< HEAD
fn valid_insert_max_deposits_plus_one() {
    let spec = MainnetEthSpec::default_spec();
    let builder = get_builder(&spec);
    let test_task = DepositTestTask::Valid;
    let num_deposits = <MainnetEthSpec as EthSpec>::MaxDeposits::to_u64() + 1;

    let (block, mut state) =
        builder.build_with_n_deposits(num_deposits, test_task, None, None, &spec);
=======
fn valid_insert_max_exits_plus_one() {
    let spec = MainnetEthSpec::default_spec();
    let num_exits = <MainnetEthSpec as EthSpec>::MaxVoluntaryExits::to_u64() as usize + 1;
    let num_validators = num_exits + 1;
    let test_task = ExitTestTask::Valid;
    let builder = get_builder(&spec, EXIT_SLOT_OFFSET, num_validators);

    let (block, mut state) = builder.build_with_n_exits(num_exits, test_task, None, None, &spec);
>>>>>>> 4161c348

    let result = per_block_processing(
        &mut state,
        &block,
        None,
        BlockSignatureStrategy::VerifyIndividual,
        &spec,
    );

<<<<<<< HEAD
    // Should return ok because actual size of deposits vector should be MaxDeposits.
=======
    // Expecting Ok because these are valid deposits, and the vector
    // containing exits shouldn't be bigger than MaxVoluntaryExits.
>>>>>>> 4161c348
    assert_eq!(result, Ok(()));
}

#[test]
<<<<<<< HEAD
fn invalid_deposit_deposit_count_too_big() {
    let spec = MainnetEthSpec::default_spec();
    let builder = get_builder(&spec);
    let test_task = DepositTestTask::Valid;

    let (block, mut state) =
        builder.build_with_n_deposits(NUM_DEPOSITS, test_task, None, None, &spec);

    let big_deposit_count = NUM_DEPOSITS + 1;
    state.eth1_data.deposit_count = big_deposit_count;
=======
fn invalid_exit_validator_unknown() {
    use std::cmp::max;

    let spec = MainnetEthSpec::default_spec();
    let num_exits = 1;
    let test_task = ExitTestTask::ValidatorUnknown;
    let num_validators = max(VALIDATOR_COUNT, num_exits);
    let builder = get_builder(&spec, EXIT_SLOT_OFFSET, num_validators);

    let (block, mut state) = builder.build_with_n_exits(num_exits, test_task, None, None, &spec);

>>>>>>> 4161c348
    let result = per_block_processing(
        &mut state,
        &block,
        None,
        BlockSignatureStrategy::VerifyIndividual,
        &spec,
    );

<<<<<<< HEAD
    // Expecting DepositCountInvalid because we incremented the deposit_count
    assert_eq!(
        result,
        Err(BlockProcessingError::DepositCountInvalid {
            expected: big_deposit_count as usize,
            found: 1
=======
    // Expecting Validator Unknwon because the exit index is incorrect
    assert_eq!(
        result,
        Err(BlockProcessingError::ExitInvalid {
            index: 0,
            reason: ExitInvalid::ValidatorUnknown(4242),
>>>>>>> 4161c348
        })
    );
}

#[test]
<<<<<<< HEAD
fn invalid_deposit_count_too_small() {
    let spec = MainnetEthSpec::default_spec();
    let builder = get_builder(&spec);
    let test_task = DepositTestTask::Valid;

    let (block, mut state) =
        builder.build_with_n_deposits(NUM_DEPOSITS, test_task, None, None, &spec);

    let small_deposit_count = NUM_DEPOSITS - 1;
    state.eth1_data.deposit_count = small_deposit_count;
=======
fn invalid_exit_already_exited() {
    use std::cmp::max;

    let spec = MainnetEthSpec::default_spec();
    let num_exits = 1;
    let test_task = ExitTestTask::AlreadyExited;
    let num_validators = max(VALIDATOR_COUNT, num_exits);
    let builder = get_builder(&spec, EXIT_SLOT_OFFSET, num_validators);

    let (block, mut state) = builder.build_with_n_exits(num_exits, test_task, None, None, &spec);
>>>>>>> 4161c348

    let result = per_block_processing(
        &mut state,
        &block,
        None,
        BlockSignatureStrategy::VerifyIndividual,
        &spec,
    );

<<<<<<< HEAD
    // Expecting DepositCountInvalid because we decremented the deposit_count
    assert_eq!(
        result,
        Err(BlockProcessingError::DepositCountInvalid {
            expected: small_deposit_count as usize,
            found: 1
=======
    // Expecting AlreadyExited because we manually set the exit_epoch to be different than far_future_epoch.
    assert_eq!(
        result,
        Err(BlockProcessingError::ExitInvalid {
            index: 0,
            reason: ExitInvalid::AlreadyExited(0),
>>>>>>> 4161c348
        })
    );
}

#[test]
<<<<<<< HEAD
fn invalid_deposit_bad_merkle_proof() {
    let spec = MainnetEthSpec::default_spec();
    let builder = get_builder(&spec);
    let test_task = DepositTestTask::Valid;

    let (block, mut state) =
        builder.build_with_n_deposits(NUM_DEPOSITS, test_task, None, None, &spec);

    let bad_index = state.eth1_deposit_index as usize;

    // Manually offsetting deposit count and index to trigger bad merkle proof
    state.eth1_data.deposit_count += 1;
    state.eth1_deposit_index += 1;
=======
fn invalid_exit_not_active() {
    use std::cmp::max;

    let spec = MainnetEthSpec::default_spec();
    let num_exits = 1;
    let test_task = ExitTestTask::NotActive;
    let num_validators = max(VALIDATOR_COUNT, num_exits);
    let builder = get_builder(&spec, EXIT_SLOT_OFFSET, num_validators);

    let (block, mut state) = builder.build_with_n_exits(num_exits, test_task, None, None, &spec);
>>>>>>> 4161c348

    let result = per_block_processing(
        &mut state,
        &block,
        None,
        BlockSignatureStrategy::VerifyIndividual,
        &spec,
    );

<<<<<<< HEAD
    // Expecting BadMerkleProof because the proofs were created with different indices
    assert_eq!(
        result,
        Err(BlockProcessingError::DepositInvalid {
            index: bad_index,
            reason: DepositInvalid::BadMerkleProof
=======
    // Expecting NotActive because we manually set the activation_epoch to be in the future
    assert_eq!(
        result,
        Err(BlockProcessingError::ExitInvalid {
            index: 0,
            reason: ExitInvalid::NotActive(0),
>>>>>>> 4161c348
        })
    );
}

#[test]
<<<<<<< HEAD
fn invalid_deposit_wrong_pubkey() {
    let spec = MainnetEthSpec::default_spec();
    let builder = get_builder(&spec);
    let test_task = DepositTestTask::BadPubKey;

    let (block, mut state) =
        builder.build_with_n_deposits(NUM_DEPOSITS, test_task, None, None, &spec);
=======
fn invalid_exit_already_initiated() {
    use std::cmp::max;

    let spec = MainnetEthSpec::default_spec();
    let num_exits = 1;
    let test_task = ExitTestTask::AlreadyInitiated;
    let num_validators = max(VALIDATOR_COUNT, num_exits);
    let builder = get_builder(&spec, EXIT_SLOT_OFFSET, num_validators);

    let (block, mut state) = builder.build_with_n_exits(num_exits, test_task, None, None, &spec);
>>>>>>> 4161c348

    let result = per_block_processing(
        &mut state,
        &block,
        None,
        BlockSignatureStrategy::VerifyIndividual,
        &spec,
    );

<<<<<<< HEAD
    // Expecting Ok(()) even though the public key provided does not correspond to the correct public key
=======
    // Expecting Ok(()) even though we inserted the same exit twice
>>>>>>> 4161c348
    assert_eq!(result, Ok(()));
}

#[test]
<<<<<<< HEAD
fn invalid_deposit_wrong_sig() {
    let spec = MainnetEthSpec::default_spec();
    let builder = get_builder(&spec);
    let test_task = DepositTestTask::BadSig;

    let (block, mut state) =
        builder.build_with_n_deposits(NUM_DEPOSITS, test_task, None, None, &spec);
=======
fn invalid_exit_future_epoch() {
    use std::cmp::max;

    let spec = MainnetEthSpec::default_spec();
    let num_exits = 1;
    let test_task = ExitTestTask::FutureEpoch;
    let num_validators = max(VALIDATOR_COUNT, num_exits);
    let builder = get_builder(&spec, EXIT_SLOT_OFFSET, num_validators);

    let (block, mut state) = builder.build_with_n_exits(num_exits, test_task, None, None, &spec);
>>>>>>> 4161c348

    let result = per_block_processing(
        &mut state,
        &block,
        None,
        BlockSignatureStrategy::VerifyIndividual,
        &spec,
    );

<<<<<<< HEAD
    // Expecting Ok(()) even though the block signature does not correspond to the correct public key
    assert_eq!(result, Ok(()));
}

#[test]
fn invalid_deposit_invalid_pub_key() {
    let spec = MainnetEthSpec::default_spec();
    let builder = get_builder(&spec);
    let test_task = DepositTestTask::InvalidPubKey;

    let (block, mut state) =
        builder.build_with_n_deposits(NUM_DEPOSITS, test_task, None, None, &spec);

    let bad_index = state.eth1_deposit_index as usize;
=======
    // Expecting FutureEpoch because we set the exit_epoch to be far_future_epoch
    assert_eq!(
        result,
        Err(BlockProcessingError::ExitInvalid {
            index: 0,
            reason: ExitInvalid::FutureEpoch {
                state: Epoch::from(2048 as u64),
                exit: spec.far_future_epoch
            }
        })
    );
}

#[test]
fn invalid_exit_too_young() {
    use std::cmp::max;

    let spec = MainnetEthSpec::default_spec();
    let num_exits = 1;
    let test_task = ExitTestTask::Valid;
    let num_validators = max(VALIDATOR_COUNT, num_exits);
    let builder = get_builder(&spec, SLOT_OFFSET, num_validators);

    let (block, mut state) = builder.build_with_n_exits(num_exits, test_task, None, None, &spec);

    let result = per_block_processing(
        &mut state,
        &block,
        None,
        BlockSignatureStrategy::VerifyIndividual,
        &spec,
    );

    // Expecting TooYoung because validator has not been active for long enough when trying to exit
    assert_eq!(
        result,
        Err(BlockProcessingError::ExitInvalid {
            index: 0,
            reason: ExitInvalid::TooYoungToExit {
                current_epoch: Epoch::from(SLOT_OFFSET),
                earliest_exit_epoch: Epoch::from(2048 as u64)
            },
        })
    );
}

#[test]
fn invalid_exit_bad_signature() {
    use std::cmp::max;

    let spec = MainnetEthSpec::default_spec();
    let num_exits = 1;
    let test_task = ExitTestTask::BadSignature;
    let num_validators = max(VALIDATOR_COUNT, num_exits);
    let builder = get_builder(&spec, EXIT_SLOT_OFFSET, num_validators);

    let (block, mut state) = builder.build_with_n_exits(num_exits, test_task, None, None, &spec);
>>>>>>> 4161c348

    let result = per_block_processing(
        &mut state,
        &block,
        None,
        BlockSignatureStrategy::VerifyIndividual,
        &spec,
    );

<<<<<<< HEAD
    // Expecting Ok(()) even though we passed in invalid publickeybytes in the public key field of the deposit data.
    assert_eq!(result, Ok(()));
}

fn get_builder(spec: &ChainSpec) -> (BlockProcessingBuilder<MainnetEthSpec>) {
    let mut builder = BlockProcessingBuilder::new(VALIDATOR_COUNT, &spec);
=======
    // Expecting Bad Signature because we signed with a different secret key than the correct one.
    assert_eq!(
        result,
        Err(BlockProcessingError::ExitInvalid {
            index: 0,
            reason: ExitInvalid::BadSignature,
        })
    );
}

fn get_builder(
    spec: &ChainSpec,
    slot_offset: u64,
    num_validators: usize,
) -> (BlockProcessingBuilder<MainnetEthSpec>) {
    let mut builder = BlockProcessingBuilder::new(num_validators, &spec);
>>>>>>> 4161c348

    // Set the state and block to be in the last slot of the `slot_offset`th epoch.
    let last_slot_of_epoch =
        (MainnetEthSpec::genesis_epoch() + slot_offset).end_slot(MainnetEthSpec::slots_per_epoch());
    builder.set_slot(last_slot_of_epoch);
    builder.build_caches(&spec);

    (builder)
}<|MERGE_RESOLUTION|>--- conflicted
+++ resolved
@@ -4,20 +4,13 @@
 use super::errors::*;
 use crate::{per_block_processing, BlockSignatureStrategy};
 use tree_hash::SignedRoot;
-<<<<<<< HEAD
-use types::test_utils::DepositTestTask;
+use types::test_utils::{DepositTestTask, ExitTestTask};
 use types::*;
 
-pub const VALIDATOR_COUNT: usize = 10;
 pub const NUM_DEPOSITS: u64 = 1;
-=======
-use types::test_utils::ExitTestTask;
-use types::*;
-
 pub const VALIDATOR_COUNT: usize = 10;
 pub const SLOT_OFFSET: u64 = 4;
 pub const EXIT_SLOT_OFFSET: u64 = 2048;
->>>>>>> 4161c348
 
 #[test]
 fn valid_block_ok() {
@@ -140,52 +133,225 @@
 }
 
 #[test]
-<<<<<<< HEAD
 fn valid_4_deposits() {
     let spec = MainnetEthSpec::default_spec();
-    let builder = get_builder(&spec);
+    let builder = get_builder(&spec, EXIT_SLOT_OFFSET, VALIDATOR_COUNT);
     let test_task = DepositTestTask::Valid;
 
     let (block, mut state) = builder.build_with_n_deposits(4, test_task, None, None, &spec);
-=======
-fn valid_insert_3_exits() {
-    use std::cmp::max;
-
-    let spec = MainnetEthSpec::default_spec();
-    let num_exits = 3;
-    let num_validators = max(VALIDATOR_COUNT, num_exits);
-    let test_task = ExitTestTask::Valid;
-    let builder = get_builder(&spec, EXIT_SLOT_OFFSET, num_validators);
-
-    let (block, mut state) = builder.build_with_n_exits(num_exits, test_task, None, None, &spec);
->>>>>>> 4161c348
-
-    let result = per_block_processing(
-        &mut state,
-        &block,
-        None,
-        BlockSignatureStrategy::VerifyIndividual,
-        &spec,
-    );
-
-<<<<<<< HEAD
-=======
+
+    let result = per_block_processing(
+        &mut state,
+        &block,
+        None,
+        BlockSignatureStrategy::VerifyIndividual,
+        &spec,
+    );
+
     // Expecting Ok because these are valid deposits.
->>>>>>> 4161c348
-    assert_eq!(result, Ok(()));
-}
-
-#[test]
-<<<<<<< HEAD
+    assert_eq!(result, Ok(()));
+}
+
+#[test]
 fn valid_insert_max_deposits_plus_one() {
     let spec = MainnetEthSpec::default_spec();
-    let builder = get_builder(&spec);
+    let builder = get_builder(&spec, EXIT_SLOT_OFFSET, VALIDATOR_COUNT);
     let test_task = DepositTestTask::Valid;
     let num_deposits = <MainnetEthSpec as EthSpec>::MaxDeposits::to_u64() + 1;
 
     let (block, mut state) =
         builder.build_with_n_deposits(num_deposits, test_task, None, None, &spec);
-=======
+
+    let result = per_block_processing(
+        &mut state,
+        &block,
+        None,
+        BlockSignatureStrategy::VerifyIndividual,
+        &spec,
+    );
+
+    // Should return ok because actual size of deposits vector should be MaxDeposits.
+    assert_eq!(result, Ok(()));
+}
+
+#[test]
+fn invalid_deposit_deposit_count_too_big() {
+    let spec = MainnetEthSpec::default_spec();
+    let builder = get_builder(&spec, EXIT_SLOT_OFFSET, VALIDATOR_COUNT);
+    let test_task = DepositTestTask::Valid;
+
+    let (block, mut state) =
+        builder.build_with_n_deposits(NUM_DEPOSITS, test_task, None, None, &spec);
+
+    let big_deposit_count = NUM_DEPOSITS + 1;
+    state.eth1_data.deposit_count = big_deposit_count;
+
+    let result = per_block_processing(
+        &mut state,
+        &block,
+        None,
+        BlockSignatureStrategy::VerifyIndividual,
+        &spec,
+    );
+
+    // Expecting DepositCountInvalid because we incremented the deposit_count
+    assert_eq!(
+        result,
+        Err(BlockProcessingError::DepositCountInvalid {
+            expected: big_deposit_count as usize,
+            found: 1
+        })
+    );
+}
+
+#[test]
+fn invalid_deposit_count_too_small() {
+    let spec = MainnetEthSpec::default_spec();
+    let builder = get_builder(&spec, EXIT_SLOT_OFFSET, VALIDATOR_COUNT);
+    let test_task = DepositTestTask::Valid;
+
+    let (block, mut state) =
+        builder.build_with_n_deposits(NUM_DEPOSITS, test_task, None, None, &spec);
+
+    let small_deposit_count = NUM_DEPOSITS - 1;
+    state.eth1_data.deposit_count = small_deposit_count;
+    let result = per_block_processing(
+        &mut state,
+        &block,
+        None,
+        BlockSignatureStrategy::VerifyIndividual,
+        &spec,
+    );
+
+    // Expecting DepositCountInvalid because we decremented the deposit_count
+    assert_eq!(
+        result,
+        Err(BlockProcessingError::DepositCountInvalid {
+            expected: small_deposit_count as usize,
+            found: 1
+        })
+    );
+}
+
+#[test]
+fn invalid_deposit_bad_merkle_proof() {
+    let spec = MainnetEthSpec::default_spec();
+    let builder = get_builder(&spec, EXIT_SLOT_OFFSET, VALIDATOR_COUNT);
+    let test_task = DepositTestTask::Valid;
+
+    let (block, mut state) =
+        builder.build_with_n_deposits(NUM_DEPOSITS, test_task, None, None, &spec);
+
+    let bad_index = state.eth1_deposit_index as usize;
+
+    // Manually offsetting deposit count and index to trigger bad merkle proof
+    state.eth1_data.deposit_count += 1;
+    state.eth1_deposit_index += 1;
+    let result = per_block_processing(
+        &mut state,
+        &block,
+        None,
+        BlockSignatureStrategy::VerifyIndividual,
+        &spec,
+    );
+
+    // Expecting BadMerkleProof because the proofs were created with different indices
+    assert_eq!(
+        result,
+        Err(BlockProcessingError::DepositInvalid {
+            index: bad_index,
+            reason: DepositInvalid::BadMerkleProof
+        })
+    );
+}
+
+#[test]
+fn invalid_deposit_wrong_pubkey() {
+    let spec = MainnetEthSpec::default_spec();
+    let builder = get_builder(&spec, EXIT_SLOT_OFFSET, VALIDATOR_COUNT);
+    let test_task = DepositTestTask::BadPubKey;
+
+    let (block, mut state) =
+        builder.build_with_n_deposits(NUM_DEPOSITS, test_task, None, None, &spec);
+
+    let result = per_block_processing(
+        &mut state,
+        &block,
+        None,
+        BlockSignatureStrategy::VerifyIndividual,
+        &spec,
+    );
+
+    // Expecting Ok(()) even though the public key provided does not correspond to the correct public key
+    assert_eq!(result, Ok(()));
+}
+
+#[test]
+fn invalid_deposit_wrong_sig() {
+    let spec = MainnetEthSpec::default_spec();
+    let builder = get_builder(&spec, EXIT_SLOT_OFFSET, VALIDATOR_COUNT);
+    let test_task = DepositTestTask::BadSig;
+
+    let (block, mut state) =
+        builder.build_with_n_deposits(NUM_DEPOSITS, test_task, None, None, &spec);
+    let result = per_block_processing(
+        &mut state,
+        &block,
+        None,
+        BlockSignatureStrategy::VerifyIndividual,
+        &spec,
+    );
+
+    // Expecting Ok(()) even though the block signature does not correspond to the correct public key
+    assert_eq!(result, Ok(()));
+}
+
+#[test]
+fn invalid_deposit_invalid_pub_key() {
+    let spec = MainnetEthSpec::default_spec();
+    let builder = get_builder(&spec, EXIT_SLOT_OFFSET, VALIDATOR_COUNT);
+    let test_task = DepositTestTask::InvalidPubKey;
+
+    let (block, mut state) =
+        builder.build_with_n_deposits(NUM_DEPOSITS, test_task, None, None, &spec);
+
+    let result = per_block_processing(
+        &mut state,
+        &block,
+        None,
+        BlockSignatureStrategy::VerifyIndividual,
+        &spec,
+    );
+
+    // Expecting Ok(()) even though we passed in invalid publickeybytes in the public key field of the deposit data.
+    assert_eq!(result, Ok(()));
+}
+
+#[test]
+fn valid_insert_3_exits() {
+    use std::cmp::max;
+
+    let spec = MainnetEthSpec::default_spec();
+    let num_exits = 3;
+    let num_validators = max(VALIDATOR_COUNT, num_exits);
+    let test_task = ExitTestTask::Valid;
+    let builder = get_builder(&spec, EXIT_SLOT_OFFSET, num_validators);
+
+    let (block, mut state) = builder.build_with_n_exits(num_exits, test_task, None, None, &spec);
+
+    let result = per_block_processing(
+        &mut state,
+        &block,
+        None,
+        BlockSignatureStrategy::VerifyIndividual,
+        &spec,
+    );
+
+    // Expecting Ok because these are valid exits.
+    assert_eq!(result, Ok(()));
+}
+
+#[test]
 fn valid_insert_max_exits_plus_one() {
     let spec = MainnetEthSpec::default_spec();
     let num_exits = <MainnetEthSpec as EthSpec>::MaxVoluntaryExits::to_u64() as usize + 1;
@@ -194,38 +360,21 @@
     let builder = get_builder(&spec, EXIT_SLOT_OFFSET, num_validators);
 
     let (block, mut state) = builder.build_with_n_exits(num_exits, test_task, None, None, &spec);
->>>>>>> 4161c348
-
-    let result = per_block_processing(
-        &mut state,
-        &block,
-        None,
-        BlockSignatureStrategy::VerifyIndividual,
-        &spec,
-    );
-
-<<<<<<< HEAD
-    // Should return ok because actual size of deposits vector should be MaxDeposits.
-=======
+
+    let result = per_block_processing(
+        &mut state,
+        &block,
+        None,
+        BlockSignatureStrategy::VerifyIndividual,
+        &spec,
+    );
+
     // Expecting Ok because these are valid deposits, and the vector
     // containing exits shouldn't be bigger than MaxVoluntaryExits.
->>>>>>> 4161c348
-    assert_eq!(result, Ok(()));
-}
-
-#[test]
-<<<<<<< HEAD
-fn invalid_deposit_deposit_count_too_big() {
-    let spec = MainnetEthSpec::default_spec();
-    let builder = get_builder(&spec);
-    let test_task = DepositTestTask::Valid;
-
-    let (block, mut state) =
-        builder.build_with_n_deposits(NUM_DEPOSITS, test_task, None, None, &spec);
-
-    let big_deposit_count = NUM_DEPOSITS + 1;
-    state.eth1_data.deposit_count = big_deposit_count;
-=======
+    assert_eq!(result, Ok(()));
+}
+
+#[test]
 fn invalid_exit_validator_unknown() {
     use std::cmp::max;
 
@@ -237,47 +386,25 @@
 
     let (block, mut state) = builder.build_with_n_exits(num_exits, test_task, None, None, &spec);
 
->>>>>>> 4161c348
-    let result = per_block_processing(
-        &mut state,
-        &block,
-        None,
-        BlockSignatureStrategy::VerifyIndividual,
-        &spec,
-    );
-
-<<<<<<< HEAD
-    // Expecting DepositCountInvalid because we incremented the deposit_count
-    assert_eq!(
-        result,
-        Err(BlockProcessingError::DepositCountInvalid {
-            expected: big_deposit_count as usize,
-            found: 1
-=======
+    let result = per_block_processing(
+        &mut state,
+        &block,
+        None,
+        BlockSignatureStrategy::VerifyIndividual,
+        &spec,
+    );
+
     // Expecting Validator Unknwon because the exit index is incorrect
     assert_eq!(
         result,
         Err(BlockProcessingError::ExitInvalid {
             index: 0,
             reason: ExitInvalid::ValidatorUnknown(4242),
->>>>>>> 4161c348
-        })
-    );
-}
-
-#[test]
-<<<<<<< HEAD
-fn invalid_deposit_count_too_small() {
-    let spec = MainnetEthSpec::default_spec();
-    let builder = get_builder(&spec);
-    let test_task = DepositTestTask::Valid;
-
-    let (block, mut state) =
-        builder.build_with_n_deposits(NUM_DEPOSITS, test_task, None, None, &spec);
-
-    let small_deposit_count = NUM_DEPOSITS - 1;
-    state.eth1_data.deposit_count = small_deposit_count;
-=======
+        })
+    );
+}
+
+#[test]
 fn invalid_exit_already_exited() {
     use std::cmp::max;
 
@@ -288,51 +415,26 @@
     let builder = get_builder(&spec, EXIT_SLOT_OFFSET, num_validators);
 
     let (block, mut state) = builder.build_with_n_exits(num_exits, test_task, None, None, &spec);
->>>>>>> 4161c348
-
-    let result = per_block_processing(
-        &mut state,
-        &block,
-        None,
-        BlockSignatureStrategy::VerifyIndividual,
-        &spec,
-    );
-
-<<<<<<< HEAD
-    // Expecting DepositCountInvalid because we decremented the deposit_count
-    assert_eq!(
-        result,
-        Err(BlockProcessingError::DepositCountInvalid {
-            expected: small_deposit_count as usize,
-            found: 1
-=======
+
+    let result = per_block_processing(
+        &mut state,
+        &block,
+        None,
+        BlockSignatureStrategy::VerifyIndividual,
+        &spec,
+    );
+
     // Expecting AlreadyExited because we manually set the exit_epoch to be different than far_future_epoch.
     assert_eq!(
         result,
         Err(BlockProcessingError::ExitInvalid {
             index: 0,
             reason: ExitInvalid::AlreadyExited(0),
->>>>>>> 4161c348
-        })
-    );
-}
-
-#[test]
-<<<<<<< HEAD
-fn invalid_deposit_bad_merkle_proof() {
-    let spec = MainnetEthSpec::default_spec();
-    let builder = get_builder(&spec);
-    let test_task = DepositTestTask::Valid;
-
-    let (block, mut state) =
-        builder.build_with_n_deposits(NUM_DEPOSITS, test_task, None, None, &spec);
-
-    let bad_index = state.eth1_deposit_index as usize;
-
-    // Manually offsetting deposit count and index to trigger bad merkle proof
-    state.eth1_data.deposit_count += 1;
-    state.eth1_deposit_index += 1;
-=======
+        })
+    );
+}
+
+#[test]
 fn invalid_exit_not_active() {
     use std::cmp::max;
 
@@ -343,45 +445,26 @@
     let builder = get_builder(&spec, EXIT_SLOT_OFFSET, num_validators);
 
     let (block, mut state) = builder.build_with_n_exits(num_exits, test_task, None, None, &spec);
->>>>>>> 4161c348
-
-    let result = per_block_processing(
-        &mut state,
-        &block,
-        None,
-        BlockSignatureStrategy::VerifyIndividual,
-        &spec,
-    );
-
-<<<<<<< HEAD
-    // Expecting BadMerkleProof because the proofs were created with different indices
-    assert_eq!(
-        result,
-        Err(BlockProcessingError::DepositInvalid {
-            index: bad_index,
-            reason: DepositInvalid::BadMerkleProof
-=======
+
+    let result = per_block_processing(
+        &mut state,
+        &block,
+        None,
+        BlockSignatureStrategy::VerifyIndividual,
+        &spec,
+    );
+
     // Expecting NotActive because we manually set the activation_epoch to be in the future
     assert_eq!(
         result,
         Err(BlockProcessingError::ExitInvalid {
             index: 0,
             reason: ExitInvalid::NotActive(0),
->>>>>>> 4161c348
-        })
-    );
-}
-
-#[test]
-<<<<<<< HEAD
-fn invalid_deposit_wrong_pubkey() {
-    let spec = MainnetEthSpec::default_spec();
-    let builder = get_builder(&spec);
-    let test_task = DepositTestTask::BadPubKey;
-
-    let (block, mut state) =
-        builder.build_with_n_deposits(NUM_DEPOSITS, test_task, None, None, &spec);
-=======
+        })
+    );
+}
+
+#[test]
 fn invalid_exit_already_initiated() {
     use std::cmp::max;
 
@@ -392,34 +475,20 @@
     let builder = get_builder(&spec, EXIT_SLOT_OFFSET, num_validators);
 
     let (block, mut state) = builder.build_with_n_exits(num_exits, test_task, None, None, &spec);
->>>>>>> 4161c348
-
-    let result = per_block_processing(
-        &mut state,
-        &block,
-        None,
-        BlockSignatureStrategy::VerifyIndividual,
-        &spec,
-    );
-
-<<<<<<< HEAD
-    // Expecting Ok(()) even though the public key provided does not correspond to the correct public key
-=======
+
+    let result = per_block_processing(
+        &mut state,
+        &block,
+        None,
+        BlockSignatureStrategy::VerifyIndividual,
+        &spec,
+    );
+
     // Expecting Ok(()) even though we inserted the same exit twice
->>>>>>> 4161c348
-    assert_eq!(result, Ok(()));
-}
-
-#[test]
-<<<<<<< HEAD
-fn invalid_deposit_wrong_sig() {
-    let spec = MainnetEthSpec::default_spec();
-    let builder = get_builder(&spec);
-    let test_task = DepositTestTask::BadSig;
-
-    let (block, mut state) =
-        builder.build_with_n_deposits(NUM_DEPOSITS, test_task, None, None, &spec);
-=======
+    assert_eq!(result, Ok(()));
+}
+
+#[test]
 fn invalid_exit_future_epoch() {
     use std::cmp::max;
 
@@ -430,32 +499,15 @@
     let builder = get_builder(&spec, EXIT_SLOT_OFFSET, num_validators);
 
     let (block, mut state) = builder.build_with_n_exits(num_exits, test_task, None, None, &spec);
->>>>>>> 4161c348
-
-    let result = per_block_processing(
-        &mut state,
-        &block,
-        None,
-        BlockSignatureStrategy::VerifyIndividual,
-        &spec,
-    );
-
-<<<<<<< HEAD
-    // Expecting Ok(()) even though the block signature does not correspond to the correct public key
-    assert_eq!(result, Ok(()));
-}
-
-#[test]
-fn invalid_deposit_invalid_pub_key() {
-    let spec = MainnetEthSpec::default_spec();
-    let builder = get_builder(&spec);
-    let test_task = DepositTestTask::InvalidPubKey;
-
-    let (block, mut state) =
-        builder.build_with_n_deposits(NUM_DEPOSITS, test_task, None, None, &spec);
-
-    let bad_index = state.eth1_deposit_index as usize;
-=======
+
+    let result = per_block_processing(
+        &mut state,
+        &block,
+        None,
+        BlockSignatureStrategy::VerifyIndividual,
+        &spec,
+    );
+
     // Expecting FutureEpoch because we set the exit_epoch to be far_future_epoch
     assert_eq!(
         result,
@@ -513,24 +565,15 @@
     let builder = get_builder(&spec, EXIT_SLOT_OFFSET, num_validators);
 
     let (block, mut state) = builder.build_with_n_exits(num_exits, test_task, None, None, &spec);
->>>>>>> 4161c348
-
-    let result = per_block_processing(
-        &mut state,
-        &block,
-        None,
-        BlockSignatureStrategy::VerifyIndividual,
-        &spec,
-    );
-
-<<<<<<< HEAD
-    // Expecting Ok(()) even though we passed in invalid publickeybytes in the public key field of the deposit data.
-    assert_eq!(result, Ok(()));
-}
-
-fn get_builder(spec: &ChainSpec) -> (BlockProcessingBuilder<MainnetEthSpec>) {
-    let mut builder = BlockProcessingBuilder::new(VALIDATOR_COUNT, &spec);
-=======
+
+    let result = per_block_processing(
+        &mut state,
+        &block,
+        None,
+        BlockSignatureStrategy::VerifyIndividual,
+        &spec,
+    );
+
     // Expecting Bad Signature because we signed with a different secret key than the correct one.
     assert_eq!(
         result,
@@ -547,7 +590,6 @@
     num_validators: usize,
 ) -> (BlockProcessingBuilder<MainnetEthSpec>) {
     let mut builder = BlockProcessingBuilder::new(num_validators, &spec);
->>>>>>> 4161c348
 
     // Set the state and block to be in the last slot of the `slot_offset`th epoch.
     let last_slot_of_epoch =
