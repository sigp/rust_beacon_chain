--- conflicted
+++ resolved
@@ -1,10 +1,8 @@
 use std::convert::TryInto;
 use tree_hash::SignedRoot;
-<<<<<<< HEAD
-use types::test_utils::{DepositTestTask, TestingBeaconBlockBuilder, TestingBeaconStateBuilder};
-=======
-use types::test_utils::{ExitTestTask, TestingBeaconBlockBuilder, TestingBeaconStateBuilder};
->>>>>>> 4161c348
+use types::test_utils::{
+    DepositTestTask, ExitTestTask, TestingBeaconBlockBuilder, TestingBeaconStateBuilder,
+};
 use types::*;
 
 pub struct BlockProcessingBuilder<T: EthSpec> {
@@ -35,26 +33,15 @@
         self.state_builder.build_caches(&spec).unwrap();
     }
 
-<<<<<<< HEAD
     pub fn build_with_n_deposits(
         mut self,
         num_deposits: u64,
         test_task: DepositTestTask,
-=======
-    pub fn build_with_n_exits(
-        mut self,
-        num_exits: usize,
-        test_task: ExitTestTask,
->>>>>>> 4161c348
         randao_sk: Option<SecretKey>,
         previous_block_root: Option<Hash256>,
         spec: &ChainSpec,
     ) -> (BeaconBlock<T>, BeaconState<T>) {
         let (mut state, keypairs) = self.state_builder.build();
-<<<<<<< HEAD
-
-=======
->>>>>>> 4161c348
         let builder = &mut self.block_builder;
 
         builder.set_slot(state.slot);
@@ -76,7 +63,6 @@
             None => builder.set_randao_reveal(&keypair.sk, &state.fork, spec),
         }
 
-<<<<<<< HEAD
         self.block_builder.insert_deposits(
             spec.max_effective_balance,
             test_task,
@@ -87,7 +73,40 @@
         );
 
         let block = self.block_builder.build(&keypair.sk, &state.fork, spec);
-=======
+
+        (block, state)
+    }
+
+    pub fn build_with_n_exits(
+        mut self,
+        num_exits: usize,
+        test_task: ExitTestTask,
+        randao_sk: Option<SecretKey>,
+        previous_block_root: Option<Hash256>,
+        spec: &ChainSpec,
+    ) -> (BeaconBlock<T>, BeaconState<T>) {
+        let (mut state, keypairs) = self.state_builder.build();
+        let builder = &mut self.block_builder;
+
+        builder.set_slot(state.slot);
+
+        match previous_block_root {
+            Some(root) => builder.set_parent_root(root),
+            None => builder.set_parent_root(Hash256::from_slice(
+                &state.latest_block_header.signed_root(),
+            )),
+        }
+
+        let proposer_index = state
+            .get_beacon_proposer_index(state.slot, RelativeEpoch::Current, spec)
+            .unwrap();
+        let keypair = &keypairs[proposer_index];
+
+        match randao_sk {
+            Some(sk) => builder.set_randao_reveal(&sk, &state.fork, spec),
+            None => builder.set_randao_reveal(&keypair.sk, &state.fork, spec),
+        }
+
         match test_task {
             ExitTestTask::AlreadyInitiated => {
                 for _ in 0..2 {
@@ -114,10 +133,6 @@
         }
 
         let block = self.block_builder.build(&keypair.sk, &state.fork, spec);
-        // dbg!(&block.body.voluntary_exits);
-        // dbg!(block.body.voluntary_exits.len());
-        // panic!("toto");
->>>>>>> 4161c348
 
         (block, state)
     }
