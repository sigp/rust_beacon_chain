use std::convert::TryInto;
use tree_hash::SignedRoot;
use types::test_utils::{
<<<<<<< HEAD
    AttestationTestTask, AttesterSlashingTestTask, DepositTestTask, ExitTestTask,
    TestingBeaconBlockBuilder, TestingBeaconStateBuilder,
=======
    ProposerSlashingTestTask, TestingBeaconBlockBuilder, TestingBeaconStateBuilder,
>>>>>>> 82d57e91
};
use types::*;

pub struct BlockProcessingBuilder<T: EthSpec> {
    pub state_builder: TestingBeaconStateBuilder<T>,
    pub block_builder: TestingBeaconBlockBuilder<T>,
    pub num_validators: usize,
}

impl<T: EthSpec> BlockProcessingBuilder<T> {
    pub fn new(num_validators: usize, spec: &ChainSpec) -> Self {
        let state_builder =
            TestingBeaconStateBuilder::from_default_keypairs_file_if_exists(num_validators, &spec);
        let block_builder = TestingBeaconBlockBuilder::new(spec);

        Self {
            state_builder,
            block_builder,
            num_validators: 0,
        }
    }

    pub fn set_slot(&mut self, slot: Slot) {
        self.state_builder.teleport_to_slot(slot);
    }

    pub fn build_caches(&mut self, spec: &ChainSpec) {
        // Builds all caches; benches will not contain shuffling/committee building times.
        self.state_builder.build_caches(&spec).unwrap();
    }

<<<<<<< HEAD
    pub fn build_with_n_deposits(
        mut self,
        num_deposits: u64,
        test_task: DepositTestTask,
        randao_sk: Option<SecretKey>,
        previous_block_root: Option<Hash256>,
        spec: &ChainSpec,
    ) -> (BeaconBlock<T>, BeaconState<T>) {
        let (mut state, keypairs) = self.state_builder.build();

        let builder = &mut self.block_builder;

        builder.set_slot(state.slot);

        match previous_block_root {
            Some(root) => builder.set_parent_root(root),
            None => builder.set_parent_root(Hash256::from_slice(
                &state.latest_block_header.signed_root(),
            )),
        }

        let proposer_index = state
            .get_beacon_proposer_index(state.slot, RelativeEpoch::Current, spec)
            .unwrap();
        let keypair = &keypairs[proposer_index];

        match randao_sk {
            Some(sk) => builder.set_randao_reveal(&sk, &state.fork, spec),
            None => builder.set_randao_reveal(&keypair.sk, &state.fork, spec),
        }

        self.block_builder.insert_deposits(
            spec.max_effective_balance,
            test_task,
            1,
            num_deposits,
            &mut state,
            spec,
        );

        let block = self.block_builder.build(&keypair.sk, &state.fork, spec);

        (block, state)
    }

    pub fn build_with_n_exits(
        mut self,
        num_exits: usize,
        test_task: ExitTestTask,
        randao_sk: Option<SecretKey>,
        previous_block_root: Option<Hash256>,
        spec: &ChainSpec,
    ) -> (BeaconBlock<T>, BeaconState<T>) {
        let (mut state, keypairs) = self.state_builder.build();
        let builder = &mut self.block_builder;

        builder.set_slot(state.slot);

        match previous_block_root {
            Some(root) => builder.set_parent_root(root),
            None => builder.set_parent_root(Hash256::from_slice(
                &state.latest_block_header.signed_root(),
            )),
        }

        let proposer_index = state
            .get_beacon_proposer_index(state.slot, RelativeEpoch::Current, spec)
            .unwrap();
        let keypair = &keypairs[proposer_index];

        match randao_sk {
            Some(sk) => builder.set_randao_reveal(&sk, &state.fork, spec),
            None => builder.set_randao_reveal(&keypair.sk, &state.fork, spec),
        }
        match test_task {
            ExitTestTask::AlreadyInitiated => {
                for _ in 0..2 {
                    self.block_builder.insert_exit(
                        &test_task,
                        &mut state,
                        (0 as usize).try_into().unwrap(),
                        &keypairs[0].sk,
                        spec,
                    )
                }
            }
            _ => {
                for (i, keypair) in keypairs.iter().take(num_exits).enumerate() {
                    self.block_builder.insert_exit(
                        &test_task,
                        &mut state,
                        (i as usize).try_into().unwrap(),
                        &keypair.sk,
                        spec,
                    );
                }
            }
        }

        let block = self.block_builder.build(&keypair.sk, &state.fork, spec);

        (block, state)
    }

    pub fn build_with_n_attestations(
        mut self,
        test_task: &AttestationTestTask,
        num_attestations: u64,
        randao_sk: Option<SecretKey>,
        previous_block_root: Option<Hash256>,
        spec: &ChainSpec,
    ) -> (BeaconBlock<T>, BeaconState<T>) {
        let (state, keypairs) = self.state_builder.build();
        let builder = &mut self.block_builder;

        builder.set_slot(state.slot);

        match previous_block_root {
            Some(root) => builder.set_parent_root(root),
            None => builder.set_parent_root(Hash256::from_slice(
                &state.latest_block_header.signed_root(),
            )),
        }

        let proposer_index = state
            .get_beacon_proposer_index(state.slot, RelativeEpoch::Current, spec)
            .unwrap();
        let keypair = &keypairs[proposer_index];

        match randao_sk {
            Some(sk) => builder.set_randao_reveal(&sk, &state.fork, spec),
            None => builder.set_randao_reveal(&keypair.sk, &state.fork, spec),
        }

        let all_secret_keys: Vec<&SecretKey> = keypairs.iter().map(|keypair| &keypair.sk).collect();
        self.block_builder
            .insert_attestations(
                test_task,
                &state,
                &all_secret_keys,
                num_attestations as usize,
                spec,
            )
            .unwrap();
        let block = self.block_builder.build(&keypair.sk, &state.fork, spec);

        (block, state)
    }
    pub fn build_with_attester_slashing(
        mut self,
        test_task: &AttesterSlashingTestTask,
        num_attester_slashings: u64,
=======
    pub fn build_with_proposer_slashing(
        mut self,
        test_task: &ProposerSlashingTestTask,
        num_proposer_slashings: u64,
>>>>>>> 82d57e91
        randao_sk: Option<SecretKey>,
        previous_block_root: Option<Hash256>,
        spec: &ChainSpec,
    ) -> (BeaconBlock<T>, BeaconState<T>) {
        let (state, keypairs) = self.state_builder.build();
        let builder = &mut self.block_builder;

        builder.set_slot(state.slot);

        match previous_block_root {
            Some(root) => builder.set_parent_root(root),
            None => builder.set_parent_root(Hash256::from_slice(
                &state.latest_block_header.signed_root(),
            )),
        }

        let proposer_index = state
            .get_beacon_proposer_index(state.slot, RelativeEpoch::Current, spec)
            .unwrap();
        let keypair = &keypairs[proposer_index];

        match randao_sk {
            Some(sk) => builder.set_randao_reveal(&sk, &state.fork, spec),
            None => builder.set_randao_reveal(&keypair.sk, &state.fork, spec),
        }

<<<<<<< HEAD
        let mut validator_indices = vec![];
        let mut secret_keys = vec![];
        for i in 0..num_attester_slashings {
            validator_indices.push(i);
            secret_keys.push(&keypairs[i as usize].sk);
        }

        for _ in 0..num_attester_slashings {
            self.block_builder.insert_attester_slashing(
                test_task,
                &validator_indices,
=======
        for i in 0..num_proposer_slashings {
            let validator_indices = i;
            let secret_keys = &keypairs[i as usize].sk;
            self.block_builder.insert_proposer_slashing(
                test_task,
                validator_indices,
>>>>>>> 82d57e91
                &secret_keys,
                &state.fork,
                spec,
            );
        }
        let block = self.block_builder.build(&keypair.sk, &state.fork, spec);

        (block, state)
    }

    pub fn build(
        mut self,
        randao_sk: Option<SecretKey>,
        previous_block_root: Option<Hash256>,
        spec: &ChainSpec,
    ) -> (BeaconBlock<T>, BeaconState<T>) {
        let (state, keypairs) = self.state_builder.build();
        let builder = &mut self.block_builder;

        builder.set_slot(state.slot);

        match previous_block_root {
            Some(root) => builder.set_parent_root(root),
            None => builder.set_parent_root(Hash256::from_slice(
                &state.latest_block_header.signed_root(),
            )),
        }

        let proposer_index = state
            .get_beacon_proposer_index(state.slot, RelativeEpoch::Current, spec)
            .unwrap();
        let keypair = &keypairs[proposer_index];

        match randao_sk {
            Some(sk) => builder.set_randao_reveal(&sk, &state.fork, spec),
            None => builder.set_randao_reveal(&keypair.sk, &state.fork, spec),
        }

        let block = self.block_builder.build(&keypair.sk, &state.fork, spec);

        (block, state)
    }
}<|MERGE_RESOLUTION|>--- conflicted
+++ resolved
@@ -1,12 +1,8 @@
 use std::convert::TryInto;
 use tree_hash::SignedRoot;
 use types::test_utils::{
-<<<<<<< HEAD
     AttestationTestTask, AttesterSlashingTestTask, DepositTestTask, ExitTestTask,
-    TestingBeaconBlockBuilder, TestingBeaconStateBuilder,
-=======
     ProposerSlashingTestTask, TestingBeaconBlockBuilder, TestingBeaconStateBuilder,
->>>>>>> 82d57e91
 };
 use types::*;
 
@@ -38,7 +34,6 @@
         self.state_builder.build_caches(&spec).unwrap();
     }
 
-<<<<<<< HEAD
     pub fn build_with_n_deposits(
         mut self,
         num_deposits: u64,
@@ -191,12 +186,6 @@
         mut self,
         test_task: &AttesterSlashingTestTask,
         num_attester_slashings: u64,
-=======
-    pub fn build_with_proposer_slashing(
-        mut self,
-        test_task: &ProposerSlashingTestTask,
-        num_proposer_slashings: u64,
->>>>>>> 82d57e91
         randao_sk: Option<SecretKey>,
         previous_block_root: Option<Hash256>,
         spec: &ChainSpec,
@@ -223,7 +212,6 @@
             None => builder.set_randao_reveal(&keypair.sk, &state.fork, spec),
         }
 
-<<<<<<< HEAD
         let mut validator_indices = vec![];
         let mut secret_keys = vec![];
         for i in 0..num_attester_slashings {
@@ -235,14 +223,52 @@
             self.block_builder.insert_attester_slashing(
                 test_task,
                 &validator_indices,
-=======
+                &secret_keys,
+                &state.fork,
+                spec,
+            );
+        }
+        let block = self.block_builder.build(&keypair.sk, &state.fork, spec);
+
+        (block, state)
+    }
+
+    pub fn build_with_proposer_slashing(
+        mut self,
+        test_task: &ProposerSlashingTestTask,
+        num_proposer_slashings: u64,
+        randao_sk: Option<SecretKey>,
+        previous_block_root: Option<Hash256>,
+        spec: &ChainSpec,
+    ) -> (BeaconBlock<T>, BeaconState<T>) {
+        let (state, keypairs) = self.state_builder.build();
+        let builder = &mut self.block_builder;
+
+        builder.set_slot(state.slot);
+
+        match previous_block_root {
+            Some(root) => builder.set_parent_root(root),
+            None => builder.set_parent_root(Hash256::from_slice(
+                &state.latest_block_header.signed_root(),
+            )),
+        }
+
+        let proposer_index = state
+            .get_beacon_proposer_index(state.slot, RelativeEpoch::Current, spec)
+            .unwrap();
+        let keypair = &keypairs[proposer_index];
+
+        match randao_sk {
+            Some(sk) => builder.set_randao_reveal(&sk, &state.fork, spec),
+            None => builder.set_randao_reveal(&keypair.sk, &state.fork, spec),
+        }
+
         for i in 0..num_proposer_slashings {
             let validator_indices = i;
             let secret_keys = &keypairs[i as usize].sk;
             self.block_builder.insert_proposer_slashing(
                 test_task,
                 validator_indices,
->>>>>>> 82d57e91
                 &secret_keys,
                 &state.fork,
                 spec,
