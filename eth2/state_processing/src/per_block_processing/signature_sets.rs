//! A `SignatureSet` is an abstraction over the components of a signature. A `SignatureSet` may be
//! validated individually, or alongside in others in a potentially cheaper bulk operation.
//!
//! This module exposes one function to extract each type of `SignatureSet` from a `BeaconBlock`.
pub use bls::SignatureSet;
use bls::{G1Point, G1Ref, SignedMessage};
use std::borrow::Cow;
use std::convert::TryInto;
use tree_hash::TreeHash;
use types::{
    AggregateSignature, AttesterSlashing, BeaconBlock, BeaconState, BeaconStateError, ChainSpec,
    DepositData, Domain, EthSpec, Fork, Hash256, IndexedAttestation, ProposerSlashing, PublicKey,
    Signature, SignedBeaconBlock, SignedBeaconBlockHeader, SignedRoot, SignedVoluntaryExit,
    SigningRoot,
};

pub type Result<T> = std::result::Result<T, Error>;

#[derive(Debug, PartialEq, Clone)]
pub enum Error {
    /// Signature verification failed. The block is invalid.
    SignatureInvalid,
    /// There was an error attempting to read from a `BeaconState`. Block
    /// validity was not determined.
    BeaconStateError(BeaconStateError),
    /// Attempted to find the public key of a validator that does not exist. You cannot distinguish
    /// between an error and an invalid block in this case.
    ValidatorUnknown(u64),
    /// The public keys supplied do not match the number of objects requiring keys. Block validity
    /// was not determined.
    MismatchedPublicKeyLen { pubkey_len: usize, other_len: usize },
    /// The public key bytes stored in the `BeaconState` were not valid. This is a serious internal
    /// error.
    BadBlsBytes { validator_index: u64 },
}

impl From<BeaconStateError> for Error {
    fn from(e: BeaconStateError) -> Error {
        Error::BeaconStateError(e)
    }
}

/// A signature set that is valid if a block was signed by the expected block producer.
pub fn block_proposal_signature_set<'a, T: EthSpec>(
    state: &'a BeaconState<T>,
    signed_block: &'a SignedBeaconBlock<T>,
    block_root: Option<Hash256>,
    spec: &'a ChainSpec,
) -> Result<SignatureSet<'a>> {
    let block = &signed_block.message;
    let proposer_index = state.get_beacon_proposer_index(block.slot, spec)?;

    let domain = spec.get_domain(
        block.slot.epoch(T::slots_per_epoch()),
        Domain::BeaconProposer,
        &state.fork,
    );

    let message = if let Some(root) = block_root {
        SigningRoot {
            object_root: root,
            domain,
        }
        .tree_hash_root()
    } else {
        block.signing_root(domain)
    };

    Ok(SignatureSet::single(
        &signed_block.signature,
        validator_pubkey(state, proposer_index)?,
        message.as_bytes().to_vec(),
    ))
}

/// A signature set that is valid if the block proposers randao reveal signature is correct.
pub fn randao_signature_set<'a, T: EthSpec>(
    state: &'a BeaconState<T>,
    block: &'a BeaconBlock<T>,
    spec: &'a ChainSpec,
) -> Result<SignatureSet<'a>> {
    let proposer_index = state.get_beacon_proposer_index(block.slot, spec)?;

    let domain = spec.get_domain(
        block.slot.epoch(T::slots_per_epoch()),
        Domain::Randao,
        &state.fork,
    );

    let message = state.current_epoch().signing_root(domain);

    Ok(SignatureSet::single(
        &block.body.randao_reveal,
        validator_pubkey(state, proposer_index)?,
        message.as_bytes().to_vec(),
    ))
}

/// Returns two signature sets, one for each `BlockHeader` included in the `ProposerSlashing`.
pub fn proposer_slashing_signature_set<'a, T: EthSpec>(
    state: &'a BeaconState<T>,
    proposer_slashing: &'a ProposerSlashing,
    spec: &'a ChainSpec,
) -> Result<(SignatureSet<'a>, SignatureSet<'a>)> {
    let proposer_index = proposer_slashing.proposer_index as usize;

    Ok((
        block_header_signature_set(
            state,
            &proposer_slashing.signed_header_1,
            validator_pubkey(state, proposer_index)?,
            spec,
        )?,
        block_header_signature_set(
            state,
            &proposer_slashing.signed_header_2,
            validator_pubkey(state, proposer_index)?,
            spec,
        )?,
    ))
}

/// Returns a signature set that is valid if the given `pubkey` signed the `header`.
fn block_header_signature_set<'a, T: EthSpec>(
    state: &'a BeaconState<T>,
    signed_header: &'a SignedBeaconBlockHeader,
    pubkey: Cow<'a, G1Point>,
    spec: &'a ChainSpec,
) -> Result<SignatureSet<'a>> {
    let domain = spec.get_domain(
        signed_header.message.slot.epoch(T::slots_per_epoch()),
        Domain::BeaconProposer,
        &state.fork,
    );

    let message = signed_header
        .message
        .signing_root(domain)
        .as_bytes()
        .to_vec();

    Ok(SignatureSet::single(
        &signed_header.signature,
        pubkey,
        message,
    ))
}

/// Returns the signature set for the given `indexed_attestation`.
pub fn indexed_attestation_signature_set<'a, 'b, T: EthSpec>(
    state: &'a BeaconState<T>,
    signature: &'a AggregateSignature,
    indexed_attestation: &'b IndexedAttestation<T>,
    spec: &'a ChainSpec,
) -> Result<SignatureSet<'a>> {
    let pubkeys = indexed_attestation
        .attesting_indices
        .into_iter()
        .map(|&validator_idx| Ok(validator_pubkey(state, validator_idx as usize)?))
        .collect::<Result<_>>()?;

    let domain = spec.get_domain(
        indexed_attestation.data.target.epoch,
        Domain::BeaconAttester,
        &state.fork,
    );

    let message = indexed_attestation.data.signing_root(domain);
    let signed_message = SignedMessage::new(pubkeys, message.as_bytes().to_vec());

    Ok(SignatureSet::new(signature, vec![signed_message]))
}

/// Returns the signature set for the given `indexed_attestation` but pubkeys are supplied directly
/// instead of from the state.
pub fn indexed_attestation_signature_set_from_pubkeys<'a, 'b, T: EthSpec>(
    pubkeys: Vec<&'a PublicKey>,
    signature: &'a AggregateSignature,
    indexed_attestation: &'b IndexedAttestation<T>,
    fork: &Fork,
    spec: &'a ChainSpec,
) -> Result<SignatureSet<'a>> {
    let pubkeys = pubkeys
        .into_iter()
        .map(|pubkey| Cow::Borrowed(&pubkey.as_raw().point))
        .collect();

    let domain = spec.get_domain(
        indexed_attestation.data.target.epoch,
        Domain::BeaconAttester,
        &fork,
    );

    let message = indexed_attestation.data.signing_root(domain);
    let signed_message = SignedMessage::new(pubkeys, message.as_bytes().to_vec());

    Ok(SignatureSet::new(signature, vec![signed_message]))
}

/// Returns the signature set for the given `attester_slashing` and corresponding `pubkeys`.
pub fn attester_slashing_signature_sets<'a, T: EthSpec>(
    state: &'a BeaconState<T>,
    attester_slashing: &'a AttesterSlashing<T>,
    spec: &'a ChainSpec,
) -> Result<(SignatureSet<'a>, SignatureSet<'a>)> {
    Ok((
        indexed_attestation_signature_set(
            state,
            &attester_slashing.attestation_1.signature,
            &attester_slashing.attestation_1,
            spec,
        )?,
        indexed_attestation_signature_set(
            state,
            &attester_slashing.attestation_2.signature,
            &attester_slashing.attestation_2,
            spec,
        )?,
    ))
}

/// Returns the BLS values in a `Deposit`, if they're all valid. Otherwise, returns `None`.
///
/// This method is separate to `deposit_signature_set` to satisfy lifetime requirements.
pub fn deposit_pubkey_signature_message(
    deposit_data: &DepositData,
    spec: &ChainSpec,
) -> Option<(PublicKey, Signature, Vec<u8>)> {
    let pubkey = (&deposit_data.pubkey).try_into().ok()?;
    let signature = (&deposit_data.signature).try_into().ok()?;
    let domain = spec.get_deposit_domain();
    let message = deposit_data
        .as_deposit_message()
        .signing_root(domain)
        .as_bytes()
        .to_vec();
    Some((pubkey, signature, message))
}

/// Returns the signature set for some set of deposit signatures, made with
/// `deposit_pubkey_signature_message`.
pub fn deposit_signature_set<'a>(
    pubkey_signature_message: &'a (PublicKey, Signature, Vec<u8>),
) -> SignatureSet<'a> {
    let (pubkey, signature, message) = pubkey_signature_message;

    // Note: Deposits are valid across forks, thus the deposit domain is computed
    // with the fork zeroed.
    SignatureSet::single(signature, pubkey.g1_ref(), message.clone())
}

/// Returns a signature set that is valid if the `SignedVoluntaryExit` was signed by the indicated
/// validator.
pub fn exit_signature_set<'a, T: EthSpec>(
    state: &'a BeaconState<T>,
    signed_exit: &'a SignedVoluntaryExit,
    spec: &'a ChainSpec,
) -> Result<SignatureSet<'a>> {
    let exit = &signed_exit.message;
    let proposer_index = exit.validator_index as usize;

    let domain = spec.get_domain(exit.epoch, Domain::VoluntaryExit, &state.fork);

    let message = exit.signing_root(domain).as_bytes().to_vec();

    Ok(SignatureSet::single(
        &signed_exit.signature,
        validator_pubkey(state, proposer_index)?,
        message,
    ))
}

<<<<<<< HEAD
=======
/// Maps a validator index to a `PublicKey`.
>>>>>>> b1d23ec2
pub fn validator_pubkey<'a, T: EthSpec>(
    state: &'a BeaconState<T>,
    validator_index: usize,
) -> Result<Cow<'a, G1Point>> {
    Ok(match state.get_validator_pubkey(validator_index as u64)? {
        Cow::Borrowed(pubkey) => Cow::Borrowed(&pubkey.as_raw().point),
        Cow::Owned(pubkey) => Cow::Owned(pubkey.into_raw().point),
    })
}<|MERGE_RESOLUTION|>--- conflicted
+++ resolved
@@ -270,10 +270,7 @@
     ))
 }
 
-<<<<<<< HEAD
-=======
 /// Maps a validator index to a `PublicKey`.
->>>>>>> b1d23ec2
 pub fn validator_pubkey<'a, T: EthSpec>(
     state: &'a BeaconState<T>,
     validator_index: usize,
