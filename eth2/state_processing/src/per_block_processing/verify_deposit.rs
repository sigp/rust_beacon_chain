use super::errors::{BlockOperationError, DepositInvalid};
use crate::per_block_processing::signature_sets::{
    deposit_pubkey_signature_message, deposit_signature_set,
};
use merkle_proof::verify_merkle_proof;
use tree_hash::TreeHash;
use types::*;

type Result<T> = std::result::Result<T, BlockOperationError<DepositInvalid>>;

fn error(reason: DepositInvalid) -> BlockOperationError<DepositInvalid> {
    BlockOperationError::invalid(reason)
}

/// Verify `Deposit.pubkey` signed `Deposit.signature`.
///
<<<<<<< HEAD
/// Spec v0.8.0
=======
/// Spec v0.9.1
>>>>>>> 0c1e27ec
pub fn verify_deposit_signature(deposit_data: &DepositData, spec: &ChainSpec) -> Result<()> {
    let deposit_signature_message = deposit_pubkey_signature_message(&deposit_data)
        .ok_or_else(|| error(DepositInvalid::BadBlsBytes))?;

    verify!(
        deposit_signature_set(&deposit_signature_message, spec).is_valid(),
        DepositInvalid::BadSignature
    );

    Ok(())
}

/// Returns a `Some(validator index)` if a pubkey already exists in the `validators`,
/// otherwise returns `None`.
///
/// ## Errors
///
/// Errors if the state's `pubkey_cache` is not current.
pub fn get_existing_validator_index<T: EthSpec>(
    state: &BeaconState<T>,
    pub_key: &PublicKey,
) -> Result<Option<u64>> {
    let validator_index = state.get_validator_index(pub_key)?;
    Ok(validator_index.map(|idx| idx as u64))
}

/// Verify that a deposit is included in the state's eth1 deposit root.
///
/// The deposit index is provided as a parameter so we can check proofs
/// before they're due to be processed, and in parallel.
///
/// Spec v0.9.1
pub fn verify_deposit_merkle_proof<T: EthSpec>(
    state: &BeaconState<T>,
    deposit: &Deposit,
    deposit_index: u64,
    spec: &ChainSpec,
) -> Result<()> {
    let leaf = deposit.data.tree_hash_root();

    verify!(
        verify_merkle_proof(
            Hash256::from_slice(&leaf),
            &deposit.proof[..],
            spec.deposit_contract_tree_depth as usize + 1,
            deposit_index as usize,
            state.eth1_data.deposit_root,
        ),
        DepositInvalid::BadMerkleProof
    );

    Ok(())
}<|MERGE_RESOLUTION|>--- conflicted
+++ resolved
@@ -14,11 +14,7 @@
 
 /// Verify `Deposit.pubkey` signed `Deposit.signature`.
 ///
-<<<<<<< HEAD
-/// Spec v0.8.0
-=======
 /// Spec v0.9.1
->>>>>>> 0c1e27ec
 pub fn verify_deposit_signature(deposit_data: &DepositData, spec: &ChainSpec) -> Result<()> {
     let deposit_signature_message = deposit_pubkey_signature_message(&deposit_data)
         .ok_or_else(|| error(DepositInvalid::BadBlsBytes))?;
