use super::super::common::get_base_reward;
use super::validator_statuses::{TotalBalances, ValidatorStatus, ValidatorStatuses};
use super::Error;

use types::*;

/// Use to track the changes to a validators balance.
#[derive(Default, Clone)]
pub struct Delta {
    rewards: u64,
    penalties: u64,
}

impl Delta {
    /// Reward the validator with the `reward`.
    pub fn reward(&mut self, reward: u64) {
        self.rewards += reward;
    }

    /// Penalize the validator with the `penalty`.
    pub fn penalize(&mut self, penalty: u64) {
        self.penalties += penalty;
    }
}

impl std::ops::AddAssign for Delta {
    /// Use wrapping addition as that is how it's defined in the spec.
    fn add_assign(&mut self, other: Delta) {
        self.rewards += other.rewards;
        self.penalties += other.penalties;
    }
}

/// Apply attester and proposer rewards.
///
/// Spec v0.10.1
pub fn process_rewards_and_penalties<T: EthSpec>(
    state: &mut BeaconState<T>,
    validator_statuses: &mut ValidatorStatuses,
    spec: &ChainSpec,
) -> Result<(), Error> {
    if state.current_epoch() == T::genesis_epoch() {
        return Ok(());
    }

    // Guard against an out-of-bounds during the validator balance update.
    if validator_statuses.statuses.len() != state.balances.len()
        || validator_statuses.statuses.len() != state.validators.len()
    {
        return Err(Error::ValidatorStatusesInconsistent);
    }

    let mut deltas = vec![Delta::default(); state.balances.len()];

    get_attestation_deltas(&mut deltas, state, &validator_statuses, spec)?;

    get_proposer_deltas(&mut deltas, state, validator_statuses, spec)?;

    // Apply the deltas, over-flowing but not under-flowing (saturating at 0 instead).
    for (i, delta) in deltas.iter().enumerate() {
        state.balances[i] += delta.rewards;
        state.balances[i] = state.balances[i].saturating_sub(delta.penalties);
    }

    Ok(())
}

/// For each attesting validator, reward the proposer who was first to include their attestation.
///
/// Spec v0.10.1
fn get_proposer_deltas<T: EthSpec>(
    deltas: &mut Vec<Delta>,
    state: &BeaconState<T>,
    validator_statuses: &mut ValidatorStatuses,
    spec: &ChainSpec,
) -> Result<(), Error> {
    for (index, validator) in validator_statuses.statuses.iter().enumerate() {
        if validator.is_previous_epoch_attester && !validator.is_slashed {
            let inclusion = validator
                .inclusion_info
                .expect("It is a logic error for an attester not to have an inclusion delay.");

            let base_reward = get_base_reward(
                state,
                index,
                validator_statuses.total_balances.current_epoch,
                spec,
            )?;

            if inclusion.proposer_index >= deltas.len() {
                return Err(Error::ValidatorStatusesInconsistent);
            }

            deltas[inclusion.proposer_index].reward(base_reward / spec.proposer_reward_quotient);
        }
    }

    Ok(())
}

/// Apply rewards for participation in attestations during the previous epoch.
///
/// Spec v0.10.1
fn get_attestation_deltas<T: EthSpec>(
    deltas: &mut Vec<Delta>,
    state: &BeaconState<T>,
    validator_statuses: &ValidatorStatuses,
    spec: &ChainSpec,
) -> Result<(), Error> {
    let finality_delay = (state.previous_epoch() - state.finalized_checkpoint.epoch).as_u64();

    for (index, validator) in validator_statuses.statuses.iter().enumerate() {
        let base_reward = get_base_reward(
            state,
            index,
            validator_statuses.total_balances.current_epoch,
            spec,
        )?;

        let delta = get_attestation_delta::<T>(
            &validator,
            &validator_statuses.total_balances,
            base_reward,
            finality_delay,
            spec,
        );

        deltas[index] += delta;
    }

    Ok(())
}

/// Determine the delta for a single validator, sans proposer rewards.
///
/// Spec v0.10.1
fn get_attestation_delta<T: EthSpec>(
    validator: &ValidatorStatus,
    total_balances: &TotalBalances,
    base_reward: u64,
    finality_delay: u64,
    spec: &ChainSpec,
) -> Delta {
    let mut delta = Delta::default();

    // Is this validator eligible to be rewarded or penalized?
    // Spec: validator index in `eligible_validator_indices`
    let is_eligible = validator.is_active_in_previous_epoch
        || (validator.is_slashed && !validator.is_withdrawable_in_current_epoch);

    if !is_eligible {
        return delta;
    }

    let total_balance = total_balances.current_epoch;
    let total_attesting_balance = total_balances.previous_epoch_attesters;
    let matching_target_balance = total_balances.previous_epoch_target_attesters;
    let matching_head_balance = total_balances.previous_epoch_head_attesters;

    // Expected FFG source.
    // Spec:
    // - validator index in `get_unslashed_attesting_indices(state, matching_source_attestations)`
    if validator.is_previous_epoch_attester && !validator.is_slashed {
        delta.reward(base_reward * total_attesting_balance / total_balance);
        // Inclusion speed bonus
        let proposer_reward = base_reward / spec.proposer_reward_quotient;
        let max_attester_reward = base_reward - proposer_reward;
        let inclusion = validator
            .inclusion_info
            .expect("It is a logic error for an attester not to have an inclusion delay.");
        delta.reward(max_attester_reward / inclusion.delay);
    } else {
        delta.penalize(base_reward);
    }

    // Expected FFG target.
    // Spec:
    // - validator index in `get_unslashed_attesting_indices(state, matching_target_attestations)`
    if validator.is_previous_epoch_target_attester && !validator.is_slashed {
        delta.reward(base_reward * matching_target_balance / total_balance);
    } else {
        delta.penalize(base_reward);
    }

    // Expected head.
    // Spec:
    // - validator index in `get_unslashed_attesting_indices(state, matching_head_attestations)`
    if validator.is_previous_epoch_head_attester && !validator.is_slashed {
        delta.reward(base_reward * matching_head_balance / total_balance);
    } else {
        delta.penalize(base_reward);
    }

    // Inactivity penalty
    if finality_delay > spec.min_epochs_to_inactivity_penalty {
        // All eligible validators are penalized
        delta.penalize(spec.base_rewards_per_epoch * base_reward);

        // Additionally, all validators whose FFG target didn't match are penalized extra
        if !validator.is_previous_epoch_target_attester {
            delta.penalize(
                validator.current_epoch_effective_balance * finality_delay
                    / spec.inactivity_penalty_quotient,
            );
        }
    }

    // Proposer bonus is handled in `get_proposer_deltas`.
    //
    // This function only computes the delta for a single validator, so it cannot also return a
    // delta for a validator.

    delta
<<<<<<< HEAD
}

/// Returns the base reward for some validator.
///
/// Spec v0.10.1
fn get_base_reward<T: EthSpec>(
    state: &BeaconState<T>,
    index: usize,
    // Should be == get_total_active_balance(state, spec)
    total_active_balance: u64,
    spec: &ChainSpec,
) -> Result<u64, BeaconStateError> {
    if total_active_balance == 0 {
        Ok(0)
    } else {
        Ok(
            state.get_effective_balance(index, spec)? * spec.base_reward_factor
                / total_active_balance.integer_sqrt()
                / spec.base_rewards_per_epoch,
        )
    }
=======
>>>>>>> f267bf2a
}<|MERGE_RESOLUTION|>--- conflicted
+++ resolved
@@ -211,28 +211,4 @@
     // delta for a validator.
 
     delta
-<<<<<<< HEAD
-}
-
-/// Returns the base reward for some validator.
-///
-/// Spec v0.10.1
-fn get_base_reward<T: EthSpec>(
-    state: &BeaconState<T>,
-    index: usize,
-    // Should be == get_total_active_balance(state, spec)
-    total_active_balance: u64,
-    spec: &ChainSpec,
-) -> Result<u64, BeaconStateError> {
-    if total_active_balance == 0 {
-        Ok(0)
-    } else {
-        Ok(
-            state.get_effective_balance(index, spec)? * spec.base_reward_factor
-                / total_active_balance.integer_sqrt()
-                / spec.base_rewards_per_epoch,
-        )
-    }
-=======
->>>>>>> f267bf2a
 }