--- conflicted
+++ resolved
@@ -38,11 +38,8 @@
 cached_tree_hash = { path = "../utils/cached_tree_hash" }
 serde_yaml = "0.8.11"
 tempfile = "3.1.0"
-<<<<<<< HEAD
 rusqlite = { version = "0.22.0", optional = true }
-=======
 arbitrary = { version = "0.4", features = ["derive"], optional = true }
->>>>>>> 637ba812
 
 [dev-dependencies]
 env_logger = "0.7.1"
@@ -50,10 +47,8 @@
 criterion = "0.3.0"
 
 [features]
-<<<<<<< HEAD
 default = ["sqlite"]
 sqlite = ["rusqlite"]
-=======
 arbitrary-fuzz = [
   "arbitrary",
   "ethereum-types/arbitrary",
@@ -63,5 +58,4 @@
   "merkle_proof/arbitrary",
   "swap_or_not_shuffle/arbitrary",
   "tree_hash/arbitrary",
-]
->>>>>>> 637ba812
+]