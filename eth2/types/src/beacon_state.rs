--- conflicted
+++ resolved
@@ -404,8 +404,6 @@
         cache.get_beacon_committees_at_slot(slot)
     }
 
-<<<<<<< HEAD
-=======
     /// Get all of the Beacon committees at a given relative epoch.
     ///
     /// Utilises the committee cache.
@@ -419,46 +417,6 @@
         cache.get_all_beacon_committees()
     }
 
-    /// Compute the proposer (not necessarily for the Beacon chain) from a list of indices.
-    ///
-    /// Spec v0.9.1
-    // NOTE: be sure to test this bad boy.
-    pub fn compute_proposer_index(
-        &self,
-        indices: &[usize],
-        seed: &[u8],
-        spec: &ChainSpec,
-    ) -> Result<usize, Error> {
-        if indices.is_empty() {
-            return Err(Error::InsufficientValidators);
-        }
-
-        let mut i = 0;
-        loop {
-            let candidate_index = indices[compute_shuffled_index(
-                i % indices.len(),
-                indices.len(),
-                seed,
-                spec.shuffle_round_count,
-            )
-            .ok_or(Error::UnableToShuffle)?];
-            let random_byte = {
-                let mut preimage = seed.to_vec();
-                preimage.append(&mut int_to_bytes8((i / 32) as u64));
-                let hash = hash(&preimage);
-                hash[i % 32]
-            };
-            let effective_balance = self.validators[candidate_index].effective_balance;
-            if effective_balance * MAX_RANDOM_BYTE
-                >= spec.max_effective_balance * u64::from(random_byte)
-            {
-                return Ok(candidate_index);
-            }
-            i += 1;
-        }
-    }
-
->>>>>>> f04c5507
     /// Returns the beacon proposer index for the `slot` in the given `relative_epoch`.
     ///
     /// Note: a spec argument is not required as it utilizes the cache.
