use crate::test_utils::TestRandom;
use crate::{AttestationDataAndCustodyBit, Crosslink, Epoch, Hash256, Slot};
use rand::RngCore;
use serde_derive::Serialize;
<<<<<<< HEAD
use ssz::{hash, TreeHash};
use ssz_derive::{Decode, Encode};
use test_random_derive::TestRandom;
=======
use ssz::TreeHash;
use ssz_derive::{Decode, Encode, TreeHash};
>>>>>>> 261077ef

pub const SSZ_ATTESTION_DATA_LENGTH: usize = {
    8 +             // slot
    8 +             // shard
    32 +            // beacon_block_hash
    32 +            // epoch_boundary_root
    32 +            // shard_block_hash
    32 +            // latest_crosslink_hash
    8 +             // justified_epoch
    32 // justified_block_root
};

<<<<<<< HEAD
#[derive(Debug, Clone, PartialEq, Default, Serialize, Hash, Encode, Decode, TestRandom)]
=======
#[derive(Debug, Clone, PartialEq, Default, Serialize, Hash, Encode, Decode, TreeHash)]
>>>>>>> 261077ef
pub struct AttestationData {
    pub slot: Slot,
    pub shard: u64,
    pub beacon_block_root: Hash256,
    pub epoch_boundary_root: Hash256,
    pub shard_block_root: Hash256,
    pub latest_crosslink: Crosslink,
    pub justified_epoch: Epoch,
    pub justified_block_root: Hash256,
}

impl Eq for AttestationData {}

impl AttestationData {
    pub fn canonical_root(&self) -> Hash256 {
        Hash256::from(&self.hash_tree_root()[..])
    }

    pub fn signable_message(&self, custody_bit: bool) -> Vec<u8> {
        let attestation_data_and_custody_bit = AttestationDataAndCustodyBit {
            data: self.clone(),
            custody_bit,
        };
        attestation_data_and_custody_bit.hash_tree_root()
    }
}

<<<<<<< HEAD
impl TreeHash for AttestationData {
    fn hash_tree_root_internal(&self) -> Vec<u8> {
        let mut result: Vec<u8> = vec![];
        result.append(&mut self.slot.hash_tree_root_internal());
        result.append(&mut self.shard.hash_tree_root_internal());
        result.append(&mut self.beacon_block_root.hash_tree_root_internal());
        result.append(&mut self.epoch_boundary_root.hash_tree_root_internal());
        result.append(&mut self.shard_block_root.hash_tree_root_internal());
        result.append(&mut self.latest_crosslink.hash_tree_root_internal());
        result.append(&mut self.justified_epoch.hash_tree_root_internal());
        result.append(&mut self.justified_block_root.hash_tree_root_internal());
        hash(&result)
=======
impl<T: RngCore> TestRandom<T> for AttestationData {
    fn random_for_test(rng: &mut T) -> Self {
        Self {
            slot: <_>::random_for_test(rng),
            shard: <_>::random_for_test(rng),
            beacon_block_root: <_>::random_for_test(rng),
            epoch_boundary_root: <_>::random_for_test(rng),
            shard_block_root: <_>::random_for_test(rng),
            latest_crosslink: <_>::random_for_test(rng),
            justified_epoch: <_>::random_for_test(rng),
            justified_block_root: <_>::random_for_test(rng),
        }
>>>>>>> 261077ef
    }
}

#[cfg(test)]
mod tests {
    use super::*;
    use crate::test_utils::{SeedableRng, TestRandom, XorShiftRng};
    use ssz::{ssz_encode, Decodable, TreeHash};

    #[test]
    pub fn test_ssz_round_trip() {
        let mut rng = XorShiftRng::from_seed([42; 16]);
        let original = AttestationData::random_for_test(&mut rng);

        let bytes = ssz_encode(&original);
        let (decoded, _) = <_>::ssz_decode(&bytes, 0).unwrap();

        assert_eq!(original, decoded);
    }

    #[test]
    pub fn test_hash_tree_root_internal() {
        let mut rng = XorShiftRng::from_seed([42; 16]);
        let original = AttestationData::random_for_test(&mut rng);

        let result = original.hash_tree_root_internal();

        assert_eq!(result.len(), 32);
        // TODO: Add further tests
        // https://github.com/sigp/lighthouse/issues/170
    }
}<|MERGE_RESOLUTION|>--- conflicted
+++ resolved
@@ -2,14 +2,9 @@
 use crate::{AttestationDataAndCustodyBit, Crosslink, Epoch, Hash256, Slot};
 use rand::RngCore;
 use serde_derive::Serialize;
-<<<<<<< HEAD
-use ssz::{hash, TreeHash};
-use ssz_derive::{Decode, Encode};
-use test_random_derive::TestRandom;
-=======
 use ssz::TreeHash;
 use ssz_derive::{Decode, Encode, TreeHash};
->>>>>>> 261077ef
+use test_random_derive::TestRandom;
 
 pub const SSZ_ATTESTION_DATA_LENGTH: usize = {
     8 +             // slot
@@ -22,11 +17,9 @@
     32 // justified_block_root
 };
 
-<<<<<<< HEAD
-#[derive(Debug, Clone, PartialEq, Default, Serialize, Hash, Encode, Decode, TestRandom)]
-=======
-#[derive(Debug, Clone, PartialEq, Default, Serialize, Hash, Encode, Decode, TreeHash)]
->>>>>>> 261077ef
+#[derive(
+    Debug, Clone, PartialEq, Default, Serialize, Hash, Encode, Decode, TreeHash, TestRandom,
+)]
 pub struct AttestationData {
     pub slot: Slot,
     pub shard: u64,
@@ -51,36 +44,6 @@
             custody_bit,
         };
         attestation_data_and_custody_bit.hash_tree_root()
-    }
-}
-
-<<<<<<< HEAD
-impl TreeHash for AttestationData {
-    fn hash_tree_root_internal(&self) -> Vec<u8> {
-        let mut result: Vec<u8> = vec![];
-        result.append(&mut self.slot.hash_tree_root_internal());
-        result.append(&mut self.shard.hash_tree_root_internal());
-        result.append(&mut self.beacon_block_root.hash_tree_root_internal());
-        result.append(&mut self.epoch_boundary_root.hash_tree_root_internal());
-        result.append(&mut self.shard_block_root.hash_tree_root_internal());
-        result.append(&mut self.latest_crosslink.hash_tree_root_internal());
-        result.append(&mut self.justified_epoch.hash_tree_root_internal());
-        result.append(&mut self.justified_block_root.hash_tree_root_internal());
-        hash(&result)
-=======
-impl<T: RngCore> TestRandom<T> for AttestationData {
-    fn random_for_test(rng: &mut T) -> Self {
-        Self {
-            slot: <_>::random_for_test(rng),
-            shard: <_>::random_for_test(rng),
-            beacon_block_root: <_>::random_for_test(rng),
-            epoch_boundary_root: <_>::random_for_test(rng),
-            shard_block_root: <_>::random_for_test(rng),
-            latest_crosslink: <_>::random_for_test(rng),
-            justified_epoch: <_>::random_for_test(rng),
-            justified_block_root: <_>::random_for_test(rng),
-        }
->>>>>>> 261077ef
     }
 }
 
