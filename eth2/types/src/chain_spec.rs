--- conflicted
+++ resolved
@@ -114,17 +114,12 @@
      */
     pub boot_nodes: Vec<String>,
     pub network_id: u8,
-<<<<<<< HEAD
     pub attestation_propagation_slot_range: u64,
     pub maximum_gossip_clock_disparity_millis: u64,
     pub target_aggregators_per_committee: u64,
     pub attestation_subnet_count: u64,
     pub random_subnets_per_validator: u64,
     pub epochs_per_random_subnet_subscription: u64,
-
-    pub genesis_fork: Fork,
-=======
->>>>>>> b1d23ec2
 }
 
 impl ChainSpec {
