use crate::{
    test_utils::{
        TestingAttestationBuilder, TestingAttesterSlashingBuilder, TestingDepositBuilder,
        TestingProposerSlashingBuilder, TestingTransferBuilder, TestingVoluntaryExitBuilder,
    },
    typenum::U4294967296,
    *,
};
use int_to_bytes::int_to_bytes32;
use merkle_proof::MerkleTree;
use rayon::prelude::*;
use tree_hash::{SignedRoot, TreeHash};

pub enum DepositTestTask {
    Valid,
    BadPubKey,
    BadSig,
    InvalidPubKey,
}

/// Builds a beacon block to be used for testing purposes.
///
/// This struct should **never be used for production purposes.**
pub struct TestingBeaconBlockBuilder<T: EthSpec> {
    pub block: BeaconBlock<T>,
}

<<<<<<< HEAD
/// Enum used for passing test options to builder
pub enum ExitTestTask {
    AlreadyInitiated,
    AlreadyExited,
    BadSignature,
    FutureEpoch,
    NotActive,
    Valid,
    ValidatorUnknown,
}

#[derive(PartialEq)]
/// Enum used for passing test options to builder
pub enum AttestationTestTask {
    Valid,
    BadParentCrosslinkStartEpoch,
    BadParentCrosslinkEndEpoch,
    BadParentCrosslinkHash,
    NoCommiteeForShard,
    WrongJustifiedCheckpoint,
    BadTargetTooLow,
    BadTargetTooHigh,
    BadShard,
    BadParentCrosslinkDataRoot,
    BadIndexedAttestationBadSignature,
    CustodyBitfieldNotSubset,
    CustodyBitfieldHasSetBits,
    BadCustodyBitfieldLen,
    BadAggregationBitfieldLen,
    BadSignature,
    ValidatorUnknown,
    IncludedTooEarly,
    IncludedTooLate,
}

#[derive(PartialEq)]
/// Enum used for passing test options to builder
pub enum AttesterSlashingTestTask {
    Valid,
    NotSlashable,
    IndexedAttestation1Invalid,
    IndexedAttestation2Invalid,
=======
#[derive(PartialEq)]
pub enum ProposerSlashingTestTask {
    Valid,
    ProposerUnknown,
    ProposalEpochMismatch,
    ProposalsIdentical,
    ProposerNotSlashable,
    BadProposal1Signature,
    BadProposal2Signature,
>>>>>>> 82d57e91
}

impl<T: EthSpec> TestingBeaconBlockBuilder<T> {
    /// Create a new builder from genesis.
    pub fn new(spec: &ChainSpec) -> Self {
        Self {
            block: BeaconBlock::empty(spec),
        }
    }

    /// Set the previous block root
    pub fn set_parent_root(&mut self, root: Hash256) {
        self.block.parent_root = root;
    }

    /// Set the slot of the block.
    pub fn set_slot(&mut self, slot: Slot) {
        self.block.slot = slot;
    }

    /// Signs the block.
    ///
    /// Modifying the block after signing may invalidate the signature.
    pub fn sign(&mut self, sk: &SecretKey, fork: &Fork, spec: &ChainSpec) {
        let message = self.block.signed_root();
        let epoch = self.block.slot.epoch(T::slots_per_epoch());
        let domain = spec.get_domain(epoch, Domain::BeaconProposer, fork);
        self.block.signature = Signature::new(&message, domain, sk);
    }

    /// Sets the randao to be a signature across the blocks epoch.
    ///
    /// Modifying the block's slot after signing may invalidate the signature.
    pub fn set_randao_reveal(&mut self, sk: &SecretKey, fork: &Fork, spec: &ChainSpec) {
        let epoch = self.block.slot.epoch(T::slots_per_epoch());
        let message = epoch.tree_hash_root();
        let domain = spec.get_domain(epoch, Domain::Randao, fork);
        self.block.body.randao_reveal = Signature::new(&message, domain, sk);
    }

    /// Has the randao reveal been set?
    pub fn randao_reveal_not_set(&mut self) -> bool {
        self.block.body.randao_reveal.is_empty()
    }

    /// Inserts a signed, valid `ProposerSlashing` for the validator.
    pub fn insert_proposer_slashing(
        &mut self,
        test_task: &ProposerSlashingTestTask,
        validator_index: u64,
        secret_key: &SecretKey,
        fork: &Fork,
        spec: &ChainSpec,
    ) {
        let proposer_slashing =
            build_proposer_slashing::<T>(test_task, validator_index, secret_key, fork, spec);
        self.block
            .body
            .proposer_slashings
            .push(proposer_slashing)
            .unwrap();
    }

    /// Inserts a signed, valid `AttesterSlashing` for each validator index in `validator_indices`.
    pub fn insert_attester_slashing(
        &mut self,
        test_task: &AttesterSlashingTestTask,
        validator_indices: &[u64],
        secret_keys: &[&SecretKey],
        fork: &Fork,
        spec: &ChainSpec,
    ) {
        let attester_slashing = build_double_vote_attester_slashing(
            test_task,
            validator_indices,
            secret_keys,
            fork,
            spec,
        );
        let _ = self.block.body.attester_slashings.push(attester_slashing);
    }

    /// Fills the block with `num_attestations` attestations.
    ///
    /// It will first go and get each committee that is able to include an attestation in this
    /// block. If there _are_ enough committees, it will produce an attestation for each. If there
    /// _are not_ enough committees, it will start splitting the committees in half until it
    /// achieves the target. It will then produce separate attestations for each split committee.
    ///
    /// Note: the signed messages of the split committees will be identical -- it would be possible
    /// to aggregate these split attestations.
    pub fn insert_attestations(
        &mut self,
        test_task: &AttestationTestTask,
        state: &BeaconState<T>,
        secret_keys: &[&SecretKey],
        num_attestations: usize,
        spec: &ChainSpec,
    ) -> Result<(), BeaconStateError> {
        let mut slot = self.block.slot - spec.min_attestation_inclusion_delay;
        let mut attestations_added = 0;

        // Stores the following (in order):
        //
        // - The slot of the committee.
        // - A list of all validators in the committee.
        // - A list of all validators in the committee that should sign the attestation.
        // - The shard of the committee.
        let mut committees: Vec<(Slot, Vec<usize>, Vec<usize>, u64)> = vec![];

        if slot < T::slots_per_epoch() {
            panic!("slot is too low, will get stuck in loop")
        }

        // Loop backwards through slots gathering each committee, until:
        //
        // - The slot is too old to be included in a block at this slot.
        // - The `MAX_ATTESTATIONS`.
        loop {
            if state.slot >= slot + T::slots_per_epoch() {
                break;
            }

            for crosslink_committee in state.get_crosslink_committees_at_slot(slot)? {
                if attestations_added >= num_attestations {
                    break;
                }

                committees.push((
                    slot,
                    crosslink_committee.committee.to_vec(),
                    crosslink_committee.committee.to_vec(),
                    crosslink_committee.shard,
                ));

                attestations_added += 1;
            }

            slot -= 1;
        }

        // Loop through all the committees, splitting each one in half until we have
        // `MAX_ATTESTATIONS` committees.
        loop {
            if committees.len() >= num_attestations as usize {
                break;
            }

            for index in 0..committees.len() {
                if committees.len() >= num_attestations as usize {
                    break;
                }

                let (slot, committee, mut signing_validators, shard) = committees[index].clone();

                let new_signing_validators =
                    signing_validators.split_off(signing_validators.len() / 2);

                committees[index] = (slot, committee.clone(), signing_validators, shard);
                committees.push((slot, committee, new_signing_validators, shard));
            }
        }

        let attestations: Vec<_> = committees
            .par_iter()
            .map(|(slot, committee, signing_validators, shard)| {
                let mut builder = TestingAttestationBuilder::new(
                    test_task, state, committee, *slot, *shard, spec,
                );
                // dbg!(slot);
                // dbg!(committee);
                // dbg!(signing_validators);
                // dbg!(shard);
                // panic!("INSIDE");

                let signing_secret_keys: Vec<&SecretKey> = signing_validators
                    .iter()
                    .map(|validator_index| secret_keys[*validator_index])
                    .collect();
                builder.sign(
                    test_task,
                    signing_validators,
                    &signing_secret_keys,
                    &state.fork,
                    spec,
                    false,
                );

                builder.build()
            })
            .collect();

        for attestation in attestations {
            let _ = self.block.body.attestations.push(attestation);
        }

        Ok(())
    }

    /// Insert a `Valid` deposit into the state.
    pub fn insert_deposits(
        &mut self,
        amount: u64,
        test_task: DepositTestTask,
        // TODO: deal with the fact deposits no longer have explicit indices
        _index: u64,
        num_deposits: u64,
        state: &mut BeaconState<T>,
        spec: &ChainSpec,
    ) {
        // Vector containing deposits' data
        let mut datas = vec![];
        for _ in 0..num_deposits {
            let keypair = Keypair::random();

            let mut builder = TestingDepositBuilder::new(keypair.pk.clone(), amount);
            builder.sign(
                &test_task,
                &keypair,
                state.slot.epoch(T::slots_per_epoch()),
                &state.fork,
                spec,
            );
            datas.push(builder.build().data);
        }

        // Vector containing all leaves
        let leaves = datas
            .iter()
            .map(|data| Hash256::from_slice(&data.tree_hash_root()))
            .collect::<Vec<_>>();

        // Building a VarList from leaves
        let deposit_data_list = VariableList::<_, U4294967296>::from(leaves.clone());

        // Setitng the deposit_root to be the tree_hash_root of the VarList
        state.eth1_data.deposit_root = Hash256::from_slice(&deposit_data_list.tree_hash_root());

        // Building the merkle tree used for generating proofs
        let tree = MerkleTree::create(&leaves[..], spec.deposit_contract_tree_depth as usize);

        // Building proofs
        let mut proofs = vec![];
        for i in 0..leaves.len() {
            let (_, mut proof) = tree.generate_proof(i, spec.deposit_contract_tree_depth as usize);
            proof.push(Hash256::from_slice(&int_to_bytes32(leaves.len() as u64)));
            proofs.push(proof);
        }

        // Building deposits
        let deposits = datas
            .into_par_iter()
            .zip(proofs.into_par_iter())
            .map(|(data, proof)| (data, proof.into()))
            .map(|(data, proof)| Deposit { proof, data })
            .collect::<Vec<_>>();

        // Pushing deposits to block body
        for deposit in deposits {
            let _ = self.block.body.deposits.push(deposit);
        }

        // Manually setting the deposit_count to process deposits
        // This is for test purposes only
        state.eth1_data.deposit_count = num_deposits;
        state.eth1_deposit_index = 0;
    }

    /// Insert a `Valid` exit into the state.
    pub fn insert_exit(
        &mut self,
        test_task: &ExitTestTask,
        state: &mut BeaconState<T>,
        mut validator_index: u64,
        secret_key: &SecretKey,
        spec: &ChainSpec,
    ) {
        let sk = &mut secret_key.clone();
        let mut exit_epoch = state.slot.epoch(T::slots_per_epoch());

        match test_task {
            ExitTestTask::BadSignature => *sk = SecretKey::random(),
            ExitTestTask::ValidatorUnknown => validator_index = 4242,
            ExitTestTask::AlreadyExited => {
                state.validators[validator_index as usize].exit_epoch = Epoch::from(314159 as u64)
            }
            ExitTestTask::NotActive => {
                state.validators[validator_index as usize].activation_epoch =
                    Epoch::from(314159 as u64)
            }
            ExitTestTask::FutureEpoch => exit_epoch = spec.far_future_epoch,
            _ => (),
        }

        let mut builder = TestingVoluntaryExitBuilder::new(exit_epoch, validator_index);

        builder.sign(sk, &state.fork, spec);

        // Using let _ because we don't want to call unwrap
        let _ = self.block.body.voluntary_exits.push(builder.build());
    }

    /// Insert a `Valid` transfer into the state.
    ///
    /// Note: this will set the validator to be withdrawable by directly modifying the state
    /// validator registry. This _may_ cause problems historic hashes, etc.
    pub fn insert_transfer(
        &mut self,
        state: &BeaconState<T>,
        from: u64,
        to: u64,
        amount: u64,
        keypair: Keypair,
        spec: &ChainSpec,
    ) {
        let mut builder = TestingTransferBuilder::new(from, to, amount, state.slot);
        builder.sign::<T>(keypair, &state.fork, spec);

        self.block.body.transfers.push(builder.build()).unwrap()
    }

    /// Signs and returns the block, consuming the builder.
    pub fn build(mut self, sk: &SecretKey, fork: &Fork, spec: &ChainSpec) -> BeaconBlock<T> {
        self.sign(sk, fork, spec);
        self.block
    }

    /// Returns the block, consuming the builder.
    pub fn build_without_signing(self) -> BeaconBlock<T> {
        self.block
    }
}

/// Builds an `ProposerSlashing` for some `validator_index`.
///
/// Signs the message using a `BeaconChainHarness`.
fn build_proposer_slashing<T: EthSpec>(
    test_task: &ProposerSlashingTestTask,
    validator_index: u64,
    secret_key: &SecretKey,
    fork: &Fork,
    spec: &ChainSpec,
) -> ProposerSlashing {
    let signer = |_validator_index: u64, message: &[u8], epoch: Epoch, domain: Domain| {
        let domain = spec.get_domain(epoch, domain, fork);
        Signature::new(message, domain, secret_key)
    };

    TestingProposerSlashingBuilder::double_vote::<T, _>(test_task, validator_index, signer)
}

/// Builds an `AttesterSlashing` for some `validator_indices`.
///
/// Signs the message using a `BeaconChainHarness`.
fn build_double_vote_attester_slashing<T: EthSpec>(
    test_task: &AttesterSlashingTestTask,
    validator_indices: &[u64],
    secret_keys: &[&SecretKey],
    fork: &Fork,
    spec: &ChainSpec,
) -> AttesterSlashing<T> {
    let signer = |validator_index: u64, message: &[u8], epoch: Epoch, domain: Domain| {
        let key_index = validator_indices
            .iter()
            .position(|&i| i == validator_index)
            .expect("Unable to find attester slashing key");
        let domain = spec.get_domain(epoch, domain, fork);
        Signature::new(message, domain, secret_keys[key_index])
    };

    TestingAttesterSlashingBuilder::double_vote(test_task, validator_indices, signer)
}<|MERGE_RESOLUTION|>--- conflicted
+++ resolved
@@ -25,7 +25,6 @@
     pub block: BeaconBlock<T>,
 }
 
-<<<<<<< HEAD
 /// Enum used for passing test options to builder
 pub enum ExitTestTask {
     AlreadyInitiated,
@@ -68,7 +67,9 @@
     NotSlashable,
     IndexedAttestation1Invalid,
     IndexedAttestation2Invalid,
-=======
+}
+
+/// Enum used for passing test options to builder
 #[derive(PartialEq)]
 pub enum ProposerSlashingTestTask {
     Valid,
@@ -78,7 +79,6 @@
     ProposerNotSlashable,
     BadProposal1Signature,
     BadProposal2Signature,
->>>>>>> 82d57e91
 }
 
 impl<T: EthSpec> TestingBeaconBlockBuilder<T> {
