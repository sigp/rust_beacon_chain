--- conflicted
+++ resolved
@@ -25,7 +25,6 @@
     pub block: BeaconBlock<T>,
 }
 
-<<<<<<< HEAD
 /// Enum used for passing test options to builder
 pub enum ExitTestTask {
     AlreadyInitiated,
@@ -38,6 +37,7 @@
 }
 
 #[derive(PartialEq)]
+/// Enum used for passing test options to builder
 pub enum AttestationTestTask {
     Valid,
     BadParentCrosslinkStartEpoch,
@@ -58,14 +58,15 @@
     ValidatorUnknown,
     IncludedTooEarly,
     IncludedTooLate,
-=======
+}
+
 #[derive(PartialEq)]
+/// Enum used for passing test options to builder
 pub enum AttesterSlashingTestTask {
     Valid,
     NotSlashable,
     IndexedAttestation1Invalid,
     IndexedAttestation2Invalid,
->>>>>>> 1cc4b780
 }
 
 impl<T: EthSpec> TestingBeaconBlockBuilder<T> {
