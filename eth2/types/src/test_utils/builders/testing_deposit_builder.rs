--- conflicted
+++ resolved
@@ -30,17 +30,7 @@
     /// - `pubkey` to the signing pubkey.
     /// - `withdrawal_credentials` to the signing pubkey.
     /// - `proof_of_possession`
-<<<<<<< HEAD
-    pub fn sign(mut self, keypair: &Keypair, spec: &ChainSpec) -> Self {
-=======
-    pub fn sign(
-        &mut self,
-        test_task: &DepositTestTask,
-        keypair: &Keypair,
-        epoch: Epoch,
-        fork: &Fork,
-        spec: &ChainSpec,
-    ) {
+    pub fn sign(&mut self, test_task: &DepositTestTask, keypair: &Keypair, spec: &ChainSpec) {
         let new_key = Keypair::random();
         let mut pubkeybytes = PublicKeyBytes::from(keypair.pk.clone());
         let mut secret_key = keypair.sk.clone();
@@ -57,7 +47,6 @@
             _ => (),
         }
 
->>>>>>> c7b3a7ab
         let withdrawal_credentials = Hash256::from_slice(
             &get_withdrawal_credentials(&keypair.pk, spec.bls_withdrawal_prefix_byte)[..],
         );
@@ -65,17 +54,7 @@
         // Building the data and signing it
         self.deposit.data.pubkey = pubkeybytes;
         self.deposit.data.withdrawal_credentials = withdrawal_credentials;
-<<<<<<< HEAD
-
-        self.deposit.data.signature = self.deposit.data.create_signature(&keypair.sk, spec);
-
-        self
-=======
-        self.deposit.data.signature =
-            self.deposit
-                .data
-                .create_signature(&secret_key, epoch, fork, spec);
->>>>>>> c7b3a7ab
+        self.deposit.data.signature = self.deposit.data.create_signature(&secret_key, spec);
     }
 
     /// Builds the deposit, consuming the builder.
