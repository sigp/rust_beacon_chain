--- conflicted
+++ resolved
@@ -39,11 +39,7 @@
 
     /// Always returns a duration of `1 * slots_per_epoch` second.
     fn duration_to_next_epoch(&self, slots_per_epoch: u64) -> Option<Duration> {
-<<<<<<< HEAD
-        Some(Duration::from_secs(1 + slots_per_epoch))
-=======
         Some(Duration::from_secs(slots_per_epoch))
->>>>>>> 78d82d91
     }
 
     /// Always returns a slot duration of 0 seconds.
