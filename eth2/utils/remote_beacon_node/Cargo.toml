[package]
name = "remote_beacon_node"
version = "0.2.0"
authors = ["Paul Hauner <paul@paulhauner.com>"]
edition = "2018"

# See more keys and their definitions at https://doc.rust-lang.org/cargo/reference/manifest.html

[dependencies]
<<<<<<< HEAD
reqwest = { version = "0.10", features = ["json"] }
url = "1.2"
serde = "1.0"
=======
reqwest = { version = "0.10.4", features = ["json"] }
url = "2.1.1"
serde = "1.0.106"
>>>>>>> 3e44d7a2
futures = "0.3.4"
types = { path = "../../../eth2/types" }
rest_types = { path = "../rest_types" }
hex = "0.4.2"
eth2_ssz = "0.1.2"
serde_json = "1.0.52"
eth2_config = { path = "../../../eth2/utils/eth2_config" }
proto_array_fork_choice = { path = "../../../eth2/proto_array_fork_choice" }
operation_pool = { path = "../../../eth2/operation_pool" }<|MERGE_RESOLUTION|>--- conflicted
+++ resolved
@@ -7,15 +7,9 @@
 # See more keys and their definitions at https://doc.rust-lang.org/cargo/reference/manifest.html
 
 [dependencies]
-<<<<<<< HEAD
-reqwest = { version = "0.10", features = ["json"] }
-url = "1.2"
-serde = "1.0"
-=======
 reqwest = { version = "0.10.4", features = ["json"] }
 url = "2.1.1"
 serde = "1.0.106"
->>>>>>> 3e44d7a2
 futures = "0.3.4"
 types = { path = "../../../eth2/types" }
 rest_types = { path = "../rest_types" }
