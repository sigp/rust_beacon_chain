--- conflicted
+++ resolved
@@ -5,11 +5,7 @@
 edition = "2018"
 
 [dependencies]
-<<<<<<< HEAD
-bls-aggregates = { git = "https://github.com/sigp/signature-schemes" }
-=======
 bls-aggregates = { git = "https://github.com/sigp/signature-schemes", tag = "0.5.2" }
->>>>>>> 21d75f18
 hashing = { path = "../hashing" }
 hex = "0.3"
 serde = "1.0"
