use crate::beacon_node_fallback::{BeaconNodeError, BeaconNodeFallback};
use crate::http_metrics::metrics;
use environment::RuntimeContext;
use eth2::types::StateId;
use futures::future::FutureExt;
use futures::StreamExt;
use parking_lot::RwLock;
use slog::Logger;
use slog::{debug, trace};
use slot_clock::SlotClock;
use std::ops::Deref;
use std::sync::Arc;
use tokio::time::{interval_at, Duration, Instant};
use types::{EthSpec, Fork};
#[cfg(test)]
use {crate::BeaconNodeContext, fallback::Fallback, types::ChainSpec};

/// Delay this period of time after the slot starts. This allows the node to process the new slot.
const TIME_DELAY_FROM_SLOT: Duration = Duration::from_millis(80);

/// Builds a `ForkService`.
pub struct ForkServiceBuilder<T, E: EthSpec> {
    fork: Option<Fork>,
    slot_clock: Option<T>,
    beacon_nodes: Option<BeaconNodeFallback<E>>,
    log: Option<Logger>,
}

impl<T: SlotClock + 'static, E: EthSpec> ForkServiceBuilder<T, E> {
    pub fn new() -> Self {
        Self {
            fork: None,
            slot_clock: None,
            beacon_nodes: None,
            log: None,
        }
    }

    pub fn slot_clock(mut self, slot_clock: T) -> Self {
        self.slot_clock = Some(slot_clock);
        self
    }

    pub fn beacon_nodes(mut self, beacon_nodes: BeaconNodeFallback<E>) -> Self {
        self.beacon_nodes = Some(beacon_nodes);
        self
    }

    pub fn log(mut self, log: Logger) -> Self {
        self.log = Some(log);
        self
    }

    pub fn build(self) -> Result<ForkService<T, E>, String> {
        Ok(ForkService {
            inner: Arc::new(Inner {
                fork: RwLock::new(self.fork),
                slot_clock: self
                    .slot_clock
<<<<<<< HEAD
                    .ok_or_else(|| "Cannot build ForkService without slot_clock")?,
                beacon_nodes: self
                    .beacon_nodes
                    .ok_or_else(|| "Cannot build ForkService without beacon_node")?,
=======
                    .ok_or("Cannot build ForkService without slot_clock")?,
                beacon_node: self
                    .beacon_node
                    .ok_or("Cannot build ForkService without beacon_node")?,
>>>>>>> 48269514
                log: self
                    .log
                    .ok_or("Cannot build ForkService without logger")?
                    .clone(),
            }),
        })
    }
}

#[cfg(test)]
#[allow(dead_code)]
impl<E: EthSpec> ForkServiceBuilder<slot_clock::TestingSlotClock, E> {
    pub fn testing_only(spec: ChainSpec, log: Logger) -> Self {
        Self {
            fork: Some(types::Fork::default()),
            slot_clock: Some(slot_clock::TestingSlotClock::new(
                types::Slot::new(0),
                std::time::Duration::from_secs(42),
                std::time::Duration::from_secs(42),
            )),
            beacon_nodes: Some(BeaconNodeFallback::new(
                Fallback::new(vec![(
                    eth2::BeaconNodeHttpClient::new(eth2::Url::parse("http://127.0.0.1").unwrap()),
                    Default::default(),
                )]),
                BeaconNodeContext::new(spec, log.clone()),
            )),
            log: Some(log),
        }
    }
}

/// Helper to minimise `Arc` usage.
pub struct Inner<T, E: EthSpec> {
    fork: RwLock<Option<Fork>>,
    beacon_nodes: BeaconNodeFallback<E>,
    log: Logger,
    slot_clock: T,
}

/// Attempts to download the `Fork` struct from the beacon node at the start of each epoch.
pub struct ForkService<T, E: EthSpec> {
    inner: Arc<Inner<T, E>>,
}

impl<T, E: EthSpec> Clone for ForkService<T, E> {
    fn clone(&self) -> Self {
        Self {
            inner: self.inner.clone(),
        }
    }
}

impl<T, E: EthSpec> Deref for ForkService<T, E> {
    type Target = Inner<T, E>;

    fn deref(&self) -> &Self::Target {
        self.inner.deref()
    }
}

impl<T: SlotClock + 'static, E: EthSpec> ForkService<T, E> {
    /// Returns the last fork downloaded from the beacon node, if any.
    pub fn fork(&self) -> Option<Fork> {
        *self.fork.read()
    }

    /// Starts the service that periodically polls for the `Fork`.
    pub fn start_update_service(self, context: &RuntimeContext<E>) -> Result<(), String> {
        let spec = &context.eth2_config.spec;

        let duration_to_next_epoch = self
            .slot_clock
            .duration_to_next_epoch(E::slots_per_epoch())
            .ok_or("Unable to determine duration to next epoch")?;

        let mut interval = {
            let slot_duration = Duration::from_millis(spec.milliseconds_per_slot);
            // Note: interval_at panics if `slot_duration * E::slots_per_epoch()` = 0
            interval_at(
                Instant::now() + duration_to_next_epoch + TIME_DELAY_FROM_SLOT,
                slot_duration * E::slots_per_epoch() as u32,
            )
        };

        // Run an immediate update before starting the updater service.
        context
            .executor
            .spawn(self.clone().do_update().map(|_| ()), "fork service update");

        let executor = context.executor.clone();

        let interval_fut = async move {
            while interval.next().await.is_some() {
                self.clone().do_update().await.ok();
            }
        };

        executor.spawn(interval_fut, "fork_service");

        Ok(())
    }

    /// Attempts to download the `Fork` from the server.
    async fn do_update(self) -> Result<(), ()> {
        let _timer =
            metrics::start_timer_vec(&metrics::FORK_SERVICE_TIMES, &[metrics::FULL_UPDATE]);

        let log = &self.log;
        let fork = self
            .inner
            .beacon_nodes
            .first_success(|beacon_node| async move {
                Result::<_, BeaconNodeError<()>>::Ok(
                    beacon_node
                        .get_beacon_states_fork(StateId::Head)
                        .await
                        .map_err(|e| {
                            trace!(
                                log,
                                "Fork update failed";
                                "error" => format!("Error retrieving fork: {:?}", e)
                            )
                        })?
                        .ok_or_else(|| {
                            trace!(
                                log,
                                "Fork update failed";
                                "error" => "The beacon head fork is unknown"
                            )
                        })?
                        .data,
                )
            })
            .await
            .map_err(|_| ())?;

        if self.fork.read().as_ref() != Some(&fork) {
            *(self.fork.write()) = Some(fork);
        }

        debug!(self.log, "Fork update success");

        // Returning an error will stop the interval. This is not desired, a single failure
        // should not stop all future attempts.
        Ok(())
    }
}<|MERGE_RESOLUTION|>--- conflicted
+++ resolved
@@ -57,17 +57,10 @@
                 fork: RwLock::new(self.fork),
                 slot_clock: self
                     .slot_clock
-<<<<<<< HEAD
-                    .ok_or_else(|| "Cannot build ForkService without slot_clock")?,
+                    .ok_or("Cannot build ForkService without slot_clock")?,
                 beacon_nodes: self
                     .beacon_nodes
-                    .ok_or_else(|| "Cannot build ForkService without beacon_node")?,
-=======
-                    .ok_or("Cannot build ForkService without slot_clock")?,
-                beacon_node: self
-                    .beacon_node
                     .ok_or("Cannot build ForkService without beacon_node")?,
->>>>>>> 48269514
                 log: self
                     .log
                     .ok_or("Cannot build ForkService without logger")?
