/// The Validator Client service.
///
/// Connects to a beacon node and negotiates the correct chain id.
///
/// Once connected, the service loads known validators keypairs from disk. Every slot,
/// the service pings the beacon node, asking for new duties for each of the validators.
///
/// When a validator needs to either produce a block or sign an attestation, it requests the
/// data from the beacon node and performs the signing before publishing the block to the beacon
/// node.
use crate::attestation_producer::AttestationProducer;
use crate::block_producer::{BeaconBlockGrpcClient, BlockProducer};
use crate::config::Config as ValidatorConfig;
use crate::duties::{BeaconNodeDuties, DutiesManager, EpochDutiesMap};
use crate::error as error_chain;
use crate::signer::Signer;

use bls::Keypair;
use eth2_config::Eth2Config;
use grpcio::{ChannelBuilder, EnvBuilder};
<<<<<<< HEAD
use parking_lot::Mutex;
=======
use parking_lot::RwLock;
>>>>>>> 24845554
use protos::services::Empty;
use protos::services_grpc::{
    AttestationServiceClient, BeaconBlockServiceClient, BeaconNodeServiceClient,
    ValidatorServiceClient,
};
use slashing_protection::attester_slashings::SignedAttestation;
use slashing_protection::proposer_slashings::SignedBlock;
use slashing_protection::slashing_protection::{HistoryInfo, SlashingProtection};
use slog::{crit, error, info, trace, warn};
use slot_clock::{SlotClock, SystemTimeSlotClock};
use std::marker::PhantomData;
use std::path::Path;
use std::sync::Arc;
use std::time::Duration;
use types::{ChainSpec, Epoch, EthSpec, Fork, Slot};

/// The validator service. This is the main thread that executes and maintains validator
/// duties.
//TODO: Generalize the BeaconNode types to use testing
pub struct Service<B: BeaconNodeDuties + 'static, S: Signer + 'static, E: EthSpec> {
    /// The node's current fork version we are processing on.
    fork: Fork,
    /// The slot clock for this service.
    pub slot_clock: SystemTimeSlotClock,
    /// The slot that is currently, or was previously processed by the service.
    current_slot: RwLock<Option<Slot>>,
    slots_per_epoch: u64,
    /// The chain specification for this clients instance.
    pub spec: Arc<ChainSpec>,
    /// The duties manager which maintains the state of when to perform actions.
    duties_manager: Arc<DutiesManager<B, S>>,
    // GRPC Clients
    /// The beacon block GRPC client.
    beacon_block_client: Arc<BeaconBlockGrpcClient>,
    /// The attester GRPC client.
    attestation_client: Arc<AttestationServiceClient>,
    /// The validator client logger.
    log: slog::Logger,
    _phantom: PhantomData<E>,
}

impl<E: EthSpec> Service<ValidatorServiceClient, Keypair, E> {
    ///  Initial connection to the beacon node to determine its properties.
    ///
    ///  This tries to connect to a beacon node. Once connected, it initialised the gRPC clients
    ///  and returns an instance of the service.
    pub fn initialize_service(
        client_config: ValidatorConfig,
        eth2_config: Eth2Config,
        log: slog::Logger,
    ) -> error_chain::Result<Service<ValidatorServiceClient, Keypair, E>> {
        let server_url = format!(
            "{}:{}",
            client_config.server, client_config.server_grpc_port
        );

        let env = Arc::new(EnvBuilder::new().build());
        // Beacon node gRPC beacon node endpoints.
        let beacon_node_client = {
            let ch = ChannelBuilder::new(env.clone()).connect(&server_url);
            BeaconNodeServiceClient::new(ch)
        };

        // retrieve node information and validate the beacon node
        let node_info = loop {
            match beacon_node_client.info(&Empty::new()) {
                Err(e) => {
                    let retry_seconds = 5;
                    warn!(
                        log,
                        "Could not connect to beacon node";
                        "error" => format!("{:?}", e),
                        "retry_in" => format!("{} seconds", retry_seconds),
                    );
                    std::thread::sleep(Duration::from_secs(retry_seconds));
                    continue;
                }
                Ok(info) => {
                    // verify the node's network id
                    if eth2_config.spec.network_id != info.network_id as u8 {
                        error!(
                            log,
                            "Beacon Node's genesis time is in the future. No work to do.\n Exiting"
                        );
                        return Err(format!("Beacon node has the wrong chain id. Expected chain id: {}, node's chain id: {}", eth2_config.spec.network_id, info.network_id).into());
                    }
                    break info;
                }
            };
        };

        // build requisite objects to form Self
        let genesis_time = node_info.get_genesis_time();
        let genesis_slot = Slot::from(node_info.get_genesis_slot());

        info!(
            log,
            "Beacon node connected";
            "version" => node_info.version.clone(),
            "network_id" => node_info.network_id,
            "genesis_time" => genesis_time
        );

        let proto_fork = node_info.get_fork();
        let mut previous_version: [u8; 4] = [0; 4];
        let mut current_version: [u8; 4] = [0; 4];
        previous_version.copy_from_slice(&proto_fork.get_previous_version()[..4]);
        current_version.copy_from_slice(&proto_fork.get_current_version()[..4]);
        let fork = Fork {
            previous_version,
            current_version,
            epoch: Epoch::from(proto_fork.get_epoch()),
        };

        // initialize the RPC clients

        // Beacon node gRPC beacon block endpoints.
        let beacon_block_client = {
            let ch = ChannelBuilder::new(env.clone()).connect(&server_url);
            let beacon_block_service_client = Arc::new(BeaconBlockServiceClient::new(ch));
            // a wrapper around the service client to implement the beacon block node trait
            Arc::new(BeaconBlockGrpcClient::new(beacon_block_service_client))
        };

        // Beacon node gRPC validator endpoints.
        let validator_client = {
            let ch = ChannelBuilder::new(env.clone()).connect(&server_url);
            Arc::new(ValidatorServiceClient::new(ch))
        };

        //Beacon node gRPC attester endpoints.
        let attestation_client = {
            let ch = ChannelBuilder::new(env.clone()).connect(&server_url);
            Arc::new(AttestationServiceClient::new(ch))
        };

        // build the validator slot clock
        let slot_clock = SystemTimeSlotClock::new(
            genesis_slot,
            Duration::from_secs(genesis_time),
            Duration::from_millis(eth2_config.spec.milliseconds_per_slot),
        );

        /* Generate the duties manager */

        // Load generated keypairs
        let keypairs = Arc::new(client_config.fetch_keys(&log)?);

        let slots_per_epoch = E::slots_per_epoch();

        // TODO: keypairs are randomly generated; they should be loaded from a file or generated.
        // https://github.com/sigp/lighthouse/issues/160
        //let keypairs = Arc::new(generate_deterministic_keypairs(8));

        // Builds a mapping of Epoch -> Map(PublicKey, EpochDuty)
        // where EpochDuty contains slot numbers and attestation data that each validator needs to
        // produce work on.
        let duties_map = RwLock::new(EpochDutiesMap::new(slots_per_epoch));

        // builds a manager which maintains the list of current duties for all known validators
        // and can check when a validator needs to perform a task.
        let duties_manager = Arc::new(DutiesManager {
            duties_map,
            // these are abstract objects capable of signing
            signers: keypairs,
            beacon_node: validator_client,
        });

        let spec = Arc::new(eth2_config.spec);

        Ok(Service {
            fork,
            slot_clock,
            current_slot: RwLock::new(None),
            slots_per_epoch,
            spec,
            duties_manager,
            beacon_block_client,
            attestation_client,
            log,
            _phantom: PhantomData,
        })
    }
}

<<<<<<< HEAD
    /// Initialise the service then run the core thread.
    // TODO: Improve handling of generic BeaconNode types, to stub grpcClient
    pub fn start(
        client_config: ValidatorConfig,
        eth2_config: Eth2Config,
        log: slog::Logger,
    ) -> error_chain::Result<()> {
        let data_dir = client_config.data_dir.clone();
        // connect to the node and retrieve its properties and initialize the gRPC clients
        let mut service = Service::<ValidatorServiceClient, Keypair, E>::initialize_service(
            client_config,
            eth2_config,
            log.clone(),
        )?;

        // we have connected to a node and established its parameters. Spin up the core service

        // set up the validator service runtime
        let mut runtime = Builder::new()
            .clock(Clock::system())
            .name_prefix("validator-client-")
            .build()
            .map_err(|e| format!("Tokio runtime failed: {}", e))?;

        let duration_to_next_slot = service
            .slot_clock
            .duration_to_next_slot()
            .ok_or_else::<error_chain::Error, _>(|| {
                "Unable to determine duration to next slot. Exiting.".into()
            })?;

        // set up the validator work interval - start at next slot and proceed every slot
        let interval = {
            // Set the interval to start at the next slot, and every slot after
            let slot_duration = Duration::from_millis(service.spec.milliseconds_per_slot);
            //TODO: Handle checked add correctly
            Interval::new(Instant::now() + duration_to_next_slot, slot_duration)
        };

        if service.slot_clock.now().is_none() {
            warn!(
                log,
                "Starting node prior to genesis";
            );
        }

        info!(
            log,
            "Waiting for next slot";
            "seconds_to_wait" => duration_to_next_slot.as_secs()
        );

        /* kick off the core service */
        runtime.block_on(
            interval
                .for_each(move |_| {
                    // wait for node to process
                    std::thread::sleep(TIME_DELAY_FROM_SLOT);
                    // if a non-fatal error occurs, proceed to the next slot.
                    let _ignore_error = service.per_slot_execution(&data_dir.as_path());
                    // completed a slot process
                    Ok(())
                })
                .map_err(|e| format!("Service thread failed: {:?}", e)),
        )?;
        // validator client exited
        Ok(())
    }

    /// The execution logic that runs every slot.
    // Errors are logged to output, and core execution continues unless fatal errors occur.
    fn per_slot_execution(&mut self, data_dir: &Path) -> error_chain::Result<()> {
=======
impl<B: BeaconNodeDuties + 'static, S: Signer + 'static, E: EthSpec> Service<B, S, E> {
    /// The execution logic that runs every slot.
    // Errors are logged to output, and core execution continues unless fatal errors occur.
    pub fn per_slot_execution(&self) -> error_chain::Result<()> {
>>>>>>> 24845554
        /* get the new current slot and epoch */
        self.update_current_slot()?;

        /* check for new duties */
        self.check_for_duties();

        /* process any required duties for validators */
        self.process_duties(data_dir);

        trace!(
            self.log,
            "Per slot execution finished";
        );

        Ok(())
    }

    /// Updates the known current slot and epoch.
    fn update_current_slot(&self) -> error_chain::Result<()> {
        let wall_clock_slot = self
            .slot_clock
            .now()
            .ok_or_else::<error_chain::Error, _>(|| {
                "Genesis is not in the past. Exiting.".into()
            })?;

        let wall_clock_epoch = wall_clock_slot.epoch(self.slots_per_epoch);
        let mut current_slot = self.current_slot.write();

        // this is a non-fatal error. If the slot clock repeats, the node could
        // have been slow to process the previous slot and is now duplicating tasks.
        // We ignore duplicated but raise a critical error.
        if let Some(current_slot) = *current_slot {
            if wall_clock_slot <= current_slot {
                crit!(
                    self.log,
                    "The validator tried to duplicate a slot. Likely missed the previous slot"
                );
                return Err("Duplicate slot".into());
            }
        }
        *current_slot = Some(wall_clock_slot);
        info!(self.log, "Processing"; "slot" => wall_clock_slot.as_u64(), "epoch" => wall_clock_epoch.as_u64());
        Ok(())
    }

    /// For all known validator keypairs, update any known duties from the beacon node.
    fn check_for_duties(&self) {
        let cloned_manager = self.duties_manager.clone();
        let cloned_log = self.log.clone();
        let current_epoch = self
            .current_slot
            .read()
            .expect("The current slot must be updated before checking for duties")
            .epoch(self.slots_per_epoch);

        trace!(
            self.log,
            "Checking for duties";
            "epoch" => current_epoch
        );

        // spawn a new thread separate to the runtime
        // TODO: Handle thread termination/timeout
        // TODO: Add duties thread back in, with channel to process duties in duty change.
        // leave sequential for now.
        //std::thread::spawn(move || {
        // the return value is a future which returns ready.
        // built to be compatible with the tokio runtime.
        let _empty = cloned_manager.run_update(current_epoch, cloned_log.clone());
        //});
    }

    /// If there are any duties to process, spawn a separate thread and perform required actions.
<<<<<<< HEAD
    fn process_duties(&mut self, data_dir: &Path) {
=======
    fn process_duties(&self) {
>>>>>>> 24845554
        if let Some(work) = self.duties_manager.get_current_work(
            self.current_slot
                .read()
                .expect("The current slot must be updated before processing duties"),
        ) {
            trace!(
                self.log,
                "Processing duties";
                "work_items" => work.len()
            );

            for (signer_index, work_type) in work {
                if work_type.produce_block {
                    // we need to produce a block
                    // spawns a thread to produce a beacon block
                    let signers = self.duties_manager.signers.clone(); // this is an arc
                    let fork = self.fork.clone();
                    let slot = self
                        .current_slot
                        .read()
                        .expect("The current slot must be updated before processing duties");
                    let spec = self.spec.clone();
                    let beacon_node = self.beacon_block_client.clone();
                    let log = self.log.clone();
                    let slots_per_epoch = self.slots_per_epoch;
                    let path = data_dir.join("signed_blocks_history");
                    let history = HistoryInfo::<SignedBlock>::open(&path).unwrap_or_else(|_| {
                        HistoryInfo::<SignedBlock>::empty(&path).expect("failed to create file")
                    });
                    let history_info = Arc::new(Mutex::new(history));
                    std::thread::spawn(move || {
                        info!(
                            log,
                            "Producing a block";
                            "validator"=> format!("{}", signers[signer_index]),
                            "slot"=> slot
                        );
                        let signer = &signers[signer_index];
                        let mut block_producer = BlockProducer {
                            fork,
                            slot,
                            spec,
                            beacon_node,
                            signer,
                            slots_per_epoch,
                            _phantom: PhantomData::<E>,
                            log,
                            history_info,
                        };
                        block_producer.handle_produce_block();
                    });
                }
                if work_type.attestation_duty.is_some() {
                    // we need to produce an attestation
                    // spawns a thread to produce and sign an attestation
                    let slot = self
                        .current_slot
                        .read()
                        .expect("The current slot must be updated before processing duties");
                    let signers = self.duties_manager.signers.clone(); // this is an arc
                    let fork = self.fork.clone();
                    let spec = self.spec.clone();
                    let beacon_node = self.attestation_client.clone();
                    let log = self.log.clone();
                    let slots_per_epoch = self.slots_per_epoch;
                    let path = data_dir.join("signed_attestations_history");
                    let history = HistoryInfo::<SignedAttestation>::open(&path.as_path())
                        .unwrap_or_else(|_| {
                            HistoryInfo::<SignedAttestation>::empty(&path.as_path())
                                .expect("failed to create file")
                        });
                    let history_info = Arc::new(Mutex::new(history));
                    std::thread::spawn(move || {
                        info!(
                            log,
                            "Producing an attestation";
                            "validator"=> format!("{}", signers[signer_index]),
                            "slot"=> slot
                        );
                        let signer = &signers[signer_index];
                        let mut attestation_producer = AttestationProducer {
                            fork,
                            duty: work_type.attestation_duty.expect("Should never be none"),
                            spec,
                            beacon_node,
                            signer,
                            slots_per_epoch,
                            history_info,
                            _phantom: PhantomData::<E>,
                        };
                        attestation_producer.handle_produce_attestation(log);
                    });
                }
            }
        }
    }
}<|MERGE_RESOLUTION|>--- conflicted
+++ resolved
@@ -18,11 +18,7 @@
 use bls::Keypair;
 use eth2_config::Eth2Config;
 use grpcio::{ChannelBuilder, EnvBuilder};
-<<<<<<< HEAD
-use parking_lot::Mutex;
-=======
-use parking_lot::RwLock;
->>>>>>> 24845554
+use parking_lot::{Mutex, Rwlock};
 use protos::services::Empty;
 use protos::services_grpc::{
     AttestationServiceClient, BeaconBlockServiceClient, BeaconNodeServiceClient,
@@ -208,85 +204,10 @@
     }
 }
 
-<<<<<<< HEAD
-    /// Initialise the service then run the core thread.
-    // TODO: Improve handling of generic BeaconNode types, to stub grpcClient
-    pub fn start(
-        client_config: ValidatorConfig,
-        eth2_config: Eth2Config,
-        log: slog::Logger,
-    ) -> error_chain::Result<()> {
-        let data_dir = client_config.data_dir.clone();
-        // connect to the node and retrieve its properties and initialize the gRPC clients
-        let mut service = Service::<ValidatorServiceClient, Keypair, E>::initialize_service(
-            client_config,
-            eth2_config,
-            log.clone(),
-        )?;
-
-        // we have connected to a node and established its parameters. Spin up the core service
-
-        // set up the validator service runtime
-        let mut runtime = Builder::new()
-            .clock(Clock::system())
-            .name_prefix("validator-client-")
-            .build()
-            .map_err(|e| format!("Tokio runtime failed: {}", e))?;
-
-        let duration_to_next_slot = service
-            .slot_clock
-            .duration_to_next_slot()
-            .ok_or_else::<error_chain::Error, _>(|| {
-                "Unable to determine duration to next slot. Exiting.".into()
-            })?;
-
-        // set up the validator work interval - start at next slot and proceed every slot
-        let interval = {
-            // Set the interval to start at the next slot, and every slot after
-            let slot_duration = Duration::from_millis(service.spec.milliseconds_per_slot);
-            //TODO: Handle checked add correctly
-            Interval::new(Instant::now() + duration_to_next_slot, slot_duration)
-        };
-
-        if service.slot_clock.now().is_none() {
-            warn!(
-                log,
-                "Starting node prior to genesis";
-            );
-        }
-
-        info!(
-            log,
-            "Waiting for next slot";
-            "seconds_to_wait" => duration_to_next_slot.as_secs()
-        );
-
-        /* kick off the core service */
-        runtime.block_on(
-            interval
-                .for_each(move |_| {
-                    // wait for node to process
-                    std::thread::sleep(TIME_DELAY_FROM_SLOT);
-                    // if a non-fatal error occurs, proceed to the next slot.
-                    let _ignore_error = service.per_slot_execution(&data_dir.as_path());
-                    // completed a slot process
-                    Ok(())
-                })
-                .map_err(|e| format!("Service thread failed: {:?}", e)),
-        )?;
-        // validator client exited
-        Ok(())
-    }
-
-    /// The execution logic that runs every slot.
-    // Errors are logged to output, and core execution continues unless fatal errors occur.
-    fn per_slot_execution(&mut self, data_dir: &Path) -> error_chain::Result<()> {
-=======
 impl<B: BeaconNodeDuties + 'static, S: Signer + 'static, E: EthSpec> Service<B, S, E> {
     /// The execution logic that runs every slot.
     // Errors are logged to output, and core execution continues unless fatal errors occur.
-    pub fn per_slot_execution(&self) -> error_chain::Result<()> {
->>>>>>> 24845554
+    pub fn per_slot_execution(&self, data_dir: &Path) -> error_chain::Result<()> {
         /* get the new current slot and epoch */
         self.update_current_slot()?;
 
@@ -361,11 +282,7 @@
     }
 
     /// If there are any duties to process, spawn a separate thread and perform required actions.
-<<<<<<< HEAD
     fn process_duties(&mut self, data_dir: &Path) {
-=======
-    fn process_duties(&self) {
->>>>>>> 24845554
         if let Some(work) = self.duties_manager.get_current_work(
             self.current_slot
                 .read()
