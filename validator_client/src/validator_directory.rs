--- conflicted
+++ resolved
@@ -313,12 +313,7 @@
         Ok(self)
     }
 
-<<<<<<< HEAD
-    /// Consumes self, returning a `ValidatorDirectory` on success.
-    pub fn submit_eth1_deposit<T: Transport>(
-=======
     pub async fn submit_eth1_deposit<T: Transport>(
->>>>>>> b6408805
         self,
         web3: Web3<T>,
         from: Address,
