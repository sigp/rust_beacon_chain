--- conflicted
+++ resolved
@@ -14,10 +14,6 @@
 use attestation_service::{AttestationService, AttestationServiceBuilder};
 use block_service::{BlockService, BlockServiceBuilder};
 use clap::ArgMatches;
-<<<<<<< HEAD
-use config::KeySource;
-=======
->>>>>>> 78d82d91
 use duties_service::{DutiesService, DutiesServiceBuilder};
 use environment::RuntimeContext;
 use exit_future::Signal;
@@ -26,18 +22,10 @@
     future::{self, loop_fn, Loop},
     Future, IntoFuture,
 };
-<<<<<<< HEAD
-use parking_lot::RwLock;
-=======
->>>>>>> 78d82d91
 use remote_beacon_node::RemoteBeaconNode;
 use slog::{error, info, Logger};
 use slot_clock::SlotClock;
 use slot_clock::SystemTimeSlotClock;
-<<<<<<< HEAD
-use std::sync::Arc;
-=======
->>>>>>> 78d82d91
 use std::time::{Duration, Instant};
 use tokio::timer::Delay;
 use types::EthSpec;
@@ -46,11 +34,7 @@
 /// The interval between attempts to contact the beacon node during startup.
 const RETRY_DELAY: Duration = Duration::from_secs(2);
 
-<<<<<<< HEAD
-/// The global timeout for HTTP events.
-=======
 /// The global timeout for HTTP requests to the beacon node.
->>>>>>> 78d82d91
 const HTTP_TIMEOUT: Duration = Duration::from_secs(12);
 
 pub struct ProductionValidatorClient<T: EthSpec> {
@@ -59,11 +43,7 @@
     fork_service: ForkService<SystemTimeSlotClock, T>,
     block_service: BlockService<SystemTimeSlotClock, T>,
     attestation_service: AttestationService<SystemTimeSlotClock, T>,
-<<<<<<< HEAD
-    exit_signals: Arc<RwLock<Vec<Signal>>>,
-=======
     exit_signals: Vec<Signal>,
->>>>>>> 78d82d91
 }
 
 impl<T: EthSpec> ProductionValidatorClient<T> {
@@ -77,170 +57,6 @@
             .into_future()
             .map_err(|e| format!("Unable to initialize config: {}", e))
             .and_then(|config| Self::new(context, config))
-<<<<<<< HEAD
-    }
-
-    /// Instantiates the validator client, _without_ starting the timers to trigger block
-    /// and attestation production.
-    pub fn new(
-        mut context: RuntimeContext<T>,
-        config: Config,
-    ) -> impl Future<Item = Self, Error = String> {
-        let log_1 = context.log.clone();
-        let log_2 = context.log.clone();
-        let log_3 = context.log.clone();
-
-        info!(
-            log_1,
-            "Starting validator client";
-            "beacon_node" => &config.http_server,
-            "datadir" => format!("{:?}", config.data_dir),
-        );
-
-        RemoteBeaconNode::new_with_timeout(config.http_server.clone(), HTTP_TIMEOUT)
-            .map_err(|e| format!("Unable to init beacon node http client: {}", e))
-            .into_future()
-            .and_then(move |beacon_node| wait_for_node(beacon_node, log_2))
-            .and_then(|beacon_node| {
-                beacon_node
-                    .http
-                    .spec()
-                    .get_eth2_config()
-                    .map(|eth2_config| (beacon_node, eth2_config))
-                    .map_err(|e| format!("Unable to read eth2 config from beacon node: {:?}", e))
-            })
-            .and_then(|(beacon_node, eth2_config)| {
-                beacon_node
-                    .http
-                    .beacon()
-                    .get_genesis_time()
-                    .map(|genesis_time| (beacon_node, eth2_config, genesis_time))
-                    .map_err(|e| format!("Unable to read genesis time from beacon node: {:?}", e))
-            })
-            .and_then(move |(beacon_node, remote_eth2_config, genesis_time)| {
-                // Do not permit a connection to a beacon node using different spec constants.
-                if context.eth2_config.spec_constants != remote_eth2_config.spec_constants {
-                    return Err(format!(
-                        "Beacon node is using an incompatible spec. Got {}, expected {}",
-                        remote_eth2_config.spec_constants, context.eth2_config.spec_constants
-                    ));
-                }
-
-                // Note: here we just assume the spec variables of the remote node. This is very useful
-                // for testnets, but perhaps a security issue when it comes to mainnet.
-                //
-                // A damaging attack would be for a beacon node to convince the validator client of a
-                // different `SLOTS_PER_EPOCH` variable. This could result in slashable messages being
-                // produced. We are safe from this because `SLOTS_PER_EPOCH` is a type-level constant
-                // for Lighthouse.
-                context.eth2_config = remote_eth2_config;
-
-                let slot_clock = SystemTimeSlotClock::new(
-                    context.eth2_config.spec.genesis_slot,
-                    Duration::from_secs(genesis_time),
-                    Duration::from_millis(context.eth2_config.spec.milliseconds_per_slot),
-                );
-
-                let fork_service = ForkServiceBuilder::new()
-                    .slot_clock(slot_clock.clone())
-                    .beacon_node(beacon_node.clone())
-                    .runtime_context(context.service_context("fork"))
-                    .build()?;
-
-                let validator_store: ValidatorStore<SystemTimeSlotClock, T> =
-                    match &config.key_source {
-                        // Load pre-existing validators from the data dir.
-                        //
-                        // Use the `account_manager` to generate these files.
-                        KeySource::Disk => ValidatorStore::load_from_disk(
-                            config.data_dir.clone(),
-                            context.eth2_config.spec.clone(),
-                            fork_service.clone(),
-                            log_3.clone(),
-                        )?,
-                        // Generate ephemeral insecure keypairs for testing purposes.
-                        //
-                        // Do not use in production.
-                        KeySource::TestingKeypairRange(range) => {
-                            ValidatorStore::insecure_ephemeral_validators(
-                                range.clone(),
-                                context.eth2_config.spec.clone(),
-                                fork_service.clone(),
-                                log_3.clone(),
-                            )?
-                        }
-                    };
-
-                info!(
-                    log_3,
-                    "Loaded validator keypair store";
-                    "voting_validators" => validator_store.num_voting_validators()
-                );
-
-                let duties_service = DutiesServiceBuilder::new()
-                    .slot_clock(slot_clock.clone())
-                    .validator_store(validator_store.clone())
-                    .beacon_node(beacon_node.clone())
-                    .runtime_context(context.service_context("duties"))
-                    .build()?;
-
-                let block_service = BlockServiceBuilder::new()
-                    .duties_service(duties_service.clone())
-                    .slot_clock(slot_clock.clone())
-                    .validator_store(validator_store.clone())
-                    .beacon_node(beacon_node.clone())
-                    .runtime_context(context.service_context("block"))
-                    .build()?;
-
-                let attestation_service = AttestationServiceBuilder::new()
-                    .duties_service(duties_service.clone())
-                    .slot_clock(slot_clock)
-                    .validator_store(validator_store)
-                    .beacon_node(beacon_node)
-                    .runtime_context(context.service_context("attestation"))
-                    .build()?;
-
-                Ok(Self {
-                    context,
-                    duties_service,
-                    fork_service,
-                    block_service,
-                    attestation_service,
-                    exit_signals: Arc::new(RwLock::new(vec![])),
-                })
-            })
-    }
-
-    pub fn start_service(&self) -> Result<(), String> {
-        let duties_exit = self
-            .duties_service
-            .start_update_service(&self.context.eth2_config.spec)
-            .map_err(|e| format!("Unable to start duties service: {}", e))?;
-
-        self.exit_signals.write().push(duties_exit);
-
-        let fork_exit = self
-            .fork_service
-            .start_update_service(&self.context.eth2_config.spec)
-            .map_err(|e| format!("Unable to start fork service: {}", e))?;
-
-        self.exit_signals.write().push(fork_exit);
-
-        let block_exit = self
-            .block_service
-            .start_update_service(&self.context.eth2_config.spec)
-            .map_err(|e| format!("Unable to start block service: {}", e))?;
-
-        self.exit_signals.write().push(block_exit);
-
-        let attestation_exit = self
-            .attestation_service
-            .start_update_service(&self.context.eth2_config.spec)
-            .map_err(|e| format!("Unable to start attestation service: {}", e))?;
-
-        self.exit_signals.write().push(attestation_exit);
-
-=======
     }
 
     /// Instantiates the validator client, _without_ starting the timers to trigger block
@@ -397,7 +213,6 @@
 
         self.exit_signals = vec![duties_exit, fork_exit, block_exit, attestation_exit];
 
->>>>>>> 78d82d91
         Ok(())
     }
 }
