mod attestation_service;
mod block_service;
mod cli;
mod config;
mod duties_service;
mod fork_service;
mod initialized_validators;
mod is_synced;
mod notifier;
mod validator_store;

pub use cli::cli_app;
pub use config::Config;

use account_utils::validator_definitions::ValidatorDefinitions;
use attestation_service::{AttestationService, AttestationServiceBuilder};
use block_service::{BlockService, BlockServiceBuilder};
use clap::ArgMatches;
use duties_service::{DutiesService, DutiesServiceBuilder};
use environment::RuntimeContext;
use eth2_config::Eth2Config;
use fork_service::{ForkService, ForkServiceBuilder};
use futures::channel::mpsc;
use initialized_validators::InitializedValidators;
use notifier::spawn_notifier;
use remote_beacon_node::RemoteBeaconNode;
use slog::{error, info, Logger};
use slot_clock::SlotClock;
use slot_clock::SystemTimeSlotClock;
use std::time::{SystemTime, UNIX_EPOCH};
use tokio::time::{delay_for, Duration};
use types::{EthSpec, Hash256};
use validator_store::ValidatorStore;

/// The interval between attempts to contact the beacon node during startup.
const RETRY_DELAY: Duration = Duration::from_secs(2);

/// The global timeout for HTTP requests to the beacon node.
const HTTP_TIMEOUT: Duration = Duration::from_secs(12);

pub struct ProductionValidatorClient<T: EthSpec> {
    context: RuntimeContext<T>,
    duties_service: DutiesService<SystemTimeSlotClock, T>,
    fork_service: ForkService<SystemTimeSlotClock, T>,
    block_service: BlockService<SystemTimeSlotClock, T>,
    attestation_service: AttestationService<SystemTimeSlotClock, T>,
    config: Config,
}

impl<T: EthSpec> ProductionValidatorClient<T> {
    /// Instantiates the validator client, _without_ starting the timers to trigger block
    /// and attestation production.
    pub async fn new_from_cli(
        context: RuntimeContext<T>,
        cli_args: &ArgMatches<'_>,
    ) -> Result<Self, String> {
        let config = Config::from_cli(&cli_args)
            .map_err(|e| format!("Unable to initialize config: {}", e))?;
        Self::new(context, config).await
    }

    /// Instantiates the validator client, _without_ starting the timers to trigger block
    /// and attestation production.
    pub async fn new(mut context: RuntimeContext<T>, config: Config) -> Result<Self, String> {
        let log = context.log().clone();

        info!(
            log,
            "Starting validator client";
            "beacon_node" => &config.http_server,
            "datadir" => format!("{:?}", config.validator_dir),
        );

        let mut validator_defs = ValidatorDefinitions::open_or_create(&config.validator_dir)
            .map_err(|e| format!("Unable to open or create validator definitions: {:?}", e))?;

        if !config.disable_auto_discover {
            let new_validators = validator_defs
                .discover_local_keystores(&config.validator_dir, &config.secrets_dir, &log)
                .map_err(|e| format!("Unable to discover local validator keystores: {:?}", e))?;
            validator_defs
                .save(&config.validator_dir)
                .map_err(|e| format!("Unable to update validator definitions: {:?}", e))?;
            info!(
                log,
                "Completed validator discovery";
                "new_validators" => new_validators,
            );
        }

        let validators = InitializedValidators::from_definitions(
            validator_defs,
<<<<<<< HEAD
            config.validator_dir.clone(),
            config.strict_lockfiles,
=======
            config.data_dir.clone(),
            config.delete_lockfiles,
>>>>>>> 0a1f1b85
            log.clone(),
        )
        .await
        .map_err(|e| format!("Unable to initialize validators: {:?}", e))?;

        info!(
            log,
            "Initialized validators";
            "disabled" => validators.num_total().saturating_sub(validators.num_enabled()),
            "enabled" => validators.num_enabled(),
        );

        let beacon_node =
            RemoteBeaconNode::new_with_timeout(config.http_server.clone(), HTTP_TIMEOUT)
                .map_err(|e| format!("Unable to init beacon node http client: {}", e))?;

        // Perform some potentially long-running initialization tasks.
        let (eth2_config, genesis_time, genesis_validators_root) = tokio::select! {
            tuple = init_from_beacon_node(&beacon_node, &context) => tuple?,
            () = context.executor.exit() => return Err("Shutting down".to_string())
        };

        // Do not permit a connection to a beacon node using different spec constants.
        if context.eth2_config.spec_constants != eth2_config.spec_constants {
            return Err(format!(
                "Beacon node is using an incompatible spec. Got {}, expected {}",
                eth2_config.spec_constants, context.eth2_config.spec_constants
            ));
        }

        // Note: here we just assume the spec variables of the remote node. This is very useful
        // for testnets, but perhaps a security issue when it comes to mainnet.
        //
        // A damaging attack would be for a beacon node to convince the validator client of a
        // different `SLOTS_PER_EPOCH` variable. This could result in slashable messages being
        // produced. We are safe from this because `SLOTS_PER_EPOCH` is a type-level constant
        // for Lighthouse.
        context.eth2_config = eth2_config;

        let slot_clock = SystemTimeSlotClock::new(
            context.eth2_config.spec.genesis_slot,
            Duration::from_secs(genesis_time),
            Duration::from_millis(context.eth2_config.spec.milliseconds_per_slot),
        );

        let fork_service = ForkServiceBuilder::new()
            .slot_clock(slot_clock.clone())
            .beacon_node(beacon_node.clone())
            .runtime_context(context.service_context("fork".into()))
            .build()?;

        let validator_store: ValidatorStore<SystemTimeSlotClock, T> = ValidatorStore::new(
            validators,
            &config,
            genesis_validators_root,
            context.eth2_config.spec.clone(),
            fork_service.clone(),
            log.clone(),
        )?;

        info!(
            log,
            "Loaded validator keypair store";
            "voting_validators" => validator_store.num_voting_validators()
        );

        validator_store.register_all_validators_for_slashing_protection()?;

        let duties_service = DutiesServiceBuilder::new()
            .slot_clock(slot_clock.clone())
            .validator_store(validator_store.clone())
            .beacon_node(beacon_node.clone())
            .runtime_context(context.service_context("duties".into()))
            .allow_unsynced_beacon_node(config.allow_unsynced_beacon_node)
            .build()?;

        let block_service = BlockServiceBuilder::new()
            .slot_clock(slot_clock.clone())
            .validator_store(validator_store.clone())
            .beacon_node(beacon_node.clone())
            .runtime_context(context.service_context("block".into()))
            .graffiti(config.graffiti)
            .build()?;

        let attestation_service = AttestationServiceBuilder::new()
            .duties_service(duties_service.clone())
            .slot_clock(slot_clock)
            .validator_store(validator_store)
            .beacon_node(beacon_node)
            .runtime_context(context.service_context("attestation".into()))
            .build()?;

        Ok(Self {
            context,
            duties_service,
            fork_service,
            block_service,
            attestation_service,
            config,
        })
    }

    pub fn start_service(&mut self) -> Result<(), String> {
        // We use `SLOTS_PER_EPOCH` as the capacity of the block notification channel, because
        // we don't except notifications to be delayed by more than a single slot, let alone a
        // whole epoch!
        let channel_capacity = T::slots_per_epoch() as usize;
        let (block_service_tx, block_service_rx) = mpsc::channel(channel_capacity);

        self.duties_service
            .clone()
            .start_update_service(block_service_tx, &self.context.eth2_config.spec)
            .map_err(|e| format!("Unable to start duties service: {}", e))?;

        self.fork_service
            .clone()
            .start_update_service(&self.context.eth2_config.spec)
            .map_err(|e| format!("Unable to start fork service: {}", e))?;

        self.block_service
            .clone()
            .start_update_service(block_service_rx)
            .map_err(|e| format!("Unable to start block service: {}", e))?;

        self.attestation_service
            .clone()
            .start_update_service(&self.context.eth2_config.spec)
            .map_err(|e| format!("Unable to start attestation service: {}", e))?;

        spawn_notifier(self).map_err(|e| format!("Failed to start notifier: {}", e))?;

        Ok(())
    }
}

async fn init_from_beacon_node<E: EthSpec>(
    beacon_node: &RemoteBeaconNode<E>,
    context: &RuntimeContext<E>,
) -> Result<(Eth2Config, u64, Hash256), String> {
    // Wait for the beacon node to come online.
    wait_for_node(beacon_node, context.log()).await?;

    let eth2_config = beacon_node
        .http
        .spec()
        .get_eth2_config()
        .await
        .map_err(|e| format!("Unable to read eth2 config from beacon node: {:?}", e))?;
    let genesis_time = beacon_node
        .http
        .beacon()
        .get_genesis_time()
        .await
        .map_err(|e| format!("Unable to read genesis time from beacon node: {:?}", e))?;
    let now = SystemTime::now()
        .duration_since(UNIX_EPOCH)
        .map_err(|e| format!("Unable to read system time: {:?}", e))?;
    let genesis = Duration::from_secs(genesis_time);

    // If the time now is less than (prior to) genesis, then delay until the
    // genesis instant.
    //
    // If the validator client starts before genesis, it will get errors from
    // the slot clock.
    if now < genesis {
        info!(
            context.log(),
            "Starting node prior to genesis";
            "seconds_to_wait" => (genesis - now).as_secs()
        );

        delay_for(genesis - now).await;
    } else {
        info!(
            context.log(),
            "Genesis has already occurred";
            "seconds_ago" => (now - genesis).as_secs()
        );
    }
    let genesis_validators_root = beacon_node
        .http
        .beacon()
        .get_genesis_validators_root()
        .await
        .map_err(|e| {
            format!(
                "Unable to read genesis validators root from beacon node: {:?}",
                e
            )
        })?;

    Ok((eth2_config, genesis_time, genesis_validators_root))
}

/// Request the version from the node, looping back and trying again on failure. Exit once the node
/// has been contacted.
async fn wait_for_node<E: EthSpec>(
    beacon_node: &RemoteBeaconNode<E>,
    log: &Logger,
) -> Result<(), String> {
    // Try to get the version string from the node, looping until success is returned.
    loop {
        let log = log.clone();
        let result = beacon_node
            .clone()
            .http
            .node()
            .get_version()
            .await
            .map_err(|e| format!("{:?}", e));

        match result {
            Ok(version) => {
                info!(
                    log,
                    "Connected to beacon node";
                    "version" => version,
                );

                return Ok(());
            }
            Err(e) => {
                error!(
                    log,
                    "Unable to connect to beacon node";
                    "error" => format!("{:?}", e),
                );
                delay_for(RETRY_DELAY).await;
            }
        }
    }
}<|MERGE_RESOLUTION|>--- conflicted
+++ resolved
@@ -90,13 +90,8 @@
 
         let validators = InitializedValidators::from_definitions(
             validator_defs,
-<<<<<<< HEAD
             config.validator_dir.clone(),
-            config.strict_lockfiles,
-=======
-            config.data_dir.clone(),
             config.delete_lockfiles,
->>>>>>> 0a1f1b85
             log.clone(),
         )
         .await
