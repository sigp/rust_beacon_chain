--- conflicted
+++ resolved
@@ -13,7 +13,6 @@
     },
     ZeroizeString,
 };
-use environment::TaskExecutor;
 use eth2_keystore::Keystore;
 use slog::{debug, error, info, warn, Logger};
 use std::collections::{HashMap, HashSet};
@@ -27,8 +26,6 @@
 
 // Use TTY instead of stdin to capture passwords from users.
 const USE_STDIN: bool = false;
-
-const SAVE_CACHE_TASK_NAME: &str = "validator_client_save_key_cache";
 
 #[derive(Debug)]
 pub enum Error {
@@ -106,29 +103,28 @@
 
 fn create_lock_file(
     file_path: &PathBuf,
-    strict_lockfiles: bool,
+    delete_lockfiles: bool,
     log: &Logger,
 ) -> Result<(), Error> {
     if file_path.exists() {
-        if strict_lockfiles {
+        if delete_lockfiles {
+            warn!(
+                            log,
+                            "Deleting validator lockfile";
+                            "file" => format!("{:?}", file_path)
+                        );
+
+            fs::remove_file(file_path).map_err(Error::UnableToDeleteLockfile)?;
+        } else {
             return Err(Error::LockfileExists(file_path.clone()));
-        } else {
-            // If **not** respecting lockfiles, just raise a warning if the voting
-            // keypair cannot be unlocked.
-            warn!(
-                log,
-                "Ignoring validator lockfile";
-                "file" => format!("{:?}", file_path)
-            );
-        }
-    } else {
-        // Create a new lockfile.
-        OpenOptions::new()
-            .write(true)
-            .create_new(true)
-            .open(&file_path)
-            .map_err(Error::UnableToCreateLockfile)?;
-    }
+        }
+    }
+    // Create a new lockfile.
+    OpenOptions::new()
+        .write(true)
+        .create_new(true)
+        .open(file_path)
+        .map_err(Error::UnableToCreateLockfile)?;
     Ok(())
 }
 
@@ -151,7 +147,7 @@
     /// ## Errors
     ///
     /// If the validator is unable to be initialized for whatever reason.
-    pub fn from_definition(
+    async fn from_definition(
         def: ValidatorDefinition,
         delete_lockfiles: bool,
         log: &Logger,
@@ -179,12 +175,18 @@
                 let voting_keypair = if let Some(keypair) = key_cache.get(voting_keystore.uuid()) {
                     keypair
                 } else {
-                    let (password, keypair) =
-                        match (voting_keystore_password_path, voting_keystore_password) {
-                            // If the password is supplied, use it and ignore the path (if supplied).
+                    let keystore = voting_keystore.clone();
+                    let keystore_path = voting_keystore_path.clone();
+                    // Decoding a local keystore can take several seconds, therefore it's best
+                    // to keep if off the core executor. This also has the fortunate effect of
+                    // interrupting the potentially long-running task during shut down.
+                    let (password, keypair) = tokio::task::spawn_blocking(move || {
+                        Ok(match (voting_keystore_password_path, voting_keystore_password) {
+                            // If the password is supplied, use it and ignore the path
+                            // (if supplied).
                             (_, Some(password)) => (
                                 password.as_ref().to_vec().into(),
-                                voting_keystore
+                                keystore
                                     .decrypt_keypair(password.as_ref())
                                     .map_err(Error::UnableToDecryptKeystore)?,
                             ),
@@ -192,7 +194,7 @@
                             (Some(path), None) => {
                                 let password = read_password(path)
                                     .map_err(Error::UnableToReadVotingKeystorePassword)?;
-                                let keypair = voting_keystore
+                                let keypair = keystore
                                     .decrypt_keypair(password.as_bytes())
                                     .map_err(Error::UnableToDecryptKeystore)?;
                                 (password, keypair)
@@ -200,12 +202,15 @@
                             // If there is no password available, maybe prompt for a password.
                             (None, None) => {
                                 let (password, keypair) = unlock_keystore_via_stdin_password(
-                                    voting_keystore,
-                                    &voting_keystore_path,
+                                    &keystore,
+                                    &keystore_path,
                                 )?;
                                 (password.as_ref().to_vec().into(), keypair)
                             }
-                        };
+                        })
+                    })
+                        .await
+                        .map_err(Error::TokioJoin)??;
                     key_cache.add(keypair.clone(), voting_keystore.uuid(), password);
                     keypair
                 };
@@ -218,48 +223,10 @@
                 }
 
                 // Append a `.lock` suffix to the voting keystore.
-<<<<<<< HEAD
                 let voting_keystore_lockfile_path = get_lockfile_path(&voting_keystore_path)
                     .ok_or_else(|| Error::BadVotingKeystorePath(voting_keystore_path.clone()))?;
 
-                create_lock_file(&voting_keystore_lockfile_path, strict_lockfiles, &log)?;
-=======
-                let voting_keystore_lockfile_path = voting_keystore_path
-                    .file_name()
-                    .ok_or_else(|| Error::BadVotingKeystorePath(voting_keystore_path.clone()))
-                    .and_then(|os_str| {
-                        os_str.to_str().ok_or_else(|| {
-                            Error::BadVotingKeystorePath(voting_keystore_path.clone())
-                        })
-                    })
-                    .map(|filename| {
-                        voting_keystore_path
-                            .clone()
-                            .with_file_name(format!("{}.lock", filename))
-                    })?;
-
-                if voting_keystore_lockfile_path.exists() {
-                    if delete_lockfiles {
-                        warn!(
-                            log,
-                            "Deleting validator lockfile";
-                            "file" => format!("{:?}", voting_keystore_lockfile_path)
-                        );
-
-                        fs::remove_file(&voting_keystore_lockfile_path)
-                            .map_err(Error::UnableToDeleteLockfile)?;
-                    } else {
-                        return Err(Error::LockfileExists(voting_keystore_lockfile_path));
-                    }
-                } else {
-                    // Create a new lockfile.
-                    OpenOptions::new()
-                        .write(true)
-                        .create_new(true)
-                        .open(&voting_keystore_lockfile_path)
-                        .map_err(Error::UnableToCreateLockfile)?;
-                }
->>>>>>> 240181e8
+                create_lock_file(&voting_keystore_lockfile_path, delete_lockfiles, &log)?;
 
                 Ok(Self {
                     signing_method: SigningMethod::LocalKeystore {
@@ -346,9 +313,8 @@
 ///
 /// Forms the fundamental list of validators that are managed by this validator client instance.
 pub struct InitializedValidators {
-    /// If `true`, no validator will be opened if a lockfile exists. If `false`, a warning will be
-    /// raised for an existing lockfile, but it will ultimately be ignored.
-    strict_lockfiles: bool,
+    /// If `true`, delete any validator keystore lockfiles that would prevent starting.
+    delete_lockfiles: bool,
     /// A list of validator definitions which can be stored on-disk.
     definitions: ValidatorDefinitions,
     /// The directory that the `self.definitions` will be saved into.
@@ -364,22 +330,17 @@
     pub async fn from_definitions(
         definitions: ValidatorDefinitions,
         validators_dir: PathBuf,
-        strict_lockfiles: bool,
+        delete_lockfiles: bool,
         log: Logger,
-        executor: &TaskExecutor,
     ) -> Result<Self, Error> {
         let mut this = Self {
-            strict_lockfiles,
+            delete_lockfiles,
             validators_dir,
             definitions,
             validators: HashMap::default(),
             log,
         };
-<<<<<<< HEAD
-        this.update_validators(executor)?;
-=======
         this.update_validators().await?;
->>>>>>> 240181e8
         Ok(this)
     }
 
@@ -456,7 +417,6 @@
         &mut self,
         voting_public_key: &PublicKey,
         enabled: bool,
-        executor: &TaskExecutor,
     ) -> Result<(), Error> {
         if let Some(def) = self
             .definitions
@@ -467,11 +427,7 @@
             def.enabled = enabled;
         }
 
-<<<<<<< HEAD
-        self.update_validators(executor)?;
-=======
         self.update_validators().await?;
->>>>>>> 240181e8
 
         self.definitions
             .save(&self.validators_dir)
@@ -567,8 +523,7 @@
     /// A validator is considered "already known" and skipped if the public key is already known.
     /// I.e., if there are two different definitions with the same public key then the second will
     /// be ignored.
-<<<<<<< HEAD
-    fn update_validators(&mut self, executor: &TaskExecutor) -> Result<(), Error> {
+    async fn update_validators(&mut self) -> Result<(), Error> {
         //use key cache if available
         let mut key_stores = HashMap::new();
 
@@ -576,7 +531,7 @@
         let key_cache_path = KeyCache::cache_file_path(&self.validators_dir);
         let cache_lockfile_path = get_lockfile_path(&key_cache_path)
             .ok_or_else(|| Error::BadKeyCachePath(key_cache_path))?;
-        create_lock_file(&cache_lockfile_path, self.strict_lockfiles, &self.log)?;
+        create_lock_file(&cache_lockfile_path, self.delete_lockfiles, &self.log)?;
 
         let mut key_cache = self.decrypt_key_cache(
             KeyCache::open_or_create(&self.validators_dir).map_err(Error::UnableToOpenKeyCache)?,
@@ -584,9 +539,6 @@
         )?;
 
         let mut disabled_uuids = HashSet::new();
-=======
-    async fn update_validators(&mut self) -> Result<(), Error> {
->>>>>>> 240181e8
         for def in self.definitions.as_slice() {
             if def.enabled {
                 match &def.signing_definition {
@@ -598,37 +550,17 @@
                             continue;
                         }
 
-<<<<<<< HEAD
                         if let Some(key_store) = key_stores.get(voting_keystore_path) {
                             disabled_uuids.remove(key_store.uuid());
                         }
 
                         match InitializedValidator::from_definition(
                             def.clone(),
-                            self.strict_lockfiles,
+                            self.delete_lockfiles,
                             &self.log,
                             &mut key_cache,
                             &mut key_stores,
-                        ) {
-=======
-                        // Decoding a local keystore can take several seconds, therefore it's best
-                        // to keep if off the core executor. This also has the fortunate effect of
-                        // interrupting the potentially long-running task during shut down.
-                        let inner_def = def.clone();
-                        let strict_lockfiles = self.strict_lockfiles;
-                        let inner_log = self.log.clone();
-                        let result = tokio::task::spawn_blocking(move || {
-                            InitializedValidator::from_definition(
-                                inner_def,
-                                strict_lockfiles,
-                                &inner_log,
-                            )
-                        })
-                        .await
-                        .map_err(Error::TokioJoin)?;
-
-                        match result {
->>>>>>> 240181e8
+                        ).await {
                             Ok(init) => {
                                 self.validators
                                     .insert(init.voting_public_key().clone(), init);
@@ -679,7 +611,7 @@
         let validators_dir = self.validators_dir.clone();
         let log = self.log.clone();
         if key_cache.is_modified() {
-            executor.spawn_blocking(
+            tokio::task::spawn_blocking(
                 move || {
                     match key_cache.save(validators_dir) {
                         Err(e) => warn!(
@@ -691,9 +623,10 @@
                         _ => {}
                     };
                     remove_lock(&cache_lockfile_path);
-                },
-                SAVE_CACHE_TASK_NAME,
-            );
+                }
+            )
+                .await
+                .map_err(Error::TokioJoin)?;
         } else {
             debug!(log, "Key cache not modified");
             remove_lock(&cache_lockfile_path);
