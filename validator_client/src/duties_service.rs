--- conflicted
+++ resolved
@@ -1,5 +1,4 @@
 use crate::validator_store::ValidatorStore;
-use bls::Signature;
 use environment::RuntimeContext;
 use exit_future::Signal;
 use futures::{future, Future, IntoFuture, Stream};
@@ -14,11 +13,7 @@
 use std::sync::Arc;
 use std::time::{Duration, Instant};
 use tokio::timer::Interval;
-<<<<<<< HEAD
-use types::{ChainSpec, Epoch, EthSpec, PublicKey, Slot};
-=======
 use types::{ChainSpec, CommitteeIndex, Epoch, EthSpec, PublicKey, SelectionProof, Slot};
->>>>>>> d8225990
 
 /// Delay this period of time after the slot starts. This allows the node to process the new slot.
 const TIME_DELAY_FROM_SLOT: Duration = Duration::from_millis(100);
@@ -29,55 +24,6 @@
 type BaseHashMap = HashMap<PublicKey, HashMap<Epoch, DutyAndState>>;
 
 #[derive(Debug, Clone)]
-<<<<<<< HEAD
-pub struct DutyAndState {
-    /// The validator duty.
-    pub duty: ValidatorDuty,
-    /// The current state of the validator duty.
-    state: DutyState,
-}
-
-#[derive(Debug, Clone)]
-pub enum DutyState {
-    /// This duty has not been subscribed to the beacon node.
-    NotSubscribed,
-    /// The duty has been subscribed to the beacon node.
-    Subscribed,
-    /// The duty has been subscribed and the validator is an aggregator for this duty. The
-    /// selection proof is provided to construct the `AggregateAndProof` struct.
-    SubscribedAggregator(Signature),
-}
-
-impl DutyAndState {
-    /// Returns true if the duty is an aggregation duty (the validator must aggregate all
-    /// attestations.
-    pub fn is_aggregator(&self) -> bool {
-        match self.state {
-            DutyState::NotSubscribed => false,
-            DutyState::Subscribed => false,
-            DutyState::SubscribedAggregator(_) => true,
-        }
-    }
-
-    /// Returns the selection proof if the duty is an aggregation duty.
-    pub fn selection_proof(&self) -> Option<Signature> {
-        match &self.state {
-            DutyState::SubscribedAggregator(proof) => Some(proof.clone()),
-            _ => None,
-        }
-    }
-
-    /// Returns true if the this duty has been subscribed with the beacon node.
-    pub fn is_subscribed(&self) -> bool {
-        match self.state {
-            DutyState::NotSubscribed => false,
-            DutyState::Subscribed => true,
-            DutyState::SubscribedAggregator(_) => true,
-        }
-    }
-}
-
-=======
 pub enum DutyState {
     /// This duty has not been subscribed to the beacon node.
     NotSubscribed,
@@ -136,7 +82,6 @@
     }
 }
 
->>>>>>> d8225990
 impl TryInto<DutyAndState> for ValidatorDutyBytes {
     type Error = String;
 
@@ -220,7 +165,6 @@
                 validator_map.get(&epoch).and_then(|duties| {
                     if duties.duty.block_proposal_slots.contains(&slot) {
                         Some(duties.duty.validator_pubkey.clone())
-<<<<<<< HEAD
                     } else {
                         None
                     }
@@ -229,30 +173,6 @@
             .collect()
     }
 
-    /// Gets a list of validator duties for an epoch that have not yet been subscribed
-    /// to the beacon node.
-    // Note: Potentially we should modify the data structure to store the unsubscribed epoch duties for validator clients with a large number of validators. This currently adds an O(N) search each slot.
-    fn unsubscribed_epoch_duties(&self, epoch: &Epoch) -> Vec<ValidatorDuty> {
-        self.store
-            .read()
-            .iter()
-            .filter_map(|(_validator_pubkey, validator_map)| {
-                validator_map.get(epoch).and_then(|duty_and_state| {
-                    if !duty_and_state.is_subscribed() {
-                        Some(duty_and_state)
-=======
->>>>>>> d8225990
-                    } else {
-                        None
-                    }
-                })
-            })
-            .map(|duties| duties.duty.clone())
-            .collect()
-    }
-
-<<<<<<< HEAD
-=======
     /// Gets a list of validator duties for an epoch that have not yet been subscribed
     /// to the beacon node.
     // Note: Potentially we should modify the data structure to store the unsubscribed epoch duties for validator clients with a large number of validators. This currently adds an O(N) search each slot.
@@ -273,7 +193,6 @@
             .collect()
     }
 
->>>>>>> d8225990
     /// Marks a duty as being subscribed to the beacon node. This is called by the attestation
     /// service once it has been sent.
     fn set_duty_state(
@@ -494,27 +413,13 @@
     }
 
     /// Returns all `ValidatorDuty` that have not been registered with the beacon node.
-<<<<<<< HEAD
-    pub fn unsubscribed_epoch_duties(&self, epoch: &Epoch) -> Vec<ValidatorDuty> {
-=======
     pub fn unsubscribed_epoch_duties(&self, epoch: &Epoch) -> Vec<DutyAndState> {
->>>>>>> d8225990
         self.store.unsubscribed_epoch_duties(epoch)
     }
 
     /// Marks the duty as being subscribed to the beacon node.
     ///
     /// If the duty is to be marked as an aggregator duty, a selection proof is also provided.
-<<<<<<< HEAD
-    pub fn subscribe_duty(&self, duty: &ValidatorDuty, aggregator_proof: Option<Signature>) {
-        let state = match aggregator_proof {
-            Some(proof) => DutyState::SubscribedAggregator(proof),
-            None => DutyState::Subscribed,
-        };
-        if let Some(slot) = duty.attestation_slot {
-            self.store
-                .set_duty_state(&duty.validator_pubkey, slot, state, E::slots_per_epoch())
-=======
     pub fn subscribe_duty(&self, duty: &ValidatorDuty, proof: SelectionProof) {
         if let Some(slot) = duty.attestation_slot {
             self.store.set_duty_state(
@@ -523,7 +428,6 @@
                 DutyState::SubscribedAggregator(proof),
                 E::slots_per_epoch(),
             )
->>>>>>> d8225990
         }
     }
 
