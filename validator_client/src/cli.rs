use crate::config::DEFAULT_HTTP_SERVER;
use clap::{App, Arg};

pub fn cli_app<'a, 'b>() -> App<'a, 'b> {
    App::new("validator_client")
        .visible_aliases(&["v", "vc", "validator"])
        .about(
            "When connected to a beacon node, performs the duties of a staked \
                validator (e.g., proposing blocks and attestations).",
        )
        .arg(
            Arg::with_name("server")
                .long("server")
                .value_name("NETWORK_ADDRESS")
                .help("Address to connect to BeaconNode.")
                .default_value(&DEFAULT_HTTP_SERVER)
                .takes_value(true),
        )
        .arg(
            Arg::with_name("secrets-dir")
                .long("secrets-dir")
                .value_name("SECRETS_DIRECTORY")
                .help(
                    "The directory which contains the password to unlock the validator \
                    voting keypairs. Each password should be contained in a file where the \
                    name is the 0x-prefixed hex representation of the validators voting public \
                    key. Defaults to ~/.lighthouse/secrets.",
                )
                .takes_value(true),
        )
        .arg(
            Arg::with_name("allow-unsynced")
                .long("allow-unsynced")
<<<<<<< HEAD
                .help(
                    "If present, the validator client will still poll for duties if the beacon
                      node is not synced.",
                ),
=======
                .help("If present, the validator client will still poll for duties if the beacon \
                      node is not synced.")
        )
        .arg(
            Arg::with_name("auto-register")
                .long("auto-register")
                .help("If present, the validator client will register any new signing keys with \
                       the slashing protection database so that they may be used. WARNING: \
                       enabling the same signing key on multiple validator clients WILL lead to \
                       that validator getting slashed. Only use this flag the first time you run \
                       the validator client, or if you're certain there are no other \
                       nodes using the same key.")
        )
        /*
         * The "testnet" sub-command.
         *
         * Used for starting testnet validator clients.
         */
        .subcommand(SubCommand::with_name("testnet")
            .about("Starts a testnet validator using INSECURE, predicatable private keys, based off the canonical \
                   validator index. ONLY USE FOR TESTING PURPOSES!")
            .subcommand(SubCommand::with_name("insecure")
                .about("Uses the standard, predicatable `interop` keygen method to produce a range \
                        of predicatable private keys and starts performing their validator duties.")
                .arg(Arg::with_name("first_validator")
                    .value_name("VALIDATOR_INDEX")
                    .required(true)
                    .help("The first validator public key to be generated for this client."))
                .arg(Arg::with_name("last_validator")
                    .value_name("VALIDATOR_INDEX")
                    .required(true)
                    .help("The end of the range of keys to generate. This index is not generated."))
            )
            .subcommand(SubCommand::with_name("interop-yaml")
                .about("Loads plain-text secret keys from YAML files. Expects the interop format defined
                       in the ethereum/eth2.0-pm repo.")
                .arg(Arg::with_name("path")
                    .value_name("PATH")
                    .required(true)
                    .help("Path to a YAML file."))
            )
        )
        .subcommand(SubCommand::with_name("sign_block")
            .about("Connects to the beacon server, requests a new block (after providing reveal),\
            and prints the signed block to standard out")
            .arg(Arg::with_name("validator")
                .value_name("VALIDATOR")
                .required(true)
                .help("The pubkey of the validator that should sign the block.")
            )
>>>>>>> 2d8e2dd7
        )
}<|MERGE_RESOLUTION|>--- conflicted
+++ resolved
@@ -28,65 +28,20 @@
                 )
                 .takes_value(true),
         )
+        .arg(Arg::with_name("auto-register").long("auto-register").help(
+            "If present, the validator client will register any new signing keys with \
+                       the slashing protection database so that they may be used. WARNING: \
+                       enabling the same signing key on multiple validator clients WILL lead to \
+                       that validator getting slashed. Only use this flag the first time you run \
+                       the validator client, or if you're certain there are no other \
+                       nodes using the same key.",
+        ))
         .arg(
             Arg::with_name("allow-unsynced")
                 .long("allow-unsynced")
-<<<<<<< HEAD
                 .help(
                     "If present, the validator client will still poll for duties if the beacon
                       node is not synced.",
                 ),
-=======
-                .help("If present, the validator client will still poll for duties if the beacon \
-                      node is not synced.")
-        )
-        .arg(
-            Arg::with_name("auto-register")
-                .long("auto-register")
-                .help("If present, the validator client will register any new signing keys with \
-                       the slashing protection database so that they may be used. WARNING: \
-                       enabling the same signing key on multiple validator clients WILL lead to \
-                       that validator getting slashed. Only use this flag the first time you run \
-                       the validator client, or if you're certain there are no other \
-                       nodes using the same key.")
-        )
-        /*
-         * The "testnet" sub-command.
-         *
-         * Used for starting testnet validator clients.
-         */
-        .subcommand(SubCommand::with_name("testnet")
-            .about("Starts a testnet validator using INSECURE, predicatable private keys, based off the canonical \
-                   validator index. ONLY USE FOR TESTING PURPOSES!")
-            .subcommand(SubCommand::with_name("insecure")
-                .about("Uses the standard, predicatable `interop` keygen method to produce a range \
-                        of predicatable private keys and starts performing their validator duties.")
-                .arg(Arg::with_name("first_validator")
-                    .value_name("VALIDATOR_INDEX")
-                    .required(true)
-                    .help("The first validator public key to be generated for this client."))
-                .arg(Arg::with_name("last_validator")
-                    .value_name("VALIDATOR_INDEX")
-                    .required(true)
-                    .help("The end of the range of keys to generate. This index is not generated."))
-            )
-            .subcommand(SubCommand::with_name("interop-yaml")
-                .about("Loads plain-text secret keys from YAML files. Expects the interop format defined
-                       in the ethereum/eth2.0-pm repo.")
-                .arg(Arg::with_name("path")
-                    .value_name("PATH")
-                    .required(true)
-                    .help("Path to a YAML file."))
-            )
-        )
-        .subcommand(SubCommand::with_name("sign_block")
-            .about("Connects to the beacon server, requests a new block (after providing reveal),\
-            and prints the signed block to standard out")
-            .arg(Arg::with_name("validator")
-                .value_name("VALIDATOR")
-                .required(true)
-                .help("The pubkey of the validator that should sign the block.")
-            )
->>>>>>> 2d8e2dd7
         )
 }