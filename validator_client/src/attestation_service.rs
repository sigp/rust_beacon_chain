use crate::{
    duties_service::{DutiesService, DutyAndProof},
    validator_store::ValidatorStore,
};
use environment::RuntimeContext;
use exit_future::Signal;
use futures::{FutureExt, StreamExt};
use remote_beacon_node::{PublishStatus, RemoteBeaconNode};
use slog::{crit, debug, info, trace};
use slot_clock::SlotClock;
use std::collections::HashMap;
use std::ops::Deref;
use std::sync::Arc;
use tokio::time::{delay_until, interval_at, Duration, Instant};
use types::{Attestation, ChainSpec, CommitteeIndex, EthSpec, Slot};

/// Builds an `AttestationService`.
pub struct AttestationServiceBuilder<T, E: EthSpec> {
    duties_service: Option<DutiesService<T, E>>,
    validator_store: Option<ValidatorStore<T, E>>,
    slot_clock: Option<T>,
    beacon_node: Option<RemoteBeaconNode<E>>,
    context: Option<RuntimeContext<E>>,
}

impl<T: SlotClock + 'static, E: EthSpec> AttestationServiceBuilder<T, E> {
    pub fn new() -> Self {
        Self {
            duties_service: None,
            validator_store: None,
            slot_clock: None,
            beacon_node: None,
            context: None,
        }
    }

    pub fn duties_service(mut self, service: DutiesService<T, E>) -> Self {
        self.duties_service = Some(service);
        self
    }

    pub fn validator_store(mut self, store: ValidatorStore<T, E>) -> Self {
        self.validator_store = Some(store);
        self
    }

    pub fn slot_clock(mut self, slot_clock: T) -> Self {
        self.slot_clock = Some(slot_clock);
        self
    }

    pub fn beacon_node(mut self, beacon_node: RemoteBeaconNode<E>) -> Self {
        self.beacon_node = Some(beacon_node);
        self
    }

    pub fn runtime_context(mut self, context: RuntimeContext<E>) -> Self {
        self.context = Some(context);
        self
    }

    pub fn build(self) -> Result<AttestationService<T, E>, String> {
        Ok(AttestationService {
            inner: Arc::new(Inner {
                duties_service: self
                    .duties_service
                    .ok_or_else(|| "Cannot build AttestationService without duties_service")?,
                validator_store: self
                    .validator_store
                    .ok_or_else(|| "Cannot build AttestationService without validator_store")?,
                slot_clock: self
                    .slot_clock
                    .ok_or_else(|| "Cannot build AttestationService without slot_clock")?,
                beacon_node: self
                    .beacon_node
                    .ok_or_else(|| "Cannot build AttestationService without beacon_node")?,
                context: self
                    .context
                    .ok_or_else(|| "Cannot build AttestationService without runtime_context")?,
            }),
        })
    }
}

/// Helper to minimise `Arc` usage.
pub struct Inner<T, E: EthSpec> {
    duties_service: DutiesService<T, E>,
    validator_store: ValidatorStore<T, E>,
    slot_clock: T,
    beacon_node: RemoteBeaconNode<E>,
    context: RuntimeContext<E>,
}

/// Attempts to produce attestations for all known validators 1/3rd of the way through each slot.
///
/// If any validators are on the same committee, a single attestation will be downloaded and
/// returned to the beacon node. This attestation will have a signature from each of the
/// validators.
pub struct AttestationService<T, E: EthSpec> {
    inner: Arc<Inner<T, E>>,
}

impl<T, E: EthSpec> Clone for AttestationService<T, E> {
    fn clone(&self) -> Self {
        Self {
            inner: self.inner.clone(),
        }
    }
}

impl<T, E: EthSpec> Deref for AttestationService<T, E> {
    type Target = Inner<T, E>;

    fn deref(&self) -> &Self::Target {
        self.inner.deref()
    }
}

impl<T: SlotClock + 'static, E: EthSpec> AttestationService<T, E> {
    /// Starts the service which periodically produces attestations.
    pub fn start_update_service(self, spec: &ChainSpec) -> Result<Signal, String> {
        let log = self.context.log.clone();

        let slot_duration = Duration::from_millis(spec.milliseconds_per_slot);
        let duration_to_next_slot = self
            .slot_clock
            .duration_to_next_slot()
            .ok_or_else(|| "Unable to determine duration to next slot".to_string())?;

        info!(
            log,
            "Attestation production service started";
            "next_update_millis" => duration_to_next_slot.as_millis()
        );

        let mut interval = {
            // Note: `interval_at` panics if `slot_duration` is 0
            interval_at(
                Instant::now() + duration_to_next_slot + slot_duration / 3,
                slot_duration,
            )
        };

        let (exit_signal, exit_fut) = exit_future::signal();

        let runtime_handle = self.context.runtime_handle.clone();

        let interval_fut = async move {
            while interval.next().await.is_some() {
                let log = &self.context.log;

                if let Err(e) = self.spawn_attestation_tasks(slot_duration) {
                    crit!(
                        log,
                        "Failed to spawn attestation tasks";
                        "error" => e
                    )
                } else {
                    trace!(
                        log,
                        "Spawned attestation tasks";
                    )
                }
            }
        };

        let future = futures::future::select(
            Box::pin(interval_fut),
            exit_fut.map(move |_| info!(log, "Shutdown complete")),
        );
        runtime_handle.spawn(future);

        Ok(exit_signal)
    }

    /// For each each required attestation, spawn a new task that downloads, signs and uploads the
    /// attestation to the beacon node.
    fn spawn_attestation_tasks(&self, slot_duration: Duration) -> Result<(), String> {
        let slot = self
            .slot_clock
            .now()
            .ok_or_else(|| "Failed to read slot clock".to_string())?;
        let duration_to_next_slot = self
            .slot_clock
            .duration_to_next_slot()
            .ok_or_else(|| "Unable to determine duration to next slot".to_string())?;

        // If a validator needs to publish an aggregate attestation, they must do so at 2/3
        // through the slot. This delay triggers at this time
        let aggregate_production_instant = Instant::now()
            + duration_to_next_slot
                .checked_sub(slot_duration / 3)
                .unwrap_or_else(|| Duration::from_secs(0));

        let duties_by_committee_index: HashMap<CommitteeIndex, Vec<DutyAndProof>> = self
            .duties_service
            .attesters(slot)
            .into_iter()
            .fold(HashMap::new(), |mut map, duty_and_proof| {
                if let Some(committee_index) = duty_and_proof.duty.attestation_committee_index {
                    let validator_duties = map.entry(committee_index).or_insert_with(|| vec![]);

                    validator_duties.push(duty_and_proof);
                }

                map
            });

        // For each committee index for this slot:
        //
        // - Create and publish an `Attestation` for all required validators.
        // - Create and publish `SignedAggregateAndProof` for all aggregating validators.
        duties_by_committee_index
            .into_iter()
            .for_each(|(committee_index, validator_duties)| {
                // Spawn a separate task for each attestation.
                self.inner.context.runtime_handle.spawn(
                    self.clone().publish_attestations_and_aggregates(
                        slot,
                        committee_index,
                        validator_duties,
                        aggregate_production_instant,
                    ),
                );
            });

        Ok(())
    }

    /// Performs the first step of the attesting process: downloading `Attestation` objects,
    /// signing them and returning them to the validator.
    ///
    /// https://github.com/ethereum/eth2.0-specs/blob/v0.11.0/specs/phase0/validator.md#attesting
    ///
    /// ## Detail
    ///
    /// The given `validator_duties` should already be filtered to only contain those that match
    /// `slot` and `committee_index`. Critical errors will be logged if this is not the case.
    async fn publish_attestations_and_aggregates(
        self,
        slot: Slot,
        committee_index: CommitteeIndex,
        validator_duties: Vec<DutyAndProof>,
        aggregate_production_instant: Instant,
    ) -> Result<(), ()> {
        let log = &self.context.log;

        // There's not need to produce `Attestation` or `SignedAggregateAndProof` if we do not have
        // any validators for the given `slot` and `committee_index`.
        if validator_duties.is_empty() {
            return Ok(());
        }

        // Step 1.
        //
        // Download, sign and publish an `Attestation` for each validator.
        let attestation_opt = self
            .produce_and_publish_attestations(slot, committee_index, &validator_duties)
            .await
            .map_err(move |e| {
                crit!(
                    log,
                    "Error during attestation routine";
                    "error" => format!("{:?}", e),
                    "committee_index" => committee_index,
                    "slot" => slot.as_u64(),
                )
            })?;

        // Step 2.
        //
        // If an attestation was produced, make an aggregate.
        if let Some(attestation) = attestation_opt {
            // First, wait until the `aggregation_production_instant` (2/3rds
            // of the way though the slot). As verified in the
            // `delay_triggers_when_in_the_past` test, this code will still run
            // even if the instant has already elapsed.
            delay_until(aggregate_production_instant).await;

            // Then download, sign and publish a `SignedAggregateAndProof` for each
            // validator that is elected to aggregate for this `slot` and
            // `committee_index`.
            self.produce_and_publish_aggregates(attestation, &validator_duties)
                .await
                .map_err(move |e| {
                    crit!(
                        log,
                        "Error during attestation routine";
                        "error" => format!("{:?}", e),
                        "committee_index" => committee_index,
                        "slot" => slot.as_u64(),
                    )
                })?;
        }

        Ok(())
    }

    /// Performs the first step of the attesting process: downloading `Attestation` objects,
    /// signing them and returning them to the validator.
    ///
    /// https://github.com/ethereum/eth2.0-specs/blob/v0.11.0/specs/phase0/validator.md#attesting
    ///
    /// ## Detail
    ///
    /// The given `validator_duties` should already be filtered to only contain those that match
    /// `slot` and `committee_index`. Critical errors will be logged if this is not the case.
    ///
    /// Only one `Attestation` is downloaded from the BN. It is then cloned and signed by each
    /// validator and the list of individually-signed `Attestation` objects is returned to the BN.
    async fn produce_and_publish_attestations(
        &self,
        slot: Slot,
        committee_index: CommitteeIndex,
        validator_duties: &[DutyAndProof],
    ) -> Result<Option<Attestation<E>>, String> {
        let log = &self.context.log;

        if validator_duties.is_empty() {
            return Ok(None);
        }

<<<<<<< HEAD
        let current_epoch = self
            .slot_clock
            .now()
            .expect("should return the current slot")
            .epoch(E::slots_per_epoch());

        let service = self.clone();

        Box::new(
            self.beacon_node
                .http
                .validator()
                .produce_attestation(slot, committee_index)
                .map_err(|e| format!("Failed to produce attestation: {:?}", e))
                .and_then::<_, Box<dyn Future<Item = _, Error = _> + Send>>(move |attestation| {
                    let log = service.context.log.clone();

                    // For each validator in `validator_duties`, clone the `attestation` and add
                    // their signature.
                    //
                    // If any validator is unable to sign, they are simply skipped.
                    let signed_attestations = validator_duties
                        .iter()
                        .filter_map(|duty| {
                            let log = service.context.log.clone();

                            // Ensure that all required fields are present in the validator duty.
                            let (duty_slot, duty_committee_index, validator_committee_position, _) =
                                if let Some(tuple) = duty.attestation_duties() {
                                    tuple
                                } else {
                                    crit!(
                                        log,
                                        "Missing validator duties when signing";
                                        "duties" => format!("{:?}", duty)
                                    );
                                    return None;
                                };

                            // Ensure that the attestation matches the duties.
                            if duty_slot != attestation.data.slot
                                || duty_committee_index != attestation.data.index
                            {
                                crit!(
                                    log,
                                    "Inconsistent validator duties during signing";
                                    "validator" => format!("{:?}", duty.validator_pubkey()),
                                    "duty_slot" => duty_slot,
                                    "attestation_slot" => attestation.data.slot,
                                    "duty_index" => duty_committee_index,
                                    "attestation_index" => attestation.data.index,
                                );
                                return None;
                            }

                            let mut attestation = attestation.clone();

                            service
                                .validator_store
                                .sign_attestation(
                                    duty.validator_pubkey(),
                                    validator_committee_position,
                                    &mut attestation,
                                    current_epoch,
                                )
                                .map(|_| attestation)
                        })
                        .collect::<Vec<_>>();

                    // If there are any signed attestations, publish them to the BN. Otherwise,
                    // just return early.
                    if let Some(attestation) = signed_attestations.first().cloned() {
                        let num_attestations = signed_attestations.len();
                        let beacon_block_root = attestation.data.beacon_block_root;

                        Box::new(
                            service
                                .beacon_node
                                .http
                                .validator()
                                .publish_attestations(signed_attestations)
                                .map_err(|e| format!("Failed to publish attestation: {:?}", e))
                                .map(move |publish_status| match publish_status {
                                    PublishStatus::Valid => info!(
                                        log,
                                        "Successfully published attestations";
                                        "count" => num_attestations,
                                        "head_block" => format!("{:?}", beacon_block_root),
                                        "committee_index" => committee_index,
                                        "slot" => slot.as_u64(),
                                        "type" => "unaggregated",
                                    ),
                                    PublishStatus::Invalid(msg) => crit!(
                                        log,
                                        "Published attestation was invalid";
                                        "message" => msg,
                                        "committee_index" => committee_index,
                                        "slot" => slot.as_u64(),
                                        "type" => "unaggregated",
                                    ),
                                    PublishStatus::Unknown => crit!(
                                        log,
                                        "Unknown condition when publishing unagg. attestation"
                                    ),
                                })
                                .map(|()| Some(attestation)),
                        )
=======
        let attestation = self
            .beacon_node
            .http
            .validator()
            .produce_attestation(slot, committee_index)
            .await
            .map_err(|e| format!("Failed to produce attestation: {:?}", e))?;

        // For each validator in `validator_duties`, clone the `attestation` and add
        // their signature.
        //
        // If any validator is unable to sign, they are simply skipped.
        let signed_attestations = validator_duties
            .iter()
            .filter_map(|duty| {
                // Ensure that all required fields are present in the validator duty.
                let (duty_slot, duty_committee_index, validator_committee_position, _) =
                    if let Some(tuple) = duty.attestation_duties() {
                        tuple
>>>>>>> b6408805
                    } else {
                        crit!(
                            log,
                            "Missing validator duties when signing";
                            "duties" => format!("{:?}", duty)
                        );
                        return None;
                    };

                // Ensure that the attestation matches the duties.
                if duty_slot != attestation.data.slot
                    || duty_committee_index != attestation.data.index
                {
                    crit!(
                        log,
                        "Inconsistent validator duties during signing";
                        "validator" => format!("{:?}", duty.validator_pubkey()),
                        "duty_slot" => duty_slot,
                        "attestation_slot" => attestation.data.slot,
                        "duty_index" => duty_committee_index,
                        "attestation_index" => attestation.data.index,
                    );
                    return None;
                }

                let mut attestation = attestation.clone();

                if self
                    .validator_store
                    .sign_attestation(
                        duty.validator_pubkey(),
                        validator_committee_position,
                        &mut attestation,
                    )
                    .is_none()
                {
                    crit!(
                        log,
                        "Attestation signing refused";
                        "validator" => format!("{:?}", duty.validator_pubkey()),
                        "slot" => attestation.data.slot,
                        "index" => attestation.data.index,
                    );
                    None
                } else {
                    Some(attestation)
                }
            })
            .collect::<Vec<_>>();

        // If there are any signed attestations, publish them to the BN. Otherwise,
        // just return early.
        if let Some(attestation) = signed_attestations.first().cloned() {
            let num_attestations = signed_attestations.len();
            let beacon_block_root = attestation.data.beacon_block_root;

            self.beacon_node
                .http
                .validator()
                .publish_attestations(signed_attestations)
                .await
                .map_err(|e| format!("Failed to publish attestation: {:?}", e))
                .map(move |publish_status| match publish_status {
                    PublishStatus::Valid => info!(
                        log,
                        "Successfully published attestations";
                        "count" => num_attestations,
                        "head_block" => format!("{:?}", beacon_block_root),
                        "committee_index" => committee_index,
                        "slot" => slot.as_u64(),
                        "type" => "unaggregated",
                    ),
                    PublishStatus::Invalid(msg) => crit!(
                        log,
                        "Published attestation was invalid";
                        "message" => msg,
                        "committee_index" => committee_index,
                        "slot" => slot.as_u64(),
                        "type" => "unaggregated",
                    ),
                    PublishStatus::Unknown => {
                        crit!(log, "Unknown condition when publishing unagg. attestation")
                    }
                })
                .map(|()| Some(attestation))
        } else {
            debug!(
                log,
                "No attestations to publish";
                "committee_index" => committee_index,
                "slot" => slot.as_u64(),
            );

            Ok(None)
        }
    }

    /// Performs the second step of the attesting process: downloading an aggregated `Attestation`,
    /// converting it into a `SignedAggregateAndProof` and returning it to the BN.
    ///
    /// https://github.com/ethereum/eth2.0-specs/blob/v0.11.0/specs/phase0/validator.md#broadcast-aggregate
    ///
    /// ## Detail
    ///
    /// The given `validator_duties` should already be filtered to only contain those that match
    /// `slot` and `committee_index`. Critical errors will be logged if this is not the case.
    ///
    /// Only one aggregated `Attestation` is downloaded from the BN. It is then cloned and signed
    /// by each validator and the list of individually-signed `SignedAggregateAndProof` objects is
    /// returned to the BN.
    async fn produce_and_publish_aggregates(
        &self,
        attestation: Attestation<E>,
        validator_duties: &[DutyAndProof],
    ) -> Result<(), String> {
        let log = &self.context.log;

        let aggregated_attestation = self
            .beacon_node
            .http
            .validator()
            .produce_aggregate_attestation(&attestation.data)
            .await
            .map_err(|e| format!("Failed to produce an aggregate attestation: {:?}", e))?;

        // For each validator, clone the `aggregated_attestation` and convert it into
        // a `SignedAggregateAndProof`
        let signed_aggregate_and_proofs = validator_duties
            .iter()
            .filter_map(|duty_and_proof| {
                // Do not produce a signed aggregator for validators that are not
                // subscribed aggregators.
                let selection_proof = duty_and_proof.selection_proof.as_ref()?.clone();

                let (duty_slot, duty_committee_index, _, validator_index) =
                    duty_and_proof.attestation_duties().or_else(|| {
                        crit!(log, "Missing duties when signing aggregate");
                        None
                    })?;

                let pubkey = &duty_and_proof.duty.validator_pubkey;
                let slot = attestation.data.slot;
                let committee_index = attestation.data.index;

                if duty_slot != slot || duty_committee_index != committee_index {
                    crit!(log, "Inconsistent validator duties during signing");
                    return None;
                }

                if let Some(signed_aggregate_and_proof) =
                    self.validator_store.produce_signed_aggregate_and_proof(
                        pubkey,
                        validator_index,
                        aggregated_attestation.clone(),
                        selection_proof,
                    )
                {
                    Some(signed_aggregate_and_proof)
                } else {
                    crit!(log, "Failed to sign attestation");
                    None
                }
            })
            .collect::<Vec<_>>();

        // If there any signed aggregates and proofs were produced, publish them to the
        // BN.
        if let Some(first) = signed_aggregate_and_proofs.first().cloned() {
            let attestation = first.message.aggregate;

            let publish_status = self
                .beacon_node
                .http
                .validator()
                .publish_aggregate_and_proof(signed_aggregate_and_proofs)
                .await
                .map_err(|e| format!("Failed to publish aggregate and proofs: {:?}", e))?;
            match publish_status {
                PublishStatus::Valid => info!(
                    log,
                    "Successfully published attestations";
                    "signatures" => attestation.aggregation_bits.num_set_bits(),
                    "head_block" => format!("{:?}", attestation.data.beacon_block_root),
                    "committee_index" => attestation.data.index,
                    "slot" => attestation.data.slot.as_u64(),
                    "type" => "aggregated",
                ),
                PublishStatus::Invalid(msg) => crit!(
                    log,
                    "Published attestation was invalid";
                    "message" => msg,
                    "committee_index" => attestation.data.index,
                    "slot" => attestation.data.slot.as_u64(),
                    "type" => "aggregated",
                ),
                PublishStatus::Unknown => {
                    crit!(log, "Unknown condition when publishing agg. attestation")
                }
            };
            Ok(())
        } else {
            debug!(
                log,
                "No signed aggregates to publish";
                "committee_index" => attestation.data.index,
                "slot" => attestation.data.slot.as_u64(),
            );
            Ok(())
        }
    }
}

#[cfg(test)]
mod tests {
    use super::*;
    use parking_lot::RwLock;

    /// This test is to ensure that a `tokio_timer::Delay` with an instant in the past will still
    /// trigger.
    #[tokio::test]
    async fn delay_triggers_when_in_the_past() {
        let in_the_past = Instant::now() - Duration::from_secs(2);
        let state_1 = Arc::new(RwLock::new(in_the_past));
        let state_2 = state_1.clone();

        delay_until(in_the_past)
            .map(move |()| *state_1.write() = Instant::now())
            .await;

        assert!(
            *state_2.read() > in_the_past,
            "state should have been updated"
        );
    }
}<|MERGE_RESOLUTION|>--- conflicted
+++ resolved
@@ -320,115 +320,11 @@
             return Ok(None);
         }
 
-<<<<<<< HEAD
         let current_epoch = self
             .slot_clock
             .now()
             .expect("should return the current slot")
             .epoch(E::slots_per_epoch());
-
-        let service = self.clone();
-
-        Box::new(
-            self.beacon_node
-                .http
-                .validator()
-                .produce_attestation(slot, committee_index)
-                .map_err(|e| format!("Failed to produce attestation: {:?}", e))
-                .and_then::<_, Box<dyn Future<Item = _, Error = _> + Send>>(move |attestation| {
-                    let log = service.context.log.clone();
-
-                    // For each validator in `validator_duties`, clone the `attestation` and add
-                    // their signature.
-                    //
-                    // If any validator is unable to sign, they are simply skipped.
-                    let signed_attestations = validator_duties
-                        .iter()
-                        .filter_map(|duty| {
-                            let log = service.context.log.clone();
-
-                            // Ensure that all required fields are present in the validator duty.
-                            let (duty_slot, duty_committee_index, validator_committee_position, _) =
-                                if let Some(tuple) = duty.attestation_duties() {
-                                    tuple
-                                } else {
-                                    crit!(
-                                        log,
-                                        "Missing validator duties when signing";
-                                        "duties" => format!("{:?}", duty)
-                                    );
-                                    return None;
-                                };
-
-                            // Ensure that the attestation matches the duties.
-                            if duty_slot != attestation.data.slot
-                                || duty_committee_index != attestation.data.index
-                            {
-                                crit!(
-                                    log,
-                                    "Inconsistent validator duties during signing";
-                                    "validator" => format!("{:?}", duty.validator_pubkey()),
-                                    "duty_slot" => duty_slot,
-                                    "attestation_slot" => attestation.data.slot,
-                                    "duty_index" => duty_committee_index,
-                                    "attestation_index" => attestation.data.index,
-                                );
-                                return None;
-                            }
-
-                            let mut attestation = attestation.clone();
-
-                            service
-                                .validator_store
-                                .sign_attestation(
-                                    duty.validator_pubkey(),
-                                    validator_committee_position,
-                                    &mut attestation,
-                                    current_epoch,
-                                )
-                                .map(|_| attestation)
-                        })
-                        .collect::<Vec<_>>();
-
-                    // If there are any signed attestations, publish them to the BN. Otherwise,
-                    // just return early.
-                    if let Some(attestation) = signed_attestations.first().cloned() {
-                        let num_attestations = signed_attestations.len();
-                        let beacon_block_root = attestation.data.beacon_block_root;
-
-                        Box::new(
-                            service
-                                .beacon_node
-                                .http
-                                .validator()
-                                .publish_attestations(signed_attestations)
-                                .map_err(|e| format!("Failed to publish attestation: {:?}", e))
-                                .map(move |publish_status| match publish_status {
-                                    PublishStatus::Valid => info!(
-                                        log,
-                                        "Successfully published attestations";
-                                        "count" => num_attestations,
-                                        "head_block" => format!("{:?}", beacon_block_root),
-                                        "committee_index" => committee_index,
-                                        "slot" => slot.as_u64(),
-                                        "type" => "unaggregated",
-                                    ),
-                                    PublishStatus::Invalid(msg) => crit!(
-                                        log,
-                                        "Published attestation was invalid";
-                                        "message" => msg,
-                                        "committee_index" => committee_index,
-                                        "slot" => slot.as_u64(),
-                                        "type" => "unaggregated",
-                                    ),
-                                    PublishStatus::Unknown => crit!(
-                                        log,
-                                        "Unknown condition when publishing unagg. attestation"
-                                    ),
-                                })
-                                .map(|()| Some(attestation)),
-                        )
-=======
         let attestation = self
             .beacon_node
             .http
@@ -448,7 +344,6 @@
                 let (duty_slot, duty_committee_index, validator_committee_position, _) =
                     if let Some(tuple) = duty.attestation_duties() {
                         tuple
->>>>>>> b6408805
                     } else {
                         crit!(
                             log,
