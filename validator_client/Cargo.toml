[package]
name = "validator_client"
version = "0.2.13"
authors = ["Paul Hauner <paul@paulhauner.com>", "Age Manning <Age@AgeManning.com>", "Luke Anderson <luke@lukeanderson.com.au>"]
edition = "2018"

[lib]
name = "validator_client"
path = "src/lib.rs"

[dev-dependencies]
tokio = { version = "0.2.22", features = ["time", "rt-threaded", "macros"] }
tempfile = "3.1.0"
deposit_contract = { path = "../common/deposit_contract" }

[dependencies]
eth2_ssz = "0.1.2"
eth2_config = { path = "../common/eth2_config" }
tree_hash = "0.1.0"
clap = "2.33.0"
eth2_interop_keypairs = { path = "../common/eth2_interop_keypairs" }
slashing_protection = { path = "./slashing_protection" }
slot_clock = { path = "../common/slot_clock" }
types = { path = "../consensus/types" }
serde = "1.0.110"
serde_derive = "1.0.110"
bincode = "1.3.1"
serde_json = "1.0.52"
serde_yaml = "0.8.13"
slog = { version = "2.5.2", features = ["max_level_trace", "release_max_level_trace"] }
slog-async = "2.5.0"
slog-term = "2.5.0"
tokio = { version = "0.2.22", features = ["time"] }
futures = { version = "0.3.5", features = ["compat"] }
dirs = "2.0.2"
directory = {path = "../common/directory"}
logging = { path = "../common/logging" }
environment = { path = "../lighthouse/environment" }
parking_lot = "0.11.0"
exit-future = "0.2.0"
libc = "0.2.69"
eth2_ssz_derive = "0.1.0"
hex = "0.4.2"
deposit_contract = { path = "../common/deposit_contract" }
bls = { path = "../crypto/bls" }
eth2 = { path = "../common/eth2" }
tempdir = "0.3.7"
rayon = "1.3.0"
validator_dir = { path = "../common/validator_dir" }
clap_utils = { path = "../common/clap_utils" }
eth2_keystore = { path = "../crypto/eth2_keystore" }
account_utils = { path = "../common/account_utils" }
<<<<<<< HEAD
scrypt = { version = "0.3.0", default-features = false }
rand = "0.7.2"
=======
lighthouse_version = { path = "../common/lighthouse_version" }
warp_utils = { path = "../common/warp_utils" }
warp = "0.2.5"
hyper = "0.13.5"
serde_utils = { path = "../consensus/serde_utils" }
libsecp256k1 = "0.3.5"
ring = "0.16.12"
rand = "0.7.3"
>>>>>>> 240181e8
<|MERGE_RESOLUTION|>--- conflicted
+++ resolved
@@ -50,10 +50,6 @@
 clap_utils = { path = "../common/clap_utils" }
 eth2_keystore = { path = "../crypto/eth2_keystore" }
 account_utils = { path = "../common/account_utils" }
-<<<<<<< HEAD
-scrypt = { version = "0.3.0", default-features = false }
-rand = "0.7.2"
-=======
 lighthouse_version = { path = "../common/lighthouse_version" }
 warp_utils = { path = "../common/warp_utils" }
 warp = "0.2.5"
@@ -62,4 +58,4 @@
 libsecp256k1 = "0.3.5"
 ring = "0.16.12"
 rand = "0.7.3"
->>>>>>> 240181e8
+scrypt = { version = "0.3.0", default-features = false }