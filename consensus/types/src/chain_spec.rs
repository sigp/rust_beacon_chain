--- conflicted
+++ resolved
@@ -219,11 +219,7 @@
     pub fn fork_epoch(&self, fork_name: ForkName) -> Option<Epoch> {
         match fork_name {
             ForkName::Base => Some(Epoch::new(0)),
-<<<<<<< HEAD
             ForkName::Altair => self.altair_fork_epoch,
-=======
-            ForkName::Altair => self.altair_fork_epoch.clone(),
->>>>>>> 7481e9c4
         }
     }
 
@@ -231,13 +227,7 @@
     pub fn fork_at_epoch(&self, epoch: Epoch) -> Fork {
         let current_fork_name = self.fork_name_at_epoch(epoch);
         let previous_fork_name = current_fork_name.previous_fork().unwrap_or(ForkName::Base);
-<<<<<<< HEAD
-        let epoch = self
-            .fork_epoch(current_fork_name)
-            .unwrap_or_else(|| Epoch::new(0));
-=======
         let epoch = self.fork_epoch(current_fork_name).unwrap_or(Epoch::new(0));
->>>>>>> 7481e9c4
 
         Fork {
             previous_version: self.fork_version_for_name(previous_fork_name),
@@ -757,7 +747,6 @@
             }
         }
     }
-<<<<<<< HEAD
 
     // Test that `next_fork_epoch` is consistent with the other functions.
     #[test]
@@ -785,8 +774,6 @@
             }
         }
     }
-=======
->>>>>>> 7481e9c4
 }
 
 #[cfg(test)]
