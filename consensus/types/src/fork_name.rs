<<<<<<< HEAD
use crate::{ChainSpec, Epoch};
=======
use crate::{ChainSpec, Slot};
>>>>>>> d2515398

#[derive(Debug, Clone, Copy, PartialEq, Eq, Hash)]
pub enum ForkName {
    Base,
    Altair,
}

impl ForkName {
    pub fn list_all() -> Vec<ForkName> {
        vec![ForkName::Base, ForkName::Altair]
    }

    /// Set the activation slots in the given `ChainSpec` so that the fork named by `self`
    /// is the only fork in effect from genesis.
    pub fn make_genesis_spec(&self, mut spec: ChainSpec) -> ChainSpec {
        // Assumes GENESIS_EPOCH = 0, which is safe because it's a constant.
        match self {
            ForkName::Base => {
                spec.altair_fork_epoch = None;
                spec
            }
            ForkName::Altair => {
                spec.altair_fork_epoch = Some(Epoch::new(0));
                spec
            }
        }
    }
<<<<<<< HEAD
}

impl std::str::FromStr for ForkName {
    type Err = ();

    fn from_str(fork_name: &str) -> Result<Self, ()> {
        Ok(match fork_name {
            "phase0" | "base" => ForkName::Base,
            "altair" => ForkName::Altair,
            _ => return Err(()),
        })
    }
}

#[derive(Debug, Clone, Copy, PartialEq, Eq)]
pub struct InconsistentFork {
    pub fork_at_slot: ForkName,
    pub object_fork: ForkName,
=======

    /// Returns the `ForkName` given the slot and depending if Altair is enabled in the `ChainSpec`.
    pub fn from_slot(slot: Slot, spec: &ChainSpec) -> Self {
        if let Some(altair_fork_slot) = spec.altair_fork_slot {
            if slot >= altair_fork_slot {
                ForkName::Altair
            } else {
                ForkName::Base
            }
        } else {
            ForkName::Base
        }
    }
>>>>>>> d2515398
}<|MERGE_RESOLUTION|>--- conflicted
+++ resolved
@@ -1,8 +1,4 @@
-<<<<<<< HEAD
-use crate::{ChainSpec, Epoch};
-=======
-use crate::{ChainSpec, Slot};
->>>>>>> d2515398
+use crate::{ChainSpec, Epoch, EthSpec, Slot};
 
 #[derive(Debug, Clone, Copy, PartialEq, Eq, Hash)]
 pub enum ForkName {
@@ -30,7 +26,19 @@
             }
         }
     }
-<<<<<<< HEAD
+
+    /// Returns the `ForkName` given the slot and depending if Altair is enabled in the `ChainSpec`.
+    pub fn from_slot<T: EthSpec>(slot: Slot, spec: &ChainSpec) -> Self {
+        if let Some(altair_fork_epoch) = spec.altair_fork_epoch {
+            if slot.epoch(T::slots_per_epoch()) >= altair_fork_epoch {
+                ForkName::Altair
+            } else {
+                ForkName::Base
+            }
+        } else {
+            ForkName::Base
+        }
+    }
 }
 
 impl std::str::FromStr for ForkName {
@@ -49,19 +57,4 @@
 pub struct InconsistentFork {
     pub fork_at_slot: ForkName,
     pub object_fork: ForkName,
-=======
-
-    /// Returns the `ForkName` given the slot and depending if Altair is enabled in the `ChainSpec`.
-    pub fn from_slot(slot: Slot, spec: &ChainSpec) -> Self {
-        if let Some(altair_fork_slot) = spec.altair_fork_slot {
-            if slot >= altair_fork_slot {
-                ForkName::Altair
-            } else {
-                ForkName::Base
-            }
-        } else {
-            ForkName::Base
-        }
-    }
->>>>>>> d2515398
 }