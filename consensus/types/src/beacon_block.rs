use crate::beacon_block_body::{
    BeaconBlockBodyAltair, BeaconBlockBodyBase, BeaconBlockBodyRef, BeaconBlockBodyRefMut,
};
use crate::test_utils::TestRandom;
use crate::*;
use bls::Signature;
use serde_derive::{Deserialize, Serialize};
use ssz::{Decode, DecodeError};
use ssz_derive::{Decode, Encode};
use superstruct::superstruct;
use test_random_derive::TestRandom;
use tree_hash::TreeHash;
use tree_hash_derive::TreeHash;

/// A block of the `BeaconChain`.
#[superstruct(
    variants(Base, Altair),
    variant_attributes(
        derive(
            Debug,
            PartialEq,
            Clone,
            Serialize,
            Deserialize,
            Encode,
            Decode,
            TreeHash,
            TestRandom
        ),
        serde(bound = "T: EthSpec", deny_unknown_fields),
        cfg_attr(feature = "arbitrary-fuzz", derive(arbitrary::Arbitrary))
    ),
    ref_attributes(derive(Debug, PartialEq, TreeHash))
)]
#[derive(Debug, PartialEq, Clone, Serialize, Deserialize, Encode, TreeHash)]
#[serde(untagged)]
#[serde(bound = "T: EthSpec")]
#[cfg_attr(feature = "arbitrary-fuzz", derive(arbitrary::Arbitrary))]
pub struct BeaconBlock<T: EthSpec> {
    #[superstruct(getter(copy))]
    pub slot: Slot,
    #[superstruct(getter(copy))]
    #[serde(with = "serde_utils::quoted_u64")]
    pub proposer_index: u64,
    #[superstruct(getter(copy))]
    pub parent_root: Hash256,
    #[superstruct(getter(copy))]
    pub state_root: Hash256,
    #[superstruct(only(Base))]
    pub body: BeaconBlockBodyBase<T>,
    #[superstruct(only(Altair))]
    pub body: BeaconBlockBodyAltair<T>,
}

/// Custom `Decode` implementation for blocks that differentiates between hard fork blocks by slot.
impl<T: EthSpec> Decode for BeaconBlock<T> {
    fn is_ssz_fixed_len() -> bool {
        assert!(
            !<BeaconBlockBase<T> as Decode>::is_ssz_fixed_len()
                && !<BeaconBlockAltair<T> as Decode>::is_ssz_fixed_len()
        );
        false
    }

    fn from_ssz_bytes(bytes: &[u8]) -> Result<Self, ssz::DecodeError> {
        let slot_len = <Slot as Decode>::ssz_fixed_len();
        if bytes.len() < slot_len {
            return Err(DecodeError::InvalidByteLength {
                len: bytes.len(),
                expected: slot_len,
            });
        }

        let slot = Slot::from_ssz_bytes(&bytes[0..slot_len])?;

        let fork_schedule = get_fork_schedule_ssz()?;

        if fork_schedule
            .altair_fork_slot
            .map_or(true, |altair_slot| slot < altair_slot)
        {
            BeaconBlockBase::from_ssz_bytes(bytes).map(Self::Base)
        } else {
            BeaconBlockAltair::from_ssz_bytes(bytes).map(Self::Altair)
        }
    }
}

impl<T: EthSpec> SignedRoot for BeaconBlock<T> {}
impl<'a, T: EthSpec> SignedRoot for BeaconBlockRef<'a, T> {}

impl<T: EthSpec> BeaconBlock<T> {
    /// Returns an empty block to be used during genesis.
    pub fn empty(spec: &ChainSpec) -> Self {
        if get_fork_schedule().map_or(false, |schedule| {
            schedule.altair_fork_slot == Some(spec.genesis_slot)
        }) {
            Self::Altair(BeaconBlockAltair::empty(spec))
        } else {
            Self::Base(BeaconBlockBase::empty(spec))
        }
    }

    /// Return a block where the block has maximum size.
    pub fn full(spec: &ChainSpec) -> BeaconBlock<T> {
        let header = BeaconBlockHeader {
            slot: Slot::new(1),
            proposer_index: 0,
            parent_root: Hash256::zero(),
            state_root: Hash256::zero(),
            body_root: Hash256::zero(),
        };

        let signed_header = SignedBeaconBlockHeader {
            message: header,
            signature: Signature::empty(),
        };
        let indexed_attestation: IndexedAttestation<T> = IndexedAttestation {
            attesting_indices: VariableList::new(vec![
                0_u64;
                T::MaxValidatorsPerCommittee::to_usize()
            ])
            .unwrap(),
            data: AttestationData::default(),
            signature: AggregateSignature::empty(),
        };

        let deposit_data = DepositData {
            pubkey: PublicKeyBytes::empty(),
            withdrawal_credentials: Hash256::zero(),
            amount: 0,
            signature: SignatureBytes::empty(),
        };
        let proposer_slashing = ProposerSlashing {
            signed_header_1: signed_header.clone(),
            signed_header_2: signed_header,
        };

        let attester_slashing = AttesterSlashing {
            attestation_1: indexed_attestation.clone(),
            attestation_2: indexed_attestation,
        };

        let attestation: Attestation<T> = Attestation {
            aggregation_bits: BitList::with_capacity(T::MaxValidatorsPerCommittee::to_usize())
                .unwrap(),
            data: AttestationData::default(),
            signature: AggregateSignature::empty(),
        };

        let deposit = Deposit {
            proof: FixedVector::from_elem(Hash256::zero()),
            data: deposit_data,
        };

        let voluntary_exit = VoluntaryExit {
            epoch: Epoch::new(1),
            validator_index: 1,
        };

        let signed_voluntary_exit = SignedVoluntaryExit {
            message: voluntary_exit,
            signature: Signature::empty(),
        };

        // FIXME(altair): use an Altair block (they're bigger)
        let mut block = BeaconBlockBase::<T>::empty(spec);
        for _ in 0..T::MaxProposerSlashings::to_usize() {
            block
                .body
                .proposer_slashings
                .push(proposer_slashing.clone())
                .unwrap();
        }
        for _ in 0..T::MaxDeposits::to_usize() {
            block.body.deposits.push(deposit.clone()).unwrap();
        }
        for _ in 0..T::MaxVoluntaryExits::to_usize() {
            block
                .body
                .voluntary_exits
                .push(signed_voluntary_exit.clone())
                .unwrap();
        }
        for _ in 0..T::MaxAttesterSlashings::to_usize() {
            block
                .body
                .attester_slashings
                .push(attester_slashing.clone())
                .unwrap();
        }

        for _ in 0..T::MaxAttestations::to_usize() {
            block.body.attestations.push(attestation.clone()).unwrap();
        }
        BeaconBlock::Base(block)
    }

    /// Convenience accessor for the `body` as a `BeaconBlockBodyRef`.
    pub fn body(&self) -> BeaconBlockBodyRef<'_, T> {
        self.to_ref().body()
    }

<<<<<<< HEAD
    pub fn voluntary_exits_mut(
        &mut self,
    ) -> &mut VariableList<SignedVoluntaryExit, T::MaxVoluntaryExits> {
        match self {
            BeaconBlock::Base(block) => &mut block.body.voluntary_exits,
            BeaconBlock::Altair(block) => &mut block.body.voluntary_exits,
        }
    }

    pub fn attestations_mut(&mut self) -> &mut VariableList<Attestation<T>, T::MaxAttestations> {
        match self {
            BeaconBlock::Base(block) => &mut block.body.attestations,
            BeaconBlock::Altair(block) => &mut block.body.attestations,
        }
    }

    pub fn attester_slashings_mut(
        &mut self,
    ) -> &mut VariableList<AttesterSlashing<T>, T::MaxAttesterSlashings> {
        match self {
            BeaconBlock::Base(block) => &mut block.body.attester_slashings,
            BeaconBlock::Altair(block) => &mut block.body.attester_slashings,
        }
    }

    pub fn proposer_slashings_mut(
        &mut self,
    ) -> &mut VariableList<ProposerSlashing, T::MaxProposerSlashings> {
        match self {
            BeaconBlock::Base(block) => &mut block.body.proposer_slashings,
            BeaconBlock::Altair(block) => &mut block.body.proposer_slashings,
        }
    }

    pub fn randao_reveal_mut(&mut self) -> &mut Signature {
        match self {
            BeaconBlock::Base(block) => &mut block.body.randao_reveal,
            BeaconBlock::Altair(block) => &mut block.body.randao_reveal,
        }
    }

    pub fn deposits_mut(&mut self) -> &mut VariableList<Deposit, T::MaxDeposits> {
        match self {
            BeaconBlock::Base(block) => &mut block.body.deposits,
            BeaconBlock::Altair(block) => &mut block.body.deposits,
        }
=======
    /// Convenience accessor for the `body` as a `BeaconBlockBodyRefMut`.
    pub fn body_mut(&mut self) -> BeaconBlockBodyRefMut<'_, T> {
        self.to_mut().body_mut()
>>>>>>> a256b06e
    }

    /// Returns the epoch corresponding to `self.slot()`.
    pub fn epoch(&self) -> Epoch {
        self.slot().epoch(T::slots_per_epoch())
    }

    /// Returns the `tree_hash_root` of the block.
    pub fn canonical_root(&self) -> Hash256 {
        self.tree_hash_root()
    }

    /// Returns a full `BeaconBlockHeader` of this block.
    ///
    /// Note: This method is used instead of an `Into` impl to avoid a `Clone` of an entire block
    /// when you want to have the block _and_ the header.
    ///
    /// Note: performs a full tree-hash of `self.body`.
    pub fn block_header(&self) -> BeaconBlockHeader {
        self.to_ref().block_header()
    }

    /// Returns a "temporary" header, where the `state_root` is `Hash256::zero()`.
    pub fn temporary_block_header(&self) -> BeaconBlockHeader {
        self.to_ref().temporary_block_header()
    }

    /// Return the tree hash root of the block's body.
    pub fn body_root(&self) -> Hash256 {
        self.to_ref().body_root()
    }

    /// Signs `self`, producing a `SignedBeaconBlock`.
    pub fn sign(
        self,
        secret_key: &SecretKey,
        fork: &Fork,
        genesis_validators_root: Hash256,
        spec: &ChainSpec,
    ) -> SignedBeaconBlock<T> {
        let domain = spec.get_domain(
            self.epoch(),
            Domain::BeaconProposer,
            fork,
            genesis_validators_root,
        );
        let message = self.signing_root(domain);
        let signature = secret_key.sign(message);
        SignedBeaconBlock::from_block(self, signature)
    }
}

impl<'a, T: EthSpec> BeaconBlockRef<'a, T> {
    /// Convenience accessor for the `body` as a `BeaconBlockBodyRef`.
    pub fn body(&self) -> BeaconBlockBodyRef<'a, T> {
        match self {
            BeaconBlockRef::Base(block) => BeaconBlockBodyRef::Base(&block.body),
            BeaconBlockRef::Altair(block) => BeaconBlockBodyRef::Altair(&block.body),
        }
    }

    /// Return the tree hash root of the block's body.
    pub fn body_root(&self) -> Hash256 {
        match self {
            BeaconBlockRef::Base(block) => block.body.tree_hash_root(),
            BeaconBlockRef::Altair(block) => block.body.tree_hash_root(),
        }
    }

    /// Returns a full `BeaconBlockHeader` of this block.
    pub fn block_header(&self) -> BeaconBlockHeader {
        BeaconBlockHeader {
            slot: self.slot(),
            proposer_index: self.proposer_index(),
            parent_root: self.parent_root(),
            state_root: self.state_root(),
            body_root: self.body_root(),
        }
    }

    /// Returns a "temporary" header, where the `state_root` is `Hash256::zero()`.
    pub fn temporary_block_header(self) -> BeaconBlockHeader {
        BeaconBlockHeader {
            state_root: Hash256::zero(),
            ..self.block_header()
        }
    }
}

impl<'a, T: EthSpec> BeaconBlockRefMut<'a, T> {
    /// Convert a mutable reference to a beacon block to a mutable ref to its body.
    pub fn body_mut(self) -> BeaconBlockBodyRefMut<'a, T> {
        match self {
            BeaconBlockRefMut::Base(block) => BeaconBlockBodyRefMut::Base(&mut block.body),
            BeaconBlockRefMut::Altair(block) => BeaconBlockBodyRefMut::Altair(&mut block.body),
        }
    }
}

impl<T: EthSpec> BeaconBlockBase<T> {
    /// Returns an empty block to be used during genesis.
    pub fn empty(spec: &ChainSpec) -> Self {
        BeaconBlockBase {
            slot: spec.genesis_slot,
            proposer_index: 0,
            parent_root: Hash256::zero(),
            state_root: Hash256::zero(),
            body: BeaconBlockBodyBase {
                randao_reveal: Signature::empty(),
                eth1_data: Eth1Data {
                    deposit_root: Hash256::zero(),
                    block_hash: Hash256::zero(),
                    deposit_count: 0,
                },
                graffiti: Graffiti::default(),
                proposer_slashings: VariableList::empty(),
                attester_slashings: VariableList::empty(),
                attestations: VariableList::empty(),
                deposits: VariableList::empty(),
                voluntary_exits: VariableList::empty(),
            },
        }
    }
}

impl<T: EthSpec> BeaconBlockAltair<T> {
    /// Returns an empty block to be used during genesis.
    pub fn empty(spec: &ChainSpec) -> Self {
        BeaconBlockAltair {
            slot: spec.genesis_slot,
            proposer_index: 0,
            parent_root: Hash256::zero(),
            state_root: Hash256::zero(),
            body: BeaconBlockBodyAltair {
                randao_reveal: Signature::empty(),
                eth1_data: Eth1Data {
                    deposit_root: Hash256::zero(),
                    block_hash: Hash256::zero(),
                    deposit_count: 0,
                },
                graffiti: Graffiti::default(),
                proposer_slashings: VariableList::empty(),
                attester_slashings: VariableList::empty(),
                attestations: VariableList::empty(),
                deposits: VariableList::empty(),
                voluntary_exits: VariableList::empty(),
                sync_aggregate: SyncAggregate::empty(),
            },
        }
    }
}

#[cfg(test)]
mod tests {
    use super::*;
    use crate::test_utils::{test_ssz_tree_hash_pair, SeedableRng, TestRandom, XorShiftRng};
    use crate::MainnetEthSpec;

    type BeaconBlock = super::BeaconBlock<MainnetEthSpec>;
    type BeaconBlockBase = super::BeaconBlockBase<MainnetEthSpec>;
    type BeaconBlockAltair = super::BeaconBlockAltair<MainnetEthSpec>;

    fn set_fork_schedule(altair_fork_slot: u64) {
        *FORK_SCHEDULE.write() = Some(ForkSchedule {
            altair_fork_slot: Slot::new(altair_fork_slot),
            altair_fork_version: [0xff; 4],
        });
    }

    #[test]
    fn roundtrip_base_block() {
        let fork_slot = 100_000;
        set_fork_schedule(fork_slot);

        let rng = &mut XorShiftRng::from_seed([42; 16]);

        let inner_block = BeaconBlockBase {
            slot: Slot::random_for_test(rng) % fork_slot,
            proposer_index: u64::random_for_test(rng),
            parent_root: Hash256::random_for_test(rng),
            state_root: Hash256::random_for_test(rng),
            body: BeaconBlockBodyBase::random_for_test(rng),
        };
        let block = BeaconBlock::Base(inner_block.clone());

        test_ssz_tree_hash_pair(&block, &inner_block);
    }

    #[test]
    fn roundtrip_altair_block() {
        let fork_slot = 100_000;
        set_fork_schedule(fork_slot);

        let rng = &mut XorShiftRng::from_seed([42; 16]);

        let inner_block = BeaconBlockAltair {
            slot: Slot::from(fork_slot),
            proposer_index: u64::random_for_test(rng),
            parent_root: Hash256::random_for_test(rng),
            state_root: Hash256::random_for_test(rng),
            body: BeaconBlockBodyAltair::random_for_test(rng),
        };
        let block = BeaconBlock::Altair(inner_block.clone());

        test_ssz_tree_hash_pair(&block, &inner_block);
    }
}<|MERGE_RESOLUTION|>--- conflicted
+++ resolved
@@ -201,7 +201,11 @@
         self.to_ref().body()
     }
 
-<<<<<<< HEAD
+    /// Convenience accessor for the `body` as a `BeaconBlockBodyRefMut`.
+    pub fn body_mut(&mut self) -> BeaconBlockBodyRefMut<'_, T> {
+        self.to_mut().body_mut()
+    }
+
     pub fn voluntary_exits_mut(
         &mut self,
     ) -> &mut VariableList<SignedVoluntaryExit, T::MaxVoluntaryExits> {
@@ -248,11 +252,6 @@
             BeaconBlock::Base(block) => &mut block.body.deposits,
             BeaconBlock::Altair(block) => &mut block.body.deposits,
         }
-=======
-    /// Convenience accessor for the `body` as a `BeaconBlockBodyRefMut`.
-    pub fn body_mut(&mut self) -> BeaconBlockBodyRefMut<'_, T> {
-        self.to_mut().body_mut()
->>>>>>> a256b06e
     }
 
     /// Returns the epoch corresponding to `self.slot()`.
