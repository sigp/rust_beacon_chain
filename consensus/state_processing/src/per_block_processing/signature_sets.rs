--- conflicted
+++ resolved
@@ -303,13 +303,8 @@
 
 /// Returns the signature set for some set of deposit signatures, made with
 /// `deposit_pubkey_signature_message`.
-<<<<<<< HEAD
-pub fn deposit_signature_set<'a>(
-    pubkey_signature_message: &'a (PublicKey, Signature, Hash256),
-=======
 pub fn deposit_signature_set(
-    pubkey_signature_message: &(PublicKey, Signature, Vec<u8>),
->>>>>>> 23a8f31f
+    pubkey_signature_message: &(PublicKey, Signature, Hash256),
 ) -> SignatureSet {
     let (pubkey, signature, message) = pubkey_signature_message;
 
