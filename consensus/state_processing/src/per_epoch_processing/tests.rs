#![cfg(test)]
use crate::per_epoch_processing::process_epoch;
use beacon_chain::store::StoreConfig;
use beacon_chain::test_utils::BeaconChainHarness;
use beacon_chain::types::{EthSpec, MinimalEthSpec};
use bls::Hash256;
use env_logger::{Builder, Env};
use types::Slot;

#[test]
fn runs_without_error() {
    Builder::from_env(Env::default().default_filter_or("error")).init();

    let harness = BeaconChainHarness::new_with_store_config(
        MinimalEthSpec,
        None,
        types::test_utils::generate_deterministic_keypairs(8),
        StoreConfig::default(),
    );
    harness.advance_slot();

    let spec = MinimalEthSpec::default_spec();
    let target_slot =
        (MinimalEthSpec::genesis_epoch() + 4).end_slot(MinimalEthSpec::slots_per_epoch());

    let state = harness.get_current_state();
    harness.add_attested_blocks_at_slots(
        state,
        Hash256::zero(),
        (1..target_slot.as_u64())
            .map(Slot::new)
            .collect::<Vec<_>>()
            .as_slice(),
        (0..8).collect::<Vec<_>>().as_slice(),
    );
    let mut new_head_state = harness.get_current_state();

    process_epoch(&mut new_head_state, &spec).unwrap();
}

#[cfg(not(debug_assertions))]
mod release_tests {
    use super::*;
    use crate::{
        per_slot_processing::per_slot_processing, EpochProcessingError, SlotProcessingError,
    };
    use beacon_chain::test_utils::{AttestationStrategy, BlockStrategy};
<<<<<<< HEAD
    use types::{Epoch, ForkName, MainnetEthSpec};
=======
    use types::{Epoch, ForkName, InconsistentFork, MainnetEthSpec};
>>>>>>> 97d1807e

    #[test]
    fn altair_state_on_base_fork() {
        let mut spec = MainnetEthSpec::default_spec();
        let slots_per_epoch = MainnetEthSpec::slots_per_epoch();
        // The Altair fork happens at epoch 1.
        spec.altair_fork_slot = Some(Epoch::new(1).start_slot(slots_per_epoch));

        let altair_state = {
            let harness = BeaconChainHarness::new(
                MainnetEthSpec,
                Some(spec.clone()),
                types::test_utils::generate_deterministic_keypairs(8),
            );

            harness.advance_slot();

            harness.extend_chain(
                // Build out enough blocks so we get an Altair block at the very end of an epoch.
                (slots_per_epoch * 2 - 1) as usize,
                BlockStrategy::OnCanonicalHead,
                AttestationStrategy::AllValidators,
            );

            harness.get_current_state()
        };

        // Pre-conditions for a valid test.
        assert_eq!(altair_state.fork_name(&spec).unwrap(), ForkName::Altair);
        assert_eq!(
            altair_state.slot(),
            altair_state.current_epoch().end_slot(slots_per_epoch)
        );

        // Check the state is valid before starting this test.
        process_epoch(&mut altair_state.clone(), &spec)
            .expect("state passes intial epoch processing");
        per_slot_processing(&mut altair_state.clone(), None, &spec)
            .expect("state passes intial slot processing");

        // Modify the spec so altair never happens.
        spec.altair_fork_slot = None;

        let expected_err = InconsistentFork {
            fork_at_slot: ForkName::Base,
            object_fork: ForkName::Altair,
        };

        assert_eq!(altair_state.fork_name(&spec), Err(expected_err));
        assert_eq!(
            process_epoch(&mut altair_state.clone(), &spec),
            Err(EpochProcessingError::InconsistentStateFork(expected_err))
        );
        assert_eq!(
            per_slot_processing(&mut altair_state.clone(), None, &spec),
            Err(SlotProcessingError::InconsistentStateFork(expected_err))
        );
    }

    #[test]
    fn base_state_on_altair_fork() {
        let mut spec = MainnetEthSpec::default_spec();
        let slots_per_epoch = MainnetEthSpec::slots_per_epoch();
        // The Altair fork never happens.
        spec.altair_fork_slot = None;

        let base_state = {
            let harness = BeaconChainHarness::new(
                MainnetEthSpec,
                Some(spec.clone()),
                types::test_utils::generate_deterministic_keypairs(8),
            );

            harness.advance_slot();

            harness.extend_chain(
                // Build out enough blocks so we get a block at the very end of an epoch.
                (slots_per_epoch * 2 - 1) as usize,
                BlockStrategy::OnCanonicalHead,
                AttestationStrategy::AllValidators,
            );

            harness.get_current_state()
        };

        // Pre-conditions for a valid test.
        assert_eq!(base_state.fork_name(&spec).unwrap(), ForkName::Base);
        assert_eq!(
            base_state.slot(),
            base_state.current_epoch().end_slot(slots_per_epoch)
        );

        // Check the state is valid before starting this test.
        process_epoch(&mut base_state.clone(), &spec)
            .expect("state passes intial epoch processing");
        per_slot_processing(&mut base_state.clone(), None, &spec)
            .expect("state passes intial slot processing");

        // Modify the spec so Altair happens at the first epoch.
        spec.altair_fork_slot = Some(Epoch::new(1).start_slot(slots_per_epoch));

        let expected_err = InconsistentFork {
            fork_at_slot: ForkName::Altair,
            object_fork: ForkName::Base,
        };

        assert_eq!(base_state.fork_name(&spec), Err(expected_err));
        assert_eq!(
            process_epoch(&mut base_state.clone(), &spec),
            Err(EpochProcessingError::InconsistentStateFork(expected_err))
        );
        assert_eq!(
            per_slot_processing(&mut base_state.clone(), None, &spec),
            Err(SlotProcessingError::InconsistentStateFork(expected_err))
        );
    }
}<|MERGE_RESOLUTION|>--- conflicted
+++ resolved
@@ -45,11 +45,7 @@
         per_slot_processing::per_slot_processing, EpochProcessingError, SlotProcessingError,
     };
     use beacon_chain::test_utils::{AttestationStrategy, BlockStrategy};
-<<<<<<< HEAD
-    use types::{Epoch, ForkName, MainnetEthSpec};
-=======
     use types::{Epoch, ForkName, InconsistentFork, MainnetEthSpec};
->>>>>>> 97d1807e
 
     #[test]
     fn altair_state_on_base_fork() {
