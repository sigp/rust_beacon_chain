--- conflicted
+++ resolved
@@ -1,14 +1,10 @@
 #Adapted from https://users.rust-lang.org/t/my-gitlab-config-docs-tests/16396
 
-<<<<<<< HEAD
-image: 'sigp/lighthouse:eth1'
-=======
 default:
   image: 'sigp/lighthouse:latest'
   cache:
     paths:
       - tests/ef_tests/*-v0.9.1.tar.gz
->>>>>>> 0c1e27ec
 
 stages:
   - test
