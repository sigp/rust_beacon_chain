<<<<<<< HEAD
=======
//! Provides easy ways to run a beacon node or validator client in-process.
//!
//! Intended to be used for testing and simulation purposes. Not for production.

>>>>>>> 78d82d91
use beacon_node::{beacon_chain::BeaconChainTypes, Client, ProductionBeaconNode};
use environment::RuntimeContext;
use futures::Future;
use remote_beacon_node::RemoteBeaconNode;
use std::path::PathBuf;
use std::time::{SystemTime, UNIX_EPOCH};
use tempdir::TempDir;
use types::EthSpec;
<<<<<<< HEAD
use validator_client::{validator_directory::ValidatorDirectoryBuilder, ProductionValidatorClient};
=======
use validator_client::{KeySource, ProductionValidatorClient};
>>>>>>> 78d82d91

pub use beacon_node::{ClientConfig, ClientGenesis, ProductionClient};
pub use environment;
pub use validator_client::Config as ValidatorConfig;

<<<<<<< HEAD
/// Provides a beacon node that is running in the current process (i.e., local). Useful for testing
/// purposes.
=======
/// Provids a beacon node that is running in the current process on a given tokio executor (it
/// is _local_ to this process).
///
/// Intended for use in testing and simulation. Not for production.
>>>>>>> 78d82d91
pub struct LocalBeaconNode<T> {
    pub client: T,
    pub datadir: TempDir,
}

impl<E: EthSpec> LocalBeaconNode<ProductionClient<E>> {
<<<<<<< HEAD
    /// Starts a new, production beacon node.
=======
    /// Starts a new, production beacon node on the tokio runtime in the given `context`.
    ///
    /// The node created is using the same types as the node we use in production.
>>>>>>> 78d82d91
    pub fn production(context: RuntimeContext<E>, mut client_config: ClientConfig) -> Self {
        // Creates a temporary directory that will be deleted once this `TempDir` is dropped.
        let datadir = TempDir::new("lighthouse_node_test_rig")
            .expect("should create temp directory for client datadir");

        client_config.data_dir = datadir.path().into();
        client_config.network.network_dir = PathBuf::from(datadir.path()).join("network");

        let client = ProductionBeaconNode::new(context, client_config)
            .wait()
            .expect("should build production client")
            .into_inner();

        LocalBeaconNode { client, datadir }
    }
}

impl<T: BeaconChainTypes> LocalBeaconNode<Client<T>> {
    /// Returns a `RemoteBeaconNode` that can connect to `self`. Useful for testing the node as if
    /// it were external this process.
    pub fn remote_node(&self) -> Result<RemoteBeaconNode<T::EthSpec>, String> {
        let socket_addr = self
            .client
            .http_listen_addr()
            .ok_or_else(|| "A remote beacon node must have a http server".to_string())?;
        Ok(RemoteBeaconNode::new(format!(
            "http://{}:{}",
            socket_addr.ip(),
            socket_addr.port()
        ))?)
    }
}

pub fn testing_client_config() -> ClientConfig {
    let mut client_config = ClientConfig::default();

    // Setting ports to `0` means that the OS will choose some available port.
    client_config.network.libp2p_port = 0;
    client_config.network.discovery_port = 0;
    client_config.rest_api.port = 0;
    client_config.websocket_server.port = 0;

    client_config.dummy_eth1_backend = true;

    let now = SystemTime::now()
        .duration_since(UNIX_EPOCH)
        .expect("should get system time")
        .as_secs();

    client_config.genesis = ClientGenesis::Interop {
        validator_count: 8,
        genesis_time: now,
    };

    client_config.dummy_eth1_backend = true;

    client_config
}

<<<<<<< HEAD
=======
/// Provids a validator client that is running in the current process on a given tokio executor (it
/// is _local_ to this process).
///
/// Intended for use in testing and simulation. Not for production.
>>>>>>> 78d82d91
pub struct LocalValidatorClient<T: EthSpec> {
    pub client: ProductionValidatorClient<T>,
    pub datadir: TempDir,
}

impl<E: EthSpec> LocalValidatorClient<E> {
<<<<<<< HEAD
    pub fn production_with_insecure_keypairs(
        context: RuntimeContext<E>,
        config: ValidatorConfig,
        keypair_indices: &[usize],
    ) -> Self {
=======
    /// Creates a validator client with insecure deterministic keypairs. The validator directories
    /// are created in a temp dir then removed when the process exits.
    ///
    /// The validator created is using the same types as the node we use in production.
    pub fn production_with_insecure_keypairs(
        context: RuntimeContext<E>,
        mut config: ValidatorConfig,
        keypair_indices: &[usize],
    ) -> impl Future<Item = Self, Error = String> {
>>>>>>> 78d82d91
        // Creates a temporary directory that will be deleted once this `TempDir` is dropped.
        let datadir = TempDir::new("lighthouse-beacon-node")
            .expect("should create temp directory for client datadir");

<<<<<<< HEAD
        keypair_indices.iter().for_each(|i| {
            ValidatorDirectoryBuilder::default()
                .spec(context.eth2_config.spec.clone())
                .full_deposit_amount()
                .expect("should set full deposit amount")
                .insecure_keypairs(*i)
                .create_directory(PathBuf::from(datadir.path()))
                .expect("should create directory")
                .write_keypair_files()
                .expect("should write keypair files")
                .write_eth1_data_file()
                .expect("should write eth1 data file")
                .build()
                .expect("should build dir");
        });
=======
        config.key_source = KeySource::InsecureKeypairs(keypair_indices.to_vec());
>>>>>>> 78d82d91

        Self::new(context, config, datadir)
    }

<<<<<<< HEAD
    pub fn production(context: RuntimeContext<E>, config: ValidatorConfig) -> Self {
=======
    /// Creates a validator client that attempts to read keys from the default data dir.
    ///
    /// - The validator created is using the same types as the node we use in production.
    /// - It is recommended to use `production_with_insecure_keypairs` for testing.
    pub fn production(
        context: RuntimeContext<E>,
        config: ValidatorConfig,
    ) -> impl Future<Item = Self, Error = String> {
>>>>>>> 78d82d91
        // Creates a temporary directory that will be deleted once this `TempDir` is dropped.
        let datadir = TempDir::new("lighthouse-validator")
            .expect("should create temp directory for client datadir");

        Self::new(context, config, datadir)
    }

<<<<<<< HEAD
    fn new(context: RuntimeContext<E>, mut config: ValidatorConfig, datadir: TempDir) -> Self {
        config.data_dir = datadir.path().into();

        let client = ProductionValidatorClient::new(context, config)
            .wait()
            .expect("should start validator client");

        client
            .start_service()
            .expect("should start validator client");

        Self { client, datadir }
=======
    fn new(
        context: RuntimeContext<E>,
        mut config: ValidatorConfig,
        datadir: TempDir,
    ) -> impl Future<Item = Self, Error = String> {
        config.data_dir = datadir.path().into();

        ProductionValidatorClient::new(context, config).map(move |mut client| {
            client
                .start_service()
                .expect("should start validator services");
            Self { client, datadir }
        })
>>>>>>> 78d82d91
    }
}<|MERGE_RESOLUTION|>--- conflicted
+++ resolved
@@ -1,10 +1,7 @@
-<<<<<<< HEAD
-=======
 //! Provides easy ways to run a beacon node or validator client in-process.
 //!
 //! Intended to be used for testing and simulation purposes. Not for production.
 
->>>>>>> 78d82d91
 use beacon_node::{beacon_chain::BeaconChainTypes, Client, ProductionBeaconNode};
 use environment::RuntimeContext;
 use futures::Future;
@@ -13,38 +10,25 @@
 use std::time::{SystemTime, UNIX_EPOCH};
 use tempdir::TempDir;
 use types::EthSpec;
-<<<<<<< HEAD
-use validator_client::{validator_directory::ValidatorDirectoryBuilder, ProductionValidatorClient};
-=======
 use validator_client::{KeySource, ProductionValidatorClient};
->>>>>>> 78d82d91
 
 pub use beacon_node::{ClientConfig, ClientGenesis, ProductionClient};
 pub use environment;
 pub use validator_client::Config as ValidatorConfig;
 
-<<<<<<< HEAD
-/// Provides a beacon node that is running in the current process (i.e., local). Useful for testing
-/// purposes.
-=======
 /// Provids a beacon node that is running in the current process on a given tokio executor (it
 /// is _local_ to this process).
 ///
 /// Intended for use in testing and simulation. Not for production.
->>>>>>> 78d82d91
 pub struct LocalBeaconNode<T> {
     pub client: T,
     pub datadir: TempDir,
 }
 
 impl<E: EthSpec> LocalBeaconNode<ProductionClient<E>> {
-<<<<<<< HEAD
-    /// Starts a new, production beacon node.
-=======
     /// Starts a new, production beacon node on the tokio runtime in the given `context`.
     ///
     /// The node created is using the same types as the node we use in production.
->>>>>>> 78d82d91
     pub fn production(context: RuntimeContext<E>, mut client_config: ClientConfig) -> Self {
         // Creates a temporary directory that will be deleted once this `TempDir` is dropped.
         let datadir = TempDir::new("lighthouse_node_test_rig")
@@ -104,26 +88,16 @@
     client_config
 }
 
-<<<<<<< HEAD
-=======
 /// Provids a validator client that is running in the current process on a given tokio executor (it
 /// is _local_ to this process).
 ///
 /// Intended for use in testing and simulation. Not for production.
->>>>>>> 78d82d91
 pub struct LocalValidatorClient<T: EthSpec> {
     pub client: ProductionValidatorClient<T>,
     pub datadir: TempDir,
 }
 
 impl<E: EthSpec> LocalValidatorClient<E> {
-<<<<<<< HEAD
-    pub fn production_with_insecure_keypairs(
-        context: RuntimeContext<E>,
-        config: ValidatorConfig,
-        keypair_indices: &[usize],
-    ) -> Self {
-=======
     /// Creates a validator client with insecure deterministic keypairs. The validator directories
     /// are created in a temp dir then removed when the process exits.
     ///
@@ -133,37 +107,15 @@
         mut config: ValidatorConfig,
         keypair_indices: &[usize],
     ) -> impl Future<Item = Self, Error = String> {
->>>>>>> 78d82d91
         // Creates a temporary directory that will be deleted once this `TempDir` is dropped.
         let datadir = TempDir::new("lighthouse-beacon-node")
             .expect("should create temp directory for client datadir");
 
-<<<<<<< HEAD
-        keypair_indices.iter().for_each(|i| {
-            ValidatorDirectoryBuilder::default()
-                .spec(context.eth2_config.spec.clone())
-                .full_deposit_amount()
-                .expect("should set full deposit amount")
-                .insecure_keypairs(*i)
-                .create_directory(PathBuf::from(datadir.path()))
-                .expect("should create directory")
-                .write_keypair_files()
-                .expect("should write keypair files")
-                .write_eth1_data_file()
-                .expect("should write eth1 data file")
-                .build()
-                .expect("should build dir");
-        });
-=======
         config.key_source = KeySource::InsecureKeypairs(keypair_indices.to_vec());
->>>>>>> 78d82d91
 
         Self::new(context, config, datadir)
     }
 
-<<<<<<< HEAD
-    pub fn production(context: RuntimeContext<E>, config: ValidatorConfig) -> Self {
-=======
     /// Creates a validator client that attempts to read keys from the default data dir.
     ///
     /// - The validator created is using the same types as the node we use in production.
@@ -172,7 +124,6 @@
         context: RuntimeContext<E>,
         config: ValidatorConfig,
     ) -> impl Future<Item = Self, Error = String> {
->>>>>>> 78d82d91
         // Creates a temporary directory that will be deleted once this `TempDir` is dropped.
         let datadir = TempDir::new("lighthouse-validator")
             .expect("should create temp directory for client datadir");
@@ -180,20 +131,6 @@
         Self::new(context, config, datadir)
     }
 
-<<<<<<< HEAD
-    fn new(context: RuntimeContext<E>, mut config: ValidatorConfig, datadir: TempDir) -> Self {
-        config.data_dir = datadir.path().into();
-
-        let client = ProductionValidatorClient::new(context, config)
-            .wait()
-            .expect("should start validator client");
-
-        client
-            .start_service()
-            .expect("should start validator client");
-
-        Self { client, datadir }
-=======
     fn new(
         context: RuntimeContext<E>,
         mut config: ValidatorConfig,
@@ -207,6 +144,5 @@
                 .expect("should start validator services");
             Self { client, datadir }
         })
->>>>>>> 78d82d91
     }
 }