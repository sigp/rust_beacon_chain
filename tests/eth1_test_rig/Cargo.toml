[package]
name = "eth1_test_rig"
version = "0.1.0"
authors = ["Paul Hauner <paul@paulhauner.com>"]
edition = "2018"

[dependencies]
web3 = "0.8.0"
tokio = "0.1.17"
futures = "0.1.25"
types = { path = "../../eth2/types"}
<<<<<<< HEAD
eth2_ssz = { path = "../../eth2/utils/ssz"}
=======
>>>>>>> 78d82d91
serde_json = "1.0"
deposit_contract = { path = "../../eth2/utils/deposit_contract"}<|MERGE_RESOLUTION|>--- conflicted
+++ resolved
@@ -9,9 +9,5 @@
 tokio = "0.1.17"
 futures = "0.1.25"
 types = { path = "../../eth2/types"}
-<<<<<<< HEAD
-eth2_ssz = { path = "../../eth2/utils/ssz"}
-=======
->>>>>>> 78d82d91
 serde_json = "1.0"
 deposit_contract = { path = "../../eth2/utils/deposit_contract"}