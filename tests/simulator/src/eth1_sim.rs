use crate::{checks, LocalNetwork, E};
use clap::ArgMatches;
use eth1_test_rig::GanacheEth1Instance;
use futures::prelude::*;
use node_test_rig::{
    environment::EnvironmentBuilder, testing_client_config, ClientGenesis, ValidatorConfig,
};
use std::net::{IpAddr, Ipv4Addr};
use std::time::Duration;

pub fn run_eth1_sim(matches: &ArgMatches) -> Result<(), String> {
    let node_count = value_t!(matches, "nodes", usize).expect("missing nodes default");
    let validators_per_node = value_t!(matches, "validators_per_node", usize)
        .expect("missing validators_per_node default");
    let speed_up_factor =
        value_t!(matches, "speed_up_factor", u64).expect("missing speed_up_factor default");
    let mut end_after_checks = true;
    if matches.is_present("end_after_checks") {
        end_after_checks = false;
    }

    println!("Beacon Chain Simulator:");
    println!(" nodes:{}", node_count);
    println!(" validators_per_node:{}", validators_per_node);
    println!(" end_after_checks:{}", end_after_checks);

    let log_level = "debug";
    let log_format = None;

    let mut env = EnvironmentBuilder::minimal()
        .async_logger(log_level, log_format)?
        .multi_threaded_tokio_runtime()?
        .build()?;

    let eth1_block_time = Duration::from_millis(15_000 / speed_up_factor);

    let spec = &mut env.eth2_config.spec;

    spec.milliseconds_per_slot /= speed_up_factor;
    spec.eth1_follow_distance = 16;
    spec.min_genesis_delay = eth1_block_time.as_secs() * spec.eth1_follow_distance * 2;
    spec.min_genesis_time = 0;
    spec.min_genesis_active_validator_count = 64;
    spec.seconds_per_eth1_block = 1;

    let slot_duration = Duration::from_millis(spec.milliseconds_per_slot);
    let initial_validator_count = spec.min_genesis_active_validator_count as usize;
    let total_validator_count = validators_per_node * node_count;
    let deposit_amount = env.eth2_config.spec.max_effective_balance;

    let context = env.core_context();

    let main_future = async {
        /*
         * Deploy the deposit contract, spawn tasks to keep creating new blocks and deposit
         * validators.
         */
        let ganache_eth1_instance = GanacheEth1Instance::new().await?;
        let deposit_contract = ganache_eth1_instance.deposit_contract;
        let ganache = ganache_eth1_instance.ganache;
        let eth1_endpoint = ganache.endpoint();
        let deposit_contract_address = deposit_contract.address();

        // Start a timer that produces eth1 blocks on an interval.
        tokio::spawn(async move {
            let mut interval = tokio::time::interval(eth1_block_time);
            while let Some(_) = interval.next().await {
                let _ = ganache.evm_mine().await;
            }
        });

        // Submit deposits to the deposit contract.
        tokio::spawn(async move {
            for i in 0..total_validator_count {
                println!("Submitting deposit for validator {}...", i);
                let _ = deposit_contract
                    .deposit_deterministic_async::<E>(i, deposit_amount)
                    .await;
            }
        });

        let mut beacon_config = testing_client_config();

        beacon_config.genesis = ClientGenesis::DepositContract;
        beacon_config.eth1.endpoint = eth1_endpoint;
        beacon_config.eth1.deposit_contract_address = deposit_contract_address;
        beacon_config.eth1.deposit_contract_deploy_block = 0;
        beacon_config.eth1.lowest_cached_block_number = 0;
        beacon_config.eth1.follow_distance = 1;
        beacon_config.dummy_eth1_backend = false;
        beacon_config.sync_eth1_chain = true;

        beacon_config.network.enr_address = Some(IpAddr::V4(Ipv4Addr::new(127, 0, 0, 1)));

        /*
         * Create a new `LocalNetwork` with one beacon node.
         */
        let network = LocalNetwork::new(context, beacon_config.clone()).await?;
        /*
         * One by one, add beacon nodes to the network.
         */

        for _ in 0..node_count - 1 {
            network.add_beacon_node(beacon_config.clone()).await?;
        }
        /*
         * One by one, add validator clients to the network. Each validator client is attached to
         * a single corresponding beacon node.
         */
<<<<<<< HEAD
        .and_then(move |network| {
            let network_1 = network.clone();

            // Note: presently the validator client future will only resolve once genesis time
            // occurs. This is great for this scenario, but likely to change in the future.
            //
            // If the validator client future behaviour changes, we would need to add a new future
            // that delays until genesis. Otherwise, all of the checks that start in the next
            // future will start too early.

            stream::unfold(0..node_count, move |mut iter| {
                iter.next().map(|i| {
                    let indices = (i * validators_per_node..(i + 1) * validators_per_node)
                        .collect::<Vec<_>>();

                    network_1
                        .add_validator_client(
                            ValidatorConfig {
                                auto_register: true,
                                ..ValidatorConfig::default()
                            },
                            i,
                            indices,
                        )
                        .map(|()| ((), iter))
                })
            })
            .collect()
            .map(|_| network)
        })
=======

        // Note: presently the validator client future will only resolve once genesis time
        // occurs. This is great for this scenario, but likely to change in the future.
        //
        // If the validator client future behaviour changes, we would need to add a new future
        // that delays until genesis. Otherwise, all of the checks that start in the next
        // future will start too early.

        for i in 0..node_count {
            let indices =
                (i * validators_per_node..(i + 1) * validators_per_node).collect::<Vec<_>>();
            network
                .add_validator_client(ValidatorConfig::default(), i, indices)
                .await?;
        }

>>>>>>> b6408805
        /*
         * Start the processes that will run checks on the network as it runs.
         */

        let _err = futures::join!(
            // Check that the chain finalizes at the first given opportunity.
            checks::verify_first_finalization(network.clone(), slot_duration),
            // Check that the chain starts with the expected validator count.
            checks::verify_initial_validator_count(
                network.clone(),
                slot_duration,
                initial_validator_count,
            ),
            // Check that validators greater than `spec.min_genesis_active_validator_count` are
            // onboarded at the first possible opportunity.
            checks::verify_validator_onboarding(
                network.clone(),
                slot_duration,
                total_validator_count,
            )
        );

        // The `final_future` either completes immediately or never completes, depending on the value
        // of `end_after_checks`.

        if !end_after_checks {
            future::pending::<()>().await;
        }
        /*
         * End the simulation by dropping the network. This will kill all running beacon nodes and
         * validator clients.
         */
        println!(
            "Simulation complete. Finished with {} beacon nodes and {} validator clients",
            network.beacon_node_count(),
            network.validator_client_count()
        );

        // Be explicit about dropping the network, as this kills all the nodes. This ensures
        // all the checks have adequate time to pass.
        drop(network);
        Ok::<(), String>(())
    };

    Ok(env.runtime().block_on(main_future).unwrap())
}<|MERGE_RESOLUTION|>--- conflicted
+++ resolved
@@ -107,38 +107,6 @@
          * One by one, add validator clients to the network. Each validator client is attached to
          * a single corresponding beacon node.
          */
-<<<<<<< HEAD
-        .and_then(move |network| {
-            let network_1 = network.clone();
-
-            // Note: presently the validator client future will only resolve once genesis time
-            // occurs. This is great for this scenario, but likely to change in the future.
-            //
-            // If the validator client future behaviour changes, we would need to add a new future
-            // that delays until genesis. Otherwise, all of the checks that start in the next
-            // future will start too early.
-
-            stream::unfold(0..node_count, move |mut iter| {
-                iter.next().map(|i| {
-                    let indices = (i * validators_per_node..(i + 1) * validators_per_node)
-                        .collect::<Vec<_>>();
-
-                    network_1
-                        .add_validator_client(
-                            ValidatorConfig {
-                                auto_register: true,
-                                ..ValidatorConfig::default()
-                            },
-                            i,
-                            indices,
-                        )
-                        .map(|()| ((), iter))
-                })
-            })
-            .collect()
-            .map(|_| network)
-        })
-=======
 
         // Note: presently the validator client future will only resolve once genesis time
         // occurs. This is great for this scenario, but likely to change in the future.
@@ -151,11 +119,17 @@
             let indices =
                 (i * validators_per_node..(i + 1) * validators_per_node).collect::<Vec<_>>();
             network
-                .add_validator_client(ValidatorConfig::default(), i, indices)
+                .add_validator_client(
+                    ValidatorConfig {
+                        auto_register: true,
+                        ..ValidatorConfig::default()
+                    },
+                    i,
+                    indices,
+                )
                 .await?;
         }
 
->>>>>>> b6408805
         /*
          * Start the processes that will run checks on the network as it runs.
          */
