--- conflicted
+++ resolved
@@ -38,14 +38,10 @@
     fn version_formatting() {
         let re = Regex::new(r"^Lighthouse/v[0-9]+\.[0-9]+\.[0-9]+(-rc.[0-9])?-[[:xdigit:]]{7}\+?$")
             .unwrap();
-<<<<<<< HEAD
-        assert!(re.is_match(VERSION), "{}", VERSION);
-=======
         assert!(
             re.is_match(VERSION),
             "version doesn't match regex: {}",
             VERSION
         );
->>>>>>> e7e58789
     }
 }