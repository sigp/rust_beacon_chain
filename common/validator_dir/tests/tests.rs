--- conflicted
+++ resolved
@@ -6,12 +6,8 @@
 use tempfile::{tempdir, TempDir};
 use types::{test_utils::generate_deterministic_keypair, EthSpec, Keypair, MainnetEthSpec};
 use validator_dir::{
-<<<<<<< HEAD
-    Builder, BuilderError, ValidatorDir, ETH1_DEPOSIT_TX_HASH_FILE, VOTING_KEYSTORE_FILE,
-=======
-    Builder, ValidatorDir, ETH1_DEPOSIT_DATA_FILE, ETH1_DEPOSIT_TX_HASH_FILE, VOTING_KEYSTORE_FILE,
->>>>>>> f72094ca
-    WITHDRAWAL_KEYSTORE_FILE,
+    Builder, BuilderError, ValidatorDir, ETH1_DEPOSIT_DATA_FILE, ETH1_DEPOSIT_TX_HASH_FILE,
+    VOTING_KEYSTORE_FILE, WITHDRAWAL_KEYSTORE_FILE,
 };
 
 /// A very weak password with which to encrypt the keystores.
