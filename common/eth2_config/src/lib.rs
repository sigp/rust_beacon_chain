use std::env;
use std::path::PathBuf;
use types::{ChainSpec, EthSpecId};

// A macro is used to define this constant so it can be used with `include_bytes!`.
#[macro_export]
macro_rules! predefined_networks_dir {
    () => {
        "built_in_network_configs"
    };
}

pub const PREDEFINED_NETWORKS_DIR: &str = predefined_networks_dir!();
pub const GENESIS_FILE_NAME: &str = "genesis.ssz";
pub const GENESIS_ZIP_FILE_NAME: &str = "genesis.ssz.zip";

/// The core configuration of a Lighthouse beacon node.
#[derive(Debug, Clone)]
pub struct Eth2Config {
    pub eth_spec_id: EthSpecId,
    pub spec: ChainSpec,
}

impl Default for Eth2Config {
    fn default() -> Self {
        Self {
            eth_spec_id: EthSpecId::Minimal,
            spec: ChainSpec::minimal(),
        }
    }
}

impl Eth2Config {
    pub fn mainnet() -> Self {
        Self {
            eth_spec_id: EthSpecId::Mainnet,
            spec: ChainSpec::mainnet(),
        }
    }

    pub fn minimal() -> Self {
        Self {
            eth_spec_id: EthSpecId::Minimal,
            spec: ChainSpec::minimal(),
        }
    }

    pub fn v012_legacy() -> Self {
        Self {
            eth_spec_id: EthSpecId::V012Legacy,
            spec: ChainSpec::v012_legacy(),
        }
    }
}

/// A directory that can be built by downloading files via HTTP.
///
/// Used by the `eth2_network_config` crate to initialize the network directories during build and
/// access them at runtime.
#[derive(Copy, Clone, Debug, PartialEq)]
pub struct Eth2NetArchiveAndDirectory<'a> {
    pub name: &'a str,
    pub unique_id: &'a str,
    pub genesis_is_known: bool,
}

impl<'a> Eth2NetArchiveAndDirectory<'a> {
    /// The directory that should be used to store files downloaded for this net.
    pub fn dir(&self) -> PathBuf {
        env::var("CARGO_MANIFEST_DIR")
            .expect("should know manifest dir")
            .parse::<PathBuf>()
            .expect("should parse manifest dir as path")
            .join(PREDEFINED_NETWORKS_DIR)
            .join(self.unique_id)
    }

    pub fn genesis_state_archive(&self) -> PathBuf {
        self.dir().join(GENESIS_ZIP_FILE_NAME)
    }
}

macro_rules! define_net {
    ($title: ident, $macro_title: tt, $name: tt, $genesis_is_known: tt) => {
        #[macro_use]
        pub mod $title {
            use super::*;

            pub const ETH2_NET_DIR: Eth2NetArchiveAndDirectory = Eth2NetArchiveAndDirectory {
                name: $name,
                unique_id: $name,
                genesis_is_known: $genesis_is_known,
            };

            // A wrapper around `std::include_bytes` which includes a file from a specific network
            // directory. Used by upstream crates to import files at compile time.
            #[macro_export]
            macro_rules! $macro_title {
                ($base_dir: tt, $filename: tt) => {
                    include_bytes!(concat!(
                        $base_dir,
                        "/",
                        predefined_networks_dir!(),
                        "/",
                        $name,
                        "/",
                        $filename
                    ))
                };
            }
        }
    };
}

define_net!(altona, include_altona_file, "altona", true);

define_net!(medalla, include_medalla_file, "medalla", true);

define_net!(spadina, include_spadina_file, "spadina", true);

define_net!(pyrmont, include_pyrmont_file, "pyrmont", true);

define_net!(mainnet, include_mainnet_file, "mainnet", true);

<<<<<<< HEAD
define_net!(toledo, include_toledo_file, "toledo", true);

#[cfg(test)]
mod tests {
    use super::*;

    #[test]
    fn serde_serialize() {
        let _ =
            toml::to_string(&Eth2Config::default()).expect("Should serde encode default config");
    }
}
=======
define_net!(toledo, include_toledo_file, "toledo", true);
>>>>>>> 1eb09153
<|MERGE_RESOLUTION|>--- conflicted
+++ resolved
@@ -122,19 +122,4 @@
 
 define_net!(mainnet, include_mainnet_file, "mainnet", true);
 
-<<<<<<< HEAD
-define_net!(toledo, include_toledo_file, "toledo", true);
-
-#[cfg(test)]
-mod tests {
-    use super::*;
-
-    #[test]
-    fn serde_serialize() {
-        let _ =
-            toml::to_string(&Eth2Config::default()).expect("Should serde encode default config");
-    }
-}
-=======
-define_net!(toledo, include_toledo_file, "toledo", true);
->>>>>>> 1eb09153
+define_net!(toledo, include_toledo_file, "toledo", true);