FROM rust:1.41.0 AS builder
COPY . lighthouse
<<<<<<< HEAD
RUN cd lighthouse && make && cargo clean
=======
RUN cd lighthouse && make
>>>>>>> 1f16d8fe
RUN cd lighthouse && cargo install --path lcli

FROM debian:buster-slim
RUN apt-get update && apt-get install -y --no-install-recommends \
  libssl-dev \
  ca-certificates \
  && apt-get clean \
  && rm -rf /var/lib/apt/lists/*
COPY --from=builder /usr/local/cargo/bin/lighthouse /usr/local/bin/lighthouse
COPY --from=builder /usr/local/cargo/bin/lcli /usr/local/bin/lcli<|MERGE_RESOLUTION|>--- conflicted
+++ resolved
@@ -1,10 +1,6 @@
 FROM rust:1.41.0 AS builder
 COPY . lighthouse
-<<<<<<< HEAD
-RUN cd lighthouse && make && cargo clean
-=======
 RUN cd lighthouse && make
->>>>>>> 1f16d8fe
 RUN cd lighthouse && cargo install --path lcli
 
 FROM debian:buster-slim
