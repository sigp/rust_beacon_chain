# Key Management

Lighthouse uses a _hierarchical_ key management system for producing validator
keys. It is hierarchical because each validator key can be _derived_ from a
master key, making the validators keys _children_ of the master key. This
scheme means that a single 12-word mnemonic can be used to backup all of your
validator keys without providing any observable link between them (i.e., it is
privacy-retaining). Hierarchical key derivation schemes are common-place in
cryptocurrencies, they are already used by most hardware and software wallets
to secure BTC, ETH and many other coins.

## Key Concepts

We defined some terms in the context of validator key management:

- **Mnemonic**: a string of 12-words that is designed to be easy to write down
	and remember. E.g., _"enemy fog enlist laundry nurse hungry discover turkey holiday resemble glad discover"_.
	- Defined in BIP-39
- **Wallet**: a wallet is a JSON file which stores an
	encrypted version of a mnemonic.
	- Defined in EIP-2386
- **Keystore**: typically created by wallet, it contains a single encrypted BLS
	keypair.
	- Defined in EIP-2335.
- **Voting Keypair**: a BLS public and private keypair which is used for
	signing blocks, attestations and other messages on regular intervals,
	whilst staking in Phase 0.
- **Withdrawal Keypair**: a BLS public and private keypair which will be
	required _after_ Phase 0 to manage ETH once a validator has exited.

## Overview

The key management system in Lighthouse involves moving down the above list of
items, starting at one easy-to-backup mnemonic and ending with multiple
keypairs. Creating a single validator looks like this:

1. Create a **wallet** and record the **mnemonic**:
    - `lighthouse account wallet create --name wally --passphrase-file wally.pass`
1. Create the voting and withdrawal **keystores** for one validator:
	- `lighthouse account validator create --wallet-name wally --wallet-passphrase wally.pass --count 1`


In step (1), we created a wallet in `~/.lighthouse/wallets` with the name
<<<<<<< HEAD
`wally`. We encrypted this using a pre-defined password in the
`wally.pass` file. Then, in step (2), we created a new validator in the
`~/.lighthouse/validators` directory using `wally` (unlocking it with
`wally.pass`) and storing the passwords to the validators voting key in
=======
`mywallet`. We encrypted this using a pre-defined password in the
`mywallet.pass` file. Then, in step (2), we created one new validator in the
`~/.lighthouse/validators` directory using `mywallet` (unlocking it with
`mywallet.pass`) and storing the passwords to the validators voting key in
>>>>>>> 2397a11d
`~/.lighthouse/secrets`.

Thanks to the hierarchical key derivation scheme, we can delete all of the
aforementioned directories and then regenerate them as long as we remembered
the 12-word mnemonic (we don't recommend doing this, though).

Creating another validator is easy, it's just a matter of repeating step (2).
The wallet keeps track of how many validators it has generated and ensures that
a new validator is generated each time.

## Detail

### Directory Structure

There are three important directories in Lighthouse validator key management:

- `wallets/`: contains encrypted wallets which are used for hierarchical
	key derivation.
	- Defaults to `~/.lighthouse/wallets`
- `validators/`: contains a directory for each validator containing
	encrypted keystores and other validator-specific data.
	- Defaults to `~/.lighthouse/validators`
- `secrets/`: since the validator signing keys are "hot", the validator process
	needs access to the passwords to decrypt the keystores in the validators
	dir. These passwords are stored here.
	- Defaults to `~/.lighthouse/secrets`

When the validator client boots, it searches the `validators/` for directories
containing voting keystores. When it discovers a keystore, it searches the
`secrets/` dir for a file with the same name as the 0x-prefixed hex
representation of the keystore public key. If it finds this file, it attempts
to decrypt the keystore using the contents of this file as the password. If it
fails, it logs an error and moves onto the next keystore.

The `validators/` and `secrets/` directories are kept separate to allow for
ease-of-backup; you can safely backup `validators/` without worrying about
leaking private key data.

### Withdrawal Keypairs

In Eth2 Phase 0, withdrawal keypairs do not serve any immediate purpose.
However, they become very important _after_ Phase 0: they will provide the
ultimate control of the ETH of withdrawn validators.

This presents an interesting key management scenario: withdrawal keys are very
important, but not right now. Considering this, Lighthouse has adopted a
strategy where **we do not save withdrawal keypairs to disk by default** (it is
opt-in). Instead, we assert that since the withdrawal keys can be regenerated
from a mnemonic, having them lying around on the file-system only presents risk
and complexity.

At the time or writing, we do not expose the commands to regenerate keys from
mnemonics. However, key regeneration is tested on the public Lighthouse
repository and will be exposed prior to mainnet launch.

So, in summary, withdrawal keypairs can be trivially regenerated from the
mnemonic via EIP-2333 so they are not saved to disk like the voting keypairs.<|MERGE_RESOLUTION|>--- conflicted
+++ resolved
@@ -41,17 +41,10 @@
 
 
 In step (1), we created a wallet in `~/.lighthouse/wallets` with the name
-<<<<<<< HEAD
-`wally`. We encrypted this using a pre-defined password in the
-`wally.pass` file. Then, in step (2), we created a new validator in the
-`~/.lighthouse/validators` directory using `wally` (unlocking it with
-`wally.pass`) and storing the passwords to the validators voting key in
-=======
 `mywallet`. We encrypted this using a pre-defined password in the
 `mywallet.pass` file. Then, in step (2), we created one new validator in the
 `~/.lighthouse/validators` directory using `mywallet` (unlocking it with
 `mywallet.pass`) and storing the passwords to the validators voting key in
->>>>>>> 2397a11d
 `~/.lighthouse/secrets`.
 
 Thanks to the hierarchical key derivation scheme, we can delete all of the
