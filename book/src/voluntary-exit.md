# Voluntary exits

A validator may chose to voluntarily stop performing duties (proposing blocks and attesting to blocks) by submitting
a voluntary exit transaction to the beacon chain.

A validator can initiate a voluntary exit provided that the validator is currently active, has not been slashed and has been active for at least 256 epochs (~27 hours) since it has been activated.

> Note: After initiating a voluntary exit, the validator will have to keep performing duties until it has successfully exited to avoid penalties.

It takes at a minimum 5 epochs (32 minutes) for a validator to exit after initiating a voluntary exit.
This number can be much higher depending on how many other validators are queued to exit.

## Withdrawal of exited funds

Even though users can perform a voluntary exit in phase 0, they **cannot withdraw their exited funds at this point in time**.
This implies that the staked funds are effectively **frozen** until withdrawals are enabled in future phases.

To understand the phased rollout strategy for Eth2, please visit <https://ethereum.org/en/eth2/#roadmap>.



## Initiating a voluntary exit

In order to initiate an exit, users can use the `lighthouse account validator exit` command.

- The `--keystore` flag is used to specify the path to the EIP-2335 voting keystore for the validator.

- The `--beacon-nodes` flag is used to specify a beacon chain HTTP endpoint that confirms to the [Eth2.0 Standard API](https://ethereum.github.io/eth2.0-APIs/) specifications. That beacon node will be used to validate and propagate the voluntary exit. The default value for this flag is `http://localhost:5052`.

- The `--network` flag is used to specify a particular Eth2 network (default is `mainnet`).

- The `--password-file` flag is used to specify the path to the file containing the password for the voting keystore. If this flag is not provided, the user will be prompted to enter the password.


After validating the password, the user will be prompted to enter a special exit phrase as a final confirmation after which the voluntary exit will be published to the beacon chain.

The exit phrase is the following:
> Exit my validator



Below is an example for initiating a voluntary exit on the Pyrmont testnet.

```
<<<<<<< HEAD
$ lighthouse --network pyrmont account validator exit --keystore /path/to/keystore --beacon-node http://localhost:5052
=======
$ lighthouse --network pyrmont account validator exit --keystore /path/to/keystore --beacon-nodes http://localhost:5052
>>>>>>> e4b62139

Running account manager for pyrmont network
validator-dir path: ~/.lighthouse/pyrmont/validators

Enter the keystore password for validator in 0xabcd

Password is correct

Publishing a voluntary exit for validator 0xabcd

WARNING: WARNING: THIS IS AN IRREVERSIBLE OPERATION

WARNING: WITHDRAWING STAKED ETH WILL NOT BE POSSIBLE UNTIL ETH1/ETH2 MERGE.

PLEASE VISIT https://lighthouse-book.sigmaprime.io/voluntary-exit.html
TO MAKE SURE YOU UNDERSTAND THE IMPLICATIONS OF A VOLUNTARY EXIT.

Enter the exit phrase from the above URL to confirm the voluntary exit:
Exit my validator

Successfully published voluntary exit for validator 0xabcd
```
<|MERGE_RESOLUTION|>--- conflicted
+++ resolved
@@ -42,11 +42,7 @@
 Below is an example for initiating a voluntary exit on the Pyrmont testnet.
 
 ```
-<<<<<<< HEAD
-$ lighthouse --network pyrmont account validator exit --keystore /path/to/keystore --beacon-node http://localhost:5052
-=======
 $ lighthouse --network pyrmont account validator exit --keystore /path/to/keystore --beacon-nodes http://localhost:5052
->>>>>>> e4b62139
 
 Running account manager for pyrmont network
 validator-dir path: ~/.lighthouse/pyrmont/validators
