--- conflicted
+++ resolved
@@ -42,33 +42,27 @@
       run: sudo npm install -g ganache-cli
     - name: Run tests in release
       run: make test-release
-<<<<<<< HEAD
-  beacon-chain-tests:
-    name: beacon-chain-tests
-    runs-on: ubuntu-latest
-=======
   release-tests-windows:
     name: release-tests-windows
     runs-on: windows-latest
->>>>>>> 5d9a1bc5
-    needs: cargo-fmt
-    steps:
-    - uses: actions/checkout@v1
-    - name: Get latest version of stable Rust
-      run: rustup update stable
-<<<<<<< HEAD
-    - name: Run beacon_chain tests for base hard fork
-      run: make test-beacon-chain-base
-    - name: Run beacon_chain tests for Altair hard fork
-      run: make test-beacon-chain-altair
-=======
     - name: Install ganache-cli
       run: npm install -g ganache-cli
     - name: Install make
       run: choco install -y make
     - name: Run tests in release
       run: make test-release
->>>>>>> 5d9a1bc5
+  beacon-chain-tests:
+    name: beacon-chain-tests
+    runs-on: ubuntu-latest
+    needs: cargo-fmt
+    steps:
+    - uses: actions/checkout@v1
+    - name: Get latest version of stable Rust
+      run: rustup update stable
+    - name: Run beacon_chain tests for base hard fork
+      run: make test-beacon-chain-base
+    - name: Run beacon_chain tests for Altair hard fork
+      run: make test-beacon-chain-altair
   debug-tests-ubuntu:
     name: debug-tests-ubuntu
     runs-on: ubuntu-latest
