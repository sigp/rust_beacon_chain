--- conflicted
+++ resolved
@@ -22,10 +22,6 @@
             BRANCH_NAME: ${{ steps.extract_branch.outputs.BRANCH_NAME }}
     build-docker-arm64:
         runs-on: ubuntu-18.04
-<<<<<<< HEAD
-        environment: protected
-=======
->>>>>>> 30acdf1f
         needs: [extract-branch-name]
         # We need to enable experimental docker features in order to use `docker buildx`
         env:
@@ -59,10 +55,6 @@
                       --push
     build-docker-amd64:
         runs-on: ubuntu-18.04
-<<<<<<< HEAD
-        environment: protected
-=======
->>>>>>> 30acdf1f
         needs: [extract-branch-name]
         steps:
             - uses: actions/checkout@v2
