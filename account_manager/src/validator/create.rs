use crate::{BASE_DIR_FLAG, SECRETS_DIR_FLAG, VALIDATOR_DIR_FLAG};
use account_utils::{random_password, strip_off_newlines, validator_definitions};
use clap::{App, Arg, ArgMatches};
use directory::{custom_base_dir, ensure_dir_exists, DEFAULT_SECRET_DIR, DEFAULT_VALIDATOR_DIR};
use environment::Environment;
use eth2_wallet::PlainText;
use eth2_wallet_manager::WalletManager;
use std::ffi::OsStr;
use std::fs;
use std::path::{Path, PathBuf};
use types::EthSpec;
use validator_dir::Builder as ValidatorDirBuilder;

pub const CMD: &str = "create";
pub const WALLET_NAME_FLAG: &str = "wallet-name";
pub const WALLET_PASSWORD_FLAG: &str = "wallet-password";
pub const DEPOSIT_GWEI_FLAG: &str = "deposit-gwei";
pub const STORE_WITHDRAW_FLAG: &str = "store-withdrawal-keystore";
pub const COUNT_FLAG: &str = "count";
pub const AT_MOST_FLAG: &str = "at-most";

pub fn cli_app<'a, 'b>() -> App<'a, 'b> {
    App::new(CMD)
        .about(
            "Creates new validators from an existing EIP-2386 wallet using the EIP-2333 HD key \
            derivation scheme.",
        )
        .arg(
            Arg::with_name(WALLET_NAME_FLAG)
                .long(WALLET_NAME_FLAG)
                .value_name("WALLET_NAME")
                .help("Use the wallet identified by this name")
                .takes_value(true)
                .required(true),
        )
        .arg(
            Arg::with_name(WALLET_PASSWORD_FLAG)
                .long(WALLET_PASSWORD_FLAG)
                .value_name("WALLET_PASSWORD_PATH")
                .help("A path to a file containing the password which will unlock the wallet.")
                .takes_value(true)
                .required(true),
        )
        .arg(
            Arg::with_name(VALIDATOR_DIR_FLAG)
                .long(VALIDATOR_DIR_FLAG)
                .value_name("VALIDATOR_DIRECTORY")
                .help(
                    "The path where the validator directories will be created. \
                    Defaults to ~/.lighthouse/{testnet}/validators",
                )
                .takes_value(true),
        )
        .arg(
            Arg::with_name(SECRETS_DIR_FLAG)
                .long(SECRETS_DIR_FLAG)
                .value_name("SECRETS_DIR")
                .help(
                    "The path where the validator keystore passwords will be stored. \
                    Defaults to ~/.lighthouse/{testnet}/secrets",
                )
                .takes_value(true),
        )
        .arg(
            Arg::with_name(DEPOSIT_GWEI_FLAG)
                .long(DEPOSIT_GWEI_FLAG)
                .value_name("DEPOSIT_GWEI")
                .help(
                    "The GWEI value of the deposit amount. Defaults to the minimum amount \
                    required for an active validator (MAX_EFFECTIVE_BALANCE)",
                )
                .takes_value(true),
        )
        .arg(
            Arg::with_name(STORE_WITHDRAW_FLAG)
                .long(STORE_WITHDRAW_FLAG)
                .help(
                    "If present, the withdrawal keystore will be stored alongside the voting \
                    keypair. It is generally recommended to *not* store the withdrawal key and \
                    instead generate them from the wallet seed when required.",
                ),
        )
        .arg(
            Arg::with_name(COUNT_FLAG)
                .long(COUNT_FLAG)
                .value_name("VALIDATOR_COUNT")
                .help("The number of validators to create, regardless of how many already exist")
                .conflicts_with("at-most")
                .takes_value(true),
        )
        .arg(
            Arg::with_name(AT_MOST_FLAG)
                .long(AT_MOST_FLAG)
                .value_name("AT_MOST_VALIDATORS")
                .help(
                    "Observe the number of validators in --validator-dir, only creating enough to \
                    reach the given count. Never deletes an existing validator.",
                )
                .conflicts_with("count")
                .takes_value(true),
        )
}

pub fn cli_run<T: EthSpec>(
    matches: &ArgMatches,
    mut env: Environment<T>,
    wallet_base_dir: PathBuf,
) -> Result<(), String> {
    let spec = env.core_context().eth2_config.spec;

    let name: String = clap_utils::parse_required(matches, WALLET_NAME_FLAG)?;
<<<<<<< HEAD
    let wallet_password_path: PathBuf =
        clap_utils::parse_required(matches, WALLET_PASSPHRASE_FLAG)?;
    let validator_dir = custom_base_dir(matches, VALIDATOR_DIR_FLAG, DEFAULT_VALIDATOR_DIR)?;
    let secrets_dir = custom_base_dir(matches, SECRETS_DIR_FLAG, DEFAULT_SECRET_DIR)?;
=======
    let wallet_password_path: PathBuf = clap_utils::parse_required(matches, WALLET_PASSWORD_FLAG)?;
    let validator_dir = clap_utils::parse_path_with_default_in_home_dir(
        matches,
        VALIDATOR_DIR_FLAG,
        PathBuf::new().join(".lighthouse").join("validators"),
    )?;
    let secrets_dir = clap_utils::parse_path_with_default_in_home_dir(
        matches,
        SECRETS_DIR_FLAG,
        PathBuf::new().join(".lighthouse").join("secrets"),
    )?;
>>>>>>> 87181204
    let deposit_gwei = clap_utils::parse_optional(matches, DEPOSIT_GWEI_FLAG)?
        .unwrap_or_else(|| spec.max_effective_balance);
    let count: Option<usize> = clap_utils::parse_optional(matches, COUNT_FLAG)?;
    let at_most: Option<usize> = clap_utils::parse_optional(matches, AT_MOST_FLAG)?;

    ensure_dir_exists(&validator_dir)?;
    ensure_dir_exists(&secrets_dir)?;

    let starting_validator_count = existing_validator_count(&validator_dir)?;

    let n = match (count, at_most) {
        (Some(_), Some(_)) => Err(format!(
            "Cannot supply --{} and --{}",
            COUNT_FLAG, AT_MOST_FLAG
        )),
        (None, None) => Err(format!(
            "Must supply either --{} or --{}",
            COUNT_FLAG, AT_MOST_FLAG
        )),
        (Some(count), None) => Ok(count),
        (None, Some(at_most)) => Ok(at_most.saturating_sub(starting_validator_count)),
    }?;

    if n == 0 {
        eprintln!(
            "No validators to create. {}={:?}, {}={:?}",
            COUNT_FLAG, count, AT_MOST_FLAG, at_most
        );
        return Ok(());
    }

    let wallet_password = fs::read(&wallet_password_path)
        .map_err(|e| format!("Unable to read {:?}: {:?}", wallet_password_path, e))
        .map(|bytes| PlainText::from(strip_off_newlines(bytes)))?;

    let mgr = WalletManager::open(&wallet_base_dir)
        .map_err(|e| format!("Unable to open --{}: {:?}", BASE_DIR_FLAG, e))?;

    let mut wallet = mgr
        .wallet_by_name(&name)
        .map_err(|e| format!("Unable to open wallet: {:?}", e))?;

    for i in 0..n {
        let voting_password = random_password();
        let withdrawal_password = random_password();

        let keystores = wallet
            .next_validator(
                wallet_password.as_bytes(),
                voting_password.as_bytes(),
                withdrawal_password.as_bytes(),
            )
            .map_err(|e| format!("Unable to create validator keys: {:?}", e))?;

        let voting_pubkey = keystores.voting.pubkey().to_string();

        ValidatorDirBuilder::new(validator_dir.clone(), secrets_dir.clone())
            .voting_keystore(keystores.voting, voting_password.as_bytes())
            .withdrawal_keystore(keystores.withdrawal, withdrawal_password.as_bytes())
            .create_eth1_tx_data(deposit_gwei, &spec)
            .store_withdrawal_keystore(matches.is_present(STORE_WITHDRAW_FLAG))
            .build()
            .map_err(|e| format!("Unable to build validator directory: {:?}", e))?;

        println!("{}/{}\t0x{}", i + 1, n, voting_pubkey);
    }

    Ok(())
}

/// Returns the number of validators that exist in the given `validator_dir`.
///
/// This function just assumes all files and directories, excluding the validator definitions YAML,
/// are validator directories, making it likely to return a higher number than accurate
/// but never a lower one.
fn existing_validator_count<P: AsRef<Path>>(validator_dir: P) -> Result<usize, String> {
    fs::read_dir(validator_dir.as_ref())
        .map(|iter| {
            iter.filter_map(|e| e.ok())
                .filter(|e| e.file_name() != OsStr::new(validator_definitions::CONFIG_FILENAME))
                .count()
        })
        .map_err(|e| format!("Unable to read {:?}: {}", validator_dir.as_ref(), e))
}<|MERGE_RESOLUTION|>--- conflicted
+++ resolved
@@ -109,24 +109,9 @@
     let spec = env.core_context().eth2_config.spec;
 
     let name: String = clap_utils::parse_required(matches, WALLET_NAME_FLAG)?;
-<<<<<<< HEAD
-    let wallet_password_path: PathBuf =
-        clap_utils::parse_required(matches, WALLET_PASSPHRASE_FLAG)?;
+    let wallet_password_path: PathBuf = clap_utils::parse_required(matches, WALLET_PASSWORD_FLAG)?;
     let validator_dir = custom_base_dir(matches, VALIDATOR_DIR_FLAG, DEFAULT_VALIDATOR_DIR)?;
     let secrets_dir = custom_base_dir(matches, SECRETS_DIR_FLAG, DEFAULT_SECRET_DIR)?;
-=======
-    let wallet_password_path: PathBuf = clap_utils::parse_required(matches, WALLET_PASSWORD_FLAG)?;
-    let validator_dir = clap_utils::parse_path_with_default_in_home_dir(
-        matches,
-        VALIDATOR_DIR_FLAG,
-        PathBuf::new().join(".lighthouse").join("validators"),
-    )?;
-    let secrets_dir = clap_utils::parse_path_with_default_in_home_dir(
-        matches,
-        SECRETS_DIR_FLAG,
-        PathBuf::new().join(".lighthouse").join("secrets"),
-    )?;
->>>>>>> 87181204
     let deposit_gwei = clap_utils::parse_optional(matches, DEPOSIT_GWEI_FLAG)?
         .unwrap_or_else(|| spec.max_effective_balance);
     let count: Option<usize> = clap_utils::parse_optional(matches, COUNT_FLAG)?;
